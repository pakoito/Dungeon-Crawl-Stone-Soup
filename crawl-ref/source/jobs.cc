--- conflicted
+++ resolved
@@ -15,15 +15,11 @@
       "St",
 #endif
       "Mo", "Wr", "Wn", "Ar", "AM",
-<<<<<<< HEAD
-      "DK", "AK", "Jr"};
-=======
       "DK", "AK",
 #if TAG_MAJOR_VERSION == 34
       "Jr",
 #endif
 };
->>>>>>> 6e467660
 
 static const char * Job_Name_List[ NUM_JOBS ] =
     { "Fighter", "Wizard", "Priest",
@@ -37,15 +33,11 @@
       "Stalker",
 #endif
       "Monk", "Warper", "Wanderer", "Artificer", "Arcane Marksman",
-<<<<<<< HEAD
-      "Death Knight", "Abyssal Knight", "Jester"};
-=======
       "Death Knight", "Abyssal Knight",
 #if TAG_MAJOR_VERSION == 34
       "Jester",
 #endif
 };
->>>>>>> 6e467660
 
 const char *get_job_abbrev(int which_job)
 {
