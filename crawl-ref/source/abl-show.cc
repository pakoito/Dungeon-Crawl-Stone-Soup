/*
 *  File:       abl-show.cc
 *  Summary:    Functions related to special abilities.
 *  Written by: Linley Henzell
 */

#include "AppHdr.h"

#include "abl-show.h"

#include <sstream>
#include <iomanip>
#include <string.h>
#include <stdio.h>
#include <ctype.h>

#include "externs.h"

#include "abyss.h"
#include "acquire.h"
#include "artefact.h"
#include "beam.h"
#include "coordit.h"
#include "database.h"
#include "decks.h"
#include "delay.h"
#include "describe.h"
#include "directn.h"
#include "dungeon.h"
#include "effects.h"
#include "env.h"
#include "exercise.h"
#include "food.h"
#include "godabil.h"
#include "items.h"
#include "item_use.h"
#include "it_use2.h"
#include "it_use3.h"
#include "macro.h"
#include "maps.h"
#include "message.h"
#include "menu.h"
#include "misc.h"
#include "mon-place.h"
#include "mon-stuff.h"
#include "mon-util.h"
#include "mgen_data.h"
#include "mutation.h"
#include "notes.h"
#include "ouch.h"
#include "player.h"
#include "player-stats.h"
#include "religion.h"
#include "skills.h"
#include "species.h"
#include "spl-cast.h"
#include "spl-damage.h"
#include "spl-goditem.h"
#include "spl-other.h"
#include "spl-transloc.h"
#include "spl-selfench.h"
#include "spl-summoning.h"
#include "spl-miscast.h"
#include "spl-util.h"
#include "state.h"
#include "stuff.h"
#include "areas.h"
#include "transform.h"
#include "hints.h"
#include "traps.h"
#include "zotdef.h"

#ifdef UNIX
#include "libunix.h"
#endif

enum ability_flag_type
{
    ABFLAG_NONE           = 0x00000000,
    ABFLAG_BREATH         = 0x00000001, // ability uses DUR_BREATH_WEAPON
    ABFLAG_DELAY          = 0x00000002, // ability has its own delay (ie recite)
    ABFLAG_PAIN           = 0x00000004, // ability must hurt player (ie torment)
    ABFLAG_PIETY          = 0x00000008, // ability has its own piety cost
    ABFLAG_EXHAUSTION     = 0x00000010, // fails if you.exhausted
    ABFLAG_INSTANT        = 0x00000020, // doesn't take time to use
    ABFLAG_PERMANENT_HP   = 0x00000040, // costs permanent HPs
    ABFLAG_PERMANENT_MP   = 0x00000080, // costs permanent MPs
    ABFLAG_CONF_OK        = 0x00000100, // can use even if confused
    ABFLAG_FRUIT          = 0x00000200, // ability requires fruit
    ABFLAG_VARIABLE_FRUIT = 0x00000400,  // ability requires fruit or piety
    ABFLAG_ENCH_MISCAST = 0X00000800, // // severity 3 enchantment miscast
    ABFLAG_TLOC_MISCAST = 0X00001000, // // severity 3 translocation miscast
    ABFLAG_NECRO_MISCAST_MINOR = 0X00002000, // // severity 2 necro miscast
    ABFLAG_NECRO_MISCAST = 0X00004000, // // severity 3 necro miscast
    ABFLAG_TMIG_MISCAST = 0X00008000, // // severity 3 transmigration miscast
    ABFLAG_LEVEL_DRAIN  = 0X00010000, // // drains 2 levels
    ABFLAG_STAT_DRAIN   = 0x00020000  // stat drain
};

static int  _find_ability_slot(ability_type which_ability);
static bool _activate_talent(const talent& tal);
static bool _do_ability(const ability_def& abil);
static void _pay_ability_costs(const ability_def& abil, int xpcost);
static std::string _describe_talent(const talent& tal);
static int _scale_piety_cost(ability_type abil, int original_cost);

// this all needs to be split into data/util/show files
// and the struct mechanism here needs to be rewritten (again)
// along with the display routine to piece the strings
// together dynamically ... I'm getting to it now {dlb}

// it makes more sense to think of them as an array
// of structs than two arrays that share common index
// values -- well, doesn't it? {dlb}

// declaring this const messes up externs later, so don't do it
ability_type god_abilities[MAX_NUM_GODS][MAX_GOD_ABILITIES] =
{
    // no god
    { ABIL_NON_ABILITY, ABIL_NON_ABILITY, ABIL_NON_ABILITY, ABIL_NON_ABILITY,
      ABIL_NON_ABILITY },
    // Zin
    { ABIL_ZIN_RECITE, ABIL_ZIN_VITALISATION, ABIL_ZIN_IMPRISON,
      ABIL_NON_ABILITY, ABIL_ZIN_SANCTUARY },
    // TSO
    { ABIL_NON_ABILITY, ABIL_TSO_DIVINE_SHIELD, ABIL_NON_ABILITY,
      ABIL_TSO_CLEANSING_FLAME, ABIL_TSO_SUMMON_DIVINE_WARRIOR },
    // Kikubaaqudgha
    { ABIL_KIKU_RECEIVE_CORPSES, ABIL_NON_ABILITY, ABIL_NON_ABILITY,
      ABIL_NON_ABILITY, ABIL_NON_ABILITY },
    // Yredelemnul
    { ABIL_YRED_ANIMATE_REMAINS_OR_DEAD, ABIL_YRED_RECALL_UNDEAD_SLAVES,
      ABIL_NON_ABILITY, ABIL_YRED_DRAIN_LIFE, ABIL_YRED_ENSLAVE_SOUL },
    // Xom
    { ABIL_NON_ABILITY, ABIL_NON_ABILITY, ABIL_NON_ABILITY, ABIL_NON_ABILITY,
      ABIL_NON_ABILITY },
    // Vehumet
    { ABIL_NON_ABILITY, ABIL_NON_ABILITY, ABIL_NON_ABILITY, ABIL_NON_ABILITY,
      ABIL_NON_ABILITY },
    // Okawaru
    { ABIL_OKAWARU_MIGHT, ABIL_NON_ABILITY, ABIL_NON_ABILITY, ABIL_NON_ABILITY,
      ABIL_OKAWARU_HASTE },
    // Makhleb
    { ABIL_NON_ABILITY, ABIL_MAKHLEB_MINOR_DESTRUCTION,
      ABIL_MAKHLEB_LESSER_SERVANT_OF_MAKHLEB, ABIL_MAKHLEB_MAJOR_DESTRUCTION,
      ABIL_MAKHLEB_GREATER_SERVANT_OF_MAKHLEB },
    // Sif Muna
    { ABIL_SIF_MUNA_CHANNEL_ENERGY, ABIL_SIF_MUNA_FORGET_SPELL,
      ABIL_NON_ABILITY, ABIL_NON_ABILITY, ABIL_NON_ABILITY },
    // Trog
    { ABIL_TROG_BERSERK, ABIL_TROG_REGEN_MR, ABIL_NON_ABILITY,
      ABIL_TROG_BROTHERS_IN_ARMS, ABIL_NON_ABILITY },
    // Nemelex
    { ABIL_NEMELEX_DRAW_ONE, ABIL_NEMELEX_PEEK_TWO, ABIL_NEMELEX_TRIPLE_DRAW,
      ABIL_NEMELEX_MARK_FOUR, ABIL_NEMELEX_STACK_FIVE },
    // Elyvilon
    { ABIL_ELYVILON_LESSER_HEALING_OTHERS, ABIL_ELYVILON_PURIFICATION,
      ABIL_ELYVILON_GREATER_HEALING_OTHERS, ABIL_ELYVILON_RESTORATION,
      ABIL_ELYVILON_DIVINE_VIGOUR },
    // Lugonu
    { ABIL_LUGONU_ABYSS_EXIT, ABIL_LUGONU_BEND_SPACE, ABIL_LUGONU_BANISH,
      ABIL_LUGONU_CORRUPT, ABIL_LUGONU_ABYSS_ENTER },
    // Beogh
    { ABIL_NON_ABILITY, ABIL_BEOGH_SMITING, ABIL_NON_ABILITY,
      ABIL_BEOGH_RECALL_ORCISH_FOLLOWERS, ABIL_NON_ABILITY },
    // Jiyva
    { ABIL_JIYVA_CALL_JELLY, ABIL_NON_ABILITY, ABIL_NON_ABILITY,
      ABIL_JIYVA_SLIMIFY, ABIL_JIYVA_CURE_BAD_MUTATION },
    // Fedhas
    { ABIL_FEDHAS_EVOLUTION, ABIL_FEDHAS_SUNLIGHT, ABIL_FEDHAS_PLANT_RING,
      ABIL_FEDHAS_SPAWN_SPORES, ABIL_FEDHAS_RAIN},
    // Cheibriados
    { ABIL_NON_ABILITY, ABIL_CHEIBRIADOS_TIME_BEND, ABIL_NON_ABILITY,
      ABIL_CHEIBRIADOS_SLOUCH, ABIL_CHEIBRIADOS_TIME_STEP },
    // Ashenzari
    { ABIL_NON_ABILITY, ABIL_NON_ABILITY, ABIL_NON_ABILITY,
      ABIL_ASHENZARI_SCRYING, ABIL_ASHENZARI_TRANSFER_KNOWLEDGE },
};

// The description screen was way out of date with the actual costs.
// This table puts all the information in one place... -- bwr
//
// The four numerical fields are: MP, HP, food, and piety.
// Note:  food_cost  = val + random2avg( val, 2 )
//        piety_cost = val + random2( (val + 1) / 2 + 1 );
//        hp cost is in per-mil of maxhp (i.e. 20 = 2% of hp, rounded up)
static const ability_def Ability_List[] =
{
    // NON_ABILITY should always come first
    { ABIL_NON_ABILITY, "No ability", 0, 0, 0, 0, ABFLAG_NONE },
    { ABIL_SPIT_POISON, "Spit Poison", 0, 0, 40, 0, ABFLAG_BREATH },

    { ABIL_TELEPORTATION, "Teleportation", 0, 100, 200, 0, ABFLAG_NONE },
    { ABIL_BLINK, "Blink", 0, 50, 50, 0, ABFLAG_NONE },

    { ABIL_BREATHE_FIRE, "Breathe Fire", 0, 0, 125, 0, ABFLAG_BREATH },
    { ABIL_BREATHE_FROST, "Breathe Frost", 0, 0, 125, 0, ABFLAG_BREATH },
    { ABIL_BREATHE_POISON, "Breathe Poison Gas", 0, 0, 125, 0, ABFLAG_BREATH },
    { ABIL_BREATHE_MEPHITIC, "Breathe Noxious Fumes",
      0, 0, 125, 0, ABFLAG_BREATH },
    { ABIL_BREATHE_LIGHTNING, "Breathe Lightning",
      0, 0, 125, 0, ABFLAG_BREATH },
    { ABIL_BREATHE_POWER, "Breathe Power", 0, 0, 125, 0, ABFLAG_BREATH },
    { ABIL_BREATHE_STICKY_FLAME, "Breathe Sticky Flame",
      0, 0, 125, 0, ABFLAG_BREATH },
    { ABIL_BREATHE_STEAM, "Breathe Steam", 0, 0, 75, 0, ABFLAG_BREATH },
    { ABIL_TRAN_BAT, "Bat Form", 2, 0, 0, 0, ABFLAG_NONE },
    { ABIL_BOTTLE_BLOOD, "Bottle Blood", 0, 0, 0, 0, ABFLAG_NONE }, // no costs

    { ABIL_SPIT_ACID, "Spit Acid", 0, 0, 125, 0, ABFLAG_BREATH },

    { ABIL_FLY, "Fly", 3, 0, 100, 0, ABFLAG_NONE },
    { ABIL_STOP_FLYING, "Stop Flying", 0, 0, 0, 0, ABFLAG_NONE },
    { ABIL_HELLFIRE, "Hellfire", 0, 350, 200, 0, ABFLAG_NONE },
    { ABIL_THROW_FLAME, "Throw Flame", 0, 20, 50, 0, ABFLAG_NONE },
    { ABIL_THROW_FROST, "Throw Frost", 0, 20, 50, 0, ABFLAG_NONE },

    // FLY_II used to have ABFLAG_EXHAUSTION, but that's somewhat meaningless
    // as exhaustion's only (and designed) effect is preventing Berserk. - bwr
    { ABIL_FLY_II, "Fly", 0, 0, 25, 0, ABFLAG_NONE },
    { ABIL_DELAYED_FIREBALL, "Release Delayed Fireball",
      0, 0, 0, 0, ABFLAG_INSTANT },
    { ABIL_MUMMY_RESTORATION, "Self-Restoration",
      1, 0, 0, 0, ABFLAG_PERMANENT_MP },

    // EVOKE abilities use Evocations and come from items:
    // Mapping, Teleportation, and Blink can also come from mutations
    // so we have to distinguish them (see above).  The off items
    // below are labeled EVOKE because they only work now if the
    // player has an item with the evocable power (not just because
    // you used a wand, potion, or miscast effect).  I didn't see
    // any reason to label them as "Evoke" in the text, they don't
    // use or train Evocations (the others do).  -- bwr
    { ABIL_EVOKE_TELEPORTATION, "Evoke Teleportation",
      3, 0, 200, 0, ABFLAG_NONE },
    { ABIL_EVOKE_BLINK, "Evoke Blink", 1, 0, 50, 0, ABFLAG_NONE },
    { ABIL_RECHARGING, "Device Recharging", 1, 0, 0, 0, ABFLAG_PERMANENT_MP },

    { ABIL_EVOKE_BERSERK, "Evoke Berserk Rage", 0, 0, 0, 0, ABFLAG_NONE },

    { ABIL_EVOKE_TURN_INVISIBLE, "Evoke Invisibility",
      2, 0, 250, 0, ABFLAG_NONE },
    { ABIL_EVOKE_TURN_VISIBLE, "Turn Visible", 0, 0, 0, 0, ABFLAG_NONE },
    { ABIL_EVOKE_LEVITATE, "Evoke Levitation", 1, 0, 100, 0, ABFLAG_NONE },
    { ABIL_EVOKE_STOP_LEVITATING, "Stop Levitating", 0, 0, 0, 0, ABFLAG_NONE },

    { ABIL_END_TRANSFORMATION, "End Transformation", 0, 0, 0, 0, ABFLAG_NONE },

    // INVOCATIONS:
    // Zin
    { ABIL_ZIN_SUSTENANCE, "Sustenance", 0, 0, 0, 0, ABFLAG_PIETY },
    { ABIL_ZIN_RECITE, "Recite", 3, 0, 0, 0, ABFLAG_DELAY },
    { ABIL_ZIN_VITALISATION, "Vitalisation", 0, 0, 100, 2, ABFLAG_CONF_OK },
    { ABIL_ZIN_IMPRISON, "Imprison", 5, 0, 125, 8, ABFLAG_NONE },
    { ABIL_ZIN_SANCTUARY, "Sanctuary", 7, 0, 150, 15, ABFLAG_NONE },
    { ABIL_ZIN_CURE_ALL_MUTATIONS, "Cure All Mutations",
      0, 0, 0, 0, ABFLAG_NONE },

    // The Shining One
    { ABIL_TSO_DIVINE_SHIELD, "Divine Shield", 3, 0, 50, 2, ABFLAG_NONE },
    { ABIL_TSO_CLEANSING_FLAME, "Cleansing Flame", 5, 0, 100, 2, ABFLAG_NONE },
    { ABIL_TSO_SUMMON_DIVINE_WARRIOR, "Summon Divine Warrior",
      8, 0, 150, 4, ABFLAG_NONE },

    // Kikubaaqudgha
    { ABIL_KIKU_RECEIVE_CORPSES, "Receive Corpses", 3, 0, 50, 2, ABFLAG_NONE },

    // Yredelemnul
    { ABIL_YRED_INJURY_MIRROR, "Injury Mirror", 0, 0, 0, 0, ABFLAG_PIETY },
    { ABIL_YRED_ANIMATE_REMAINS, "Animate Remains", 2, 0, 100, 0, ABFLAG_NONE },
    { ABIL_YRED_RECALL_UNDEAD_SLAVES, "Recall Undead Slaves",
      2, 0, 50, 0, ABFLAG_NONE },
    { ABIL_YRED_ANIMATE_DEAD, "Animate Dead", 2, 0, 100, 0, ABFLAG_NONE },
    { ABIL_YRED_DRAIN_LIFE, "Drain Life", 6, 0, 200, 2, ABFLAG_NONE },
    { ABIL_YRED_ENSLAVE_SOUL, "Enslave Soul", 8, 0, 150, 4, ABFLAG_NONE },
    // Placeholder for Animate Remains or Animate Dead.
    { ABIL_YRED_ANIMATE_REMAINS_OR_DEAD, "Animate Remains or Dead",
      2, 0, 100, 0, ABFLAG_NONE },

    // Okawaru
    { ABIL_OKAWARU_MIGHT, "Might", 2, 0, 50, 1, ABFLAG_NONE },
    { ABIL_OKAWARU_HASTE, "Haste",
      5, 0, 100, generic_cost::fixed(5), ABFLAG_NONE },

    // Makhleb
    { ABIL_MAKHLEB_MINOR_DESTRUCTION, "Minor Destruction",
      1, 0, 20, 0, ABFLAG_NONE },
    { ABIL_MAKHLEB_LESSER_SERVANT_OF_MAKHLEB, "Lesser Servant of Makhleb",
      2, 0, 50, 1, ABFLAG_NONE },
    { ABIL_MAKHLEB_MAJOR_DESTRUCTION, "Major Destruction",
      4, 0, 100, 2, ABFLAG_NONE },
    { ABIL_MAKHLEB_GREATER_SERVANT_OF_MAKHLEB, "Greater Servant of Makhleb",
      6, 0, 100, 3, ABFLAG_NONE },

    // Sif Muna
    { ABIL_SIF_MUNA_CHANNEL_ENERGY, "Channel Energy",
      0, 0, 100, 0, ABFLAG_NONE },
    { ABIL_SIF_MUNA_FORGET_SPELL, "Forget Spell", 5, 0, 0, 8, ABFLAG_NONE },

    // Trog
    { ABIL_TROG_BURN_SPELLBOOKS, "Burn Spellbooks", 0, 0, 10, 0, ABFLAG_NONE },
    { ABIL_TROG_BERSERK, "Berserk", 0, 0, 200, 0, ABFLAG_NONE },
    { ABIL_TROG_REGEN_MR, "Trog's Hand",
      0, 0, 50, generic_cost::range(2, 3), ABFLAG_NONE },
    { ABIL_TROG_BROTHERS_IN_ARMS, "Brothers in Arms",
      0, 0, 100, generic_cost::range(5, 6), ABFLAG_NONE },

    // Elyvilon
    { ABIL_ELYVILON_DESTROY_WEAPONS, "Destroy Weapons",
      0, 0, 0, 0, ABFLAG_NONE },
    { ABIL_ELYVILON_LESSER_HEALING_SELF, "Lesser Self-Healing",
      1, 0, 100, generic_cost::range(0, 1), ABFLAG_CONF_OK },
    { ABIL_ELYVILON_LESSER_HEALING_OTHERS, "Lesser Healing",
      1, 0, 100, 0, ABFLAG_CONF_OK },
    { ABIL_ELYVILON_PURIFICATION, "Purification", 2, 0, 150, 1,
      ABFLAG_CONF_OK },
    { ABIL_ELYVILON_GREATER_HEALING_SELF, "Greater Self-Healing",
      2, 0, 250, 2, ABFLAG_CONF_OK },
    { ABIL_ELYVILON_GREATER_HEALING_OTHERS, "Greater Healing",
      2, 0, 250, 2, ABFLAG_CONF_OK },
    { ABIL_ELYVILON_RESTORATION, "Restoration", 3, 0, 400, 3, ABFLAG_CONF_OK },
    { ABIL_ELYVILON_DIVINE_VIGOUR, "Divine Vigour", 0, 0, 600, 6,
      ABFLAG_CONF_OK },

    // Lugonu
    { ABIL_LUGONU_ABYSS_EXIT, "Depart the Abyss", 1, 0, 150, 10, ABFLAG_NONE },
    { ABIL_LUGONU_BEND_SPACE, "Bend Space", 1, 0, 50, 0, ABFLAG_PAIN },
    { ABIL_LUGONU_BANISH, "Banish",
      4, 0, 200, generic_cost::range(3, 4), ABFLAG_NONE },
    { ABIL_LUGONU_CORRUPT, "Corrupt",
      7, scaling_cost::fixed(5), 500, generic_cost::range(10, 14), ABFLAG_NONE },
    { ABIL_LUGONU_ABYSS_ENTER, "Enter the Abyss",
      9, 0, 500, generic_cost::fixed(35), ABFLAG_PAIN },

    // Nemelex
    { ABIL_NEMELEX_DRAW_ONE, "Draw One", 2, 0, 0, 0, ABFLAG_NONE },
    { ABIL_NEMELEX_PEEK_TWO, "Peek at Two", 3, 0, 0, 1, ABFLAG_INSTANT },
    { ABIL_NEMELEX_TRIPLE_DRAW, "Triple Draw", 2, 0, 100, 2, ABFLAG_NONE },
    { ABIL_NEMELEX_MARK_FOUR, "Mark Four", 4, 0, 125, 5, ABFLAG_NONE },
    { ABIL_NEMELEX_STACK_FIVE, "Stack Five", 5, 0, 250, 10, ABFLAG_NONE },

    // Beogh
    { ABIL_BEOGH_SMITING, "Smiting",
      3, 0, 80, generic_cost::fixed(3), ABFLAG_NONE },
    { ABIL_BEOGH_RECALL_ORCISH_FOLLOWERS, "Recall Orcish Followers",
      2, 0, 50, 0, ABFLAG_NONE },

    // Jiyva
    { ABIL_JIYVA_CALL_JELLY, "Request Jelly", 2, 0, 20, 1, ABFLAG_NONE },
    { ABIL_JIYVA_JELLY_PARALYSE, "Jelly Paralyse", 0, 0, 0, 0, ABFLAG_PIETY },
    { ABIL_JIYVA_SLIMIFY, "Slimify", 4, 0, 100, 8, ABFLAG_NONE },
    { ABIL_JIYVA_CURE_BAD_MUTATION, "Cure Bad Mutation",
      8, 0, 200, 15, ABFLAG_NONE },

    // Fedhas
    { ABIL_FEDHAS_FUNGAL_BLOOM, "Decomposition", 0, 0, 0, 0, ABFLAG_NONE },
    { ABIL_FEDHAS_EVOLUTION, "Evolution", 2, 0, 0, 0, ABFLAG_VARIABLE_FRUIT},
    { ABIL_FEDHAS_SUNLIGHT, "Sunlight", 2, 0, 50, 0, ABFLAG_NONE},
    { ABIL_FEDHAS_PLANT_RING, "Growth", 2, 0, 0, 0, ABFLAG_FRUIT},
    { ABIL_FEDHAS_SPAWN_SPORES, "Reproduction", 4, 0, 100, 0, ABFLAG_NONE},
    { ABIL_FEDHAS_RAIN, "Rain", 4, 0, 150, 4, ABFLAG_NONE},

    // Cheibriados
    { ABIL_CHEIBRIADOS_PONDEROUSIFY, "Make Ponderous",
      0, 0, 0, 0, ABFLAG_NONE },
    { ABIL_CHEIBRIADOS_TIME_BEND, "Bend Time", 3, 0, 50, 1, ABFLAG_NONE },
    { ABIL_CHEIBRIADOS_SLOUCH, "Slouch", 5, 0, 100, 8, ABFLAG_NONE },
    { ABIL_CHEIBRIADOS_TIME_STEP, "Step From Time",
      10, 0, 200, 10, ABFLAG_NONE },

    // Ashenzari
    { ABIL_ASHENZARI_SCRYING, "Scrying",
      4, 0, 50, generic_cost::range(5, 6), ABFLAG_NONE },
    { ABIL_ASHENZARI_TRANSFER_KNOWLEDGE, "Transfer Knowledge",
      0, 0, 0, 10, ABFLAG_NONE },
    { ABIL_ASHENZARI_END_TRANSFER, "End Transfer Knowledge",
      0, 0, 0, 0, ABFLAG_NONE },

    { ABIL_HARM_PROTECTION, "Protection From Harm", 0, 0, 0, 0, ABFLAG_NONE },
    { ABIL_HARM_PROTECTION_II, "Reliable Protection From Harm",
      0, 0, 0, 0, ABFLAG_PIETY },

<<<<<<< HEAD
    // // zot defense abilities
    { ABIL_MAKE_FUNGUS, "Make mushroom circle", 0, 0, 0, 0, ABFLAG_NONE, 10 },
    { ABIL_MAKE_DART_TRAP, "Make dart trap", 0, 0, 0, 0, ABFLAG_NONE, 5 },
    { ABIL_MAKE_PLANT, "Make plant", 0, 0, 0, 0, ABFLAG_NONE, 2},
    { ABIL_MAKE_OKLOB_SAPLING, "Make oklob sapling", 0, 0, 0, 0, ABFLAG_NONE, 60},
    { ABIL_MAKE_BURNING_BUSH, "Make burning bush", 0, 0, 0, 0, ABFLAG_NONE, 200},
    { ABIL_MAKE_OKLOB_PLANT, "Make oklob plant", 0, 0, 0, 0, ABFLAG_NONE, 250},
    { ABIL_MAKE_ICE_STATUE, "Make ice statue", 0, 0, 50, 0, ABFLAG_NONE, 2000},
    { ABIL_MAKE_OCS, "Make crystal statue", 0, 0, 200, 0, ABFLAG_NONE, 2000},
    { ABIL_MAKE_SILVER_STATUE, "Make silver statue", 0, 0, 400, 0, ABFLAG_NONE, 3000},
    { ABIL_MAKE_CURSE_SKULL, "Make curse skull", 0, 0, 600, 0, ABFLAG_NECRO_MISCAST_MINOR, 10000},
    { ABIL_MAKE_TELEPORT, "Zot-teleport", 0, 0, 0, 0, ABFLAG_NONE, 2},
    { ABIL_MAKE_ARROW_TRAP, "Make arrow trap", 0, 0, 0, 0, ABFLAG_NONE, 30 },
    { ABIL_MAKE_BOLT_TRAP, "Make bolt trap", 0, 0, 0, 0, ABFLAG_NONE, 300 },
    { ABIL_MAKE_SPEAR_TRAP, "Make spear trap", 0, 0, 0, 0, ABFLAG_NONE, 50 },
    { ABIL_MAKE_AXE_TRAP, "Make axe trap", 0, 0, 0, 0, ABFLAG_NONE, 500 },
    { ABIL_MAKE_NEEDLE_TRAP, "Make needle trap", 0, 0, 0, 0, ABFLAG_NONE, 30 },
    { ABIL_MAKE_NET_TRAP, "Make net trap", 0, 0, 0, 0, ABFLAG_NONE, 2 },
    { ABIL_MAKE_TELEPORT_TRAP, "Make teleport trap", 0, 0, 0, 0, ABFLAG_TLOC_MISCAST, 15000 },
    { ABIL_MAKE_ALARM_TRAP, "Make alarm trap", 0, 0, 0, 0, ABFLAG_NONE, 2 },
    { ABIL_MAKE_BLADE_TRAP, "Make blade trap", 0, 0, 0, 0, ABFLAG_NONE, 3000 },
    { ABIL_MAKE_OKLOB_CIRCLE, "Make oklob circle", 0, 0, 0, 0, ABFLAG_NONE, 1000},
    { ABIL_MAKE_ACQUIRE_GOLD, "Acquire gold", 0, 0, 0, 0, ABFLAG_LEVEL_DRAIN, 0 },
    { ABIL_MAKE_ACQUIREMENT, "Acquirement", 0, 0, 0, 0, ABFLAG_LEVEL_DRAIN, 0 },
    { ABIL_MAKE_WATER, "Make water", 0, 0, 0, 0, ABFLAG_NONE, 10 },
    { ABIL_MAKE_ELECTRIC_EEL, "Make electric eel", 0, 0, 0, 0, ABFLAG_NONE, 100},
    { ABIL_MAKE_BAZAAR, "Make bazaar", 0, 30, 0, 0, ABFLAG_PERMANENT_HP, 100 },
    { ABIL_MAKE_ALTAR, "Make altar", 0, 0, 0, 0, ABFLAG_NONE, 2 },
    { ABIL_MAKE_GRENADES, "Make grenades", 0, 0, 0, 0, ABFLAG_NONE, 2 },
    { ABIL_MAKE_SAGE, "Sage", 0, 0, 300, 0,  ABFLAG_INSTANT, 0 },
    { ABIL_REMOVE_CURSE, "Remove Curse", 0, 0, 300, 0, ABFLAG_STAT_DRAIN, 0 },
=======
>>>>>>> c6bb1de8

    { ABIL_RENOUNCE_RELIGION, "Renounce Religion", 0, 0, 0, 0, ABFLAG_NONE },
};

static const ability_def& _get_ability_def(ability_type abil)
{
    for (unsigned int i = 0;
         i < sizeof(Ability_List) / sizeof(Ability_List[0]); i++)
    {
        if (Ability_List[i].ability == abil)
            return (Ability_List[i]);
    }

    return (Ability_List[0]);
}

bool string_matches_ability_name(const std::string& key)
{
    for (int i = ABIL_SPIT_POISON; i <= ABIL_RENOUNCE_RELIGION; ++i)
    {
        const ability_def abil = _get_ability_def(static_cast<ability_type>(i));
        if (abil.ability == ABIL_NON_ABILITY)
            continue;

        const std::string name = lowercase_string(ability_name(abil.ability));
        if (name.find(key) != std::string::npos)
            return (true);
    }
    return (false);
}

std::string print_abilities()
{
    std::string text = "\n<w>a:</w> ";

    const std::vector<talent> talents = your_talents(false);

    if (talents.empty())
        text += "no special abilities";
    else
    {
        for (unsigned int i = 0; i < talents.size(); ++i)
        {
            if (i)
                text += ", ";
            text += ability_name(talents[i].which);
        }
    }

    return text;
}

int count_relevant_monsters(const ability_def& abil)
{
    monster_type mtyp=MONS_PROGRAM_BUG;
    switch(abil.ability)
    {
        case ABIL_MAKE_OKLOB_SAPLING: mtyp=MONS_OKLOB_SAPLING; break;
        case ABIL_MAKE_OKLOB_CIRCLE:
        case ABIL_MAKE_OKLOB_PLANT: mtyp=MONS_OKLOB_PLANT; break;
        case ABIL_MAKE_BURNING_BUSH: mtyp=MONS_BURNING_BUSH; break;
        case ABIL_MAKE_ELECTRIC_EEL: mtyp=MONS_ELECTRIC_EEL; break;
        case ABIL_MAKE_ICE_STATUE: mtyp=MONS_ICE_STATUE; break;
        case ABIL_MAKE_OCS: mtyp=MONS_ORANGE_STATUE; break;
        case ABIL_MAKE_SILVER_STATUE: mtyp=MONS_SILVER_STATUE; break;
        case ABIL_MAKE_CURSE_SKULL: mtyp=MONS_CURSE_SKULL; break;
        default: mprf("DEBUG: NO RELEVANT MONSTER FOR %d",abil.ability);break;
    }
    if (mtyp==MONS_PROGRAM_BUG) return 0;
    return count_monsters(mtyp, true);        /* Friendly ones only */
}

trap_type trap_for_ability(const ability_def& abil)
{
    switch (abil.ability)
    {
        case ABIL_MAKE_DART_TRAP: return TRAP_DART;
        case ABIL_MAKE_ARROW_TRAP: return TRAP_ARROW;
        case ABIL_MAKE_BOLT_TRAP: return TRAP_BOLT;
        case ABIL_MAKE_SPEAR_TRAP: return TRAP_SPEAR;
        case ABIL_MAKE_AXE_TRAP: return TRAP_AXE;
        case ABIL_MAKE_NEEDLE_TRAP: return TRAP_NEEDLE;
        case ABIL_MAKE_NET_TRAP: return TRAP_NET;
        case ABIL_MAKE_TELEPORT_TRAP: return TRAP_TELEPORT;
        case ABIL_MAKE_ALARM_TRAP: return TRAP_ALARM;
        case ABIL_MAKE_BLADE_TRAP: return TRAP_BLADE;
        default: ;
    }
    return TRAP_UNASSIGNED;
}

// Scale the xp cost by the number of friendly monsters
// of that type. Each successive critter costs 20% more
// than the last one, after the first two.
int xp_cost(const ability_def& abil)
{
    int cost = abil.xp_cost;
    int scale10 = 0;        // number of times to scale up by 10%
    int scale20 = 0;        // number of times to scale up by 20%
    int num;
    switch(abil.ability)
    {
        default: cost = abil.xp_cost; break;

        // Monster type 1: reasonably generous
        case ABIL_MAKE_OKLOB_SAPLING:
        case ABIL_MAKE_OKLOB_PLANT:
        case ABIL_MAKE_OKLOB_CIRCLE:
        case ABIL_MAKE_BURNING_BUSH:
        case ABIL_MAKE_ELECTRIC_EEL:
            num = count_relevant_monsters(abil);
            // special case for oklob circles
            if (abil.ability == ABIL_MAKE_OKLOB_CIRCLE)
                num /= 3;
            num -= 2;        // first two are base cost
            num = std::max(num, 0);
            scale10 = std::min(num,10);        // next 10 at 10% increment
            scale20 = num - scale10;           // after that at 20% increment
            break;

        // Monster type 2: less generous
        case ABIL_MAKE_ICE_STATUE:
        case ABIL_MAKE_OCS:
            num = count_relevant_monsters(abil);
            num -= 2; // first two are base cost
            scale20 = std::max(num, 0);        // after first two, 20% increment

        // Monster type 3: least generous
        case ABIL_MAKE_SILVER_STATUE:
        case ABIL_MAKE_CURSE_SKULL:
            scale20 = count_relevant_monsters(abil);        // scale immediately

        // Simple Traps
        case ABIL_MAKE_DART_TRAP:
            scale10 = std::max(count_traps(TRAP_DART)-10, 0); // First 10 at base cost
            break;

        case ABIL_MAKE_ARROW_TRAP:
        case ABIL_MAKE_BOLT_TRAP:
        case ABIL_MAKE_SPEAR_TRAP:
        case ABIL_MAKE_AXE_TRAP:
        case ABIL_MAKE_NEEDLE_TRAP:
        case ABIL_MAKE_NET_TRAP:
        case ABIL_MAKE_ALARM_TRAP:
            num = count_traps(trap_for_ability(abil));
            scale10 = std::max(num-5, 0);   // First 5 at base cost
            break;

        case ABIL_MAKE_TELEPORT_TRAP:
            scale20 = count_traps(TRAP_TELEPORT);
            break;

        case ABIL_MAKE_BLADE_TRAP:
            scale10 = count_traps(TRAP_BLADE); // Max of 18-ish at base cost 3000
            break;

    }
    for (; scale10 > 0; scale10--)
    {
        cost = (cost * 11) / 10;        // +10%
    }
    for (; scale20 > 0; scale20--)
    {
        cost = (cost * 6) / 5;        // +20%
    }

    return cost;
}

const std::string make_cost_description(ability_type ability)
{
    const ability_def& abil = _get_ability_def(ability);
    std::ostringstream ret;
    if (abil.mp_cost)
    {
        ret << abil.mp_cost;
        if (abil.flags & ABFLAG_PERMANENT_MP)
            ret << " Permanent";
        ret << " MP";
    }

    if (abil.hp_cost)
    {
        if (!ret.str().empty())
            ret << ", ";

        ret << abil.hp_cost.cost(you.hp_max);
        if (abil.flags & ABFLAG_PERMANENT_HP)
            ret << " Permanent";
        ret << " HP";
    }
    if (abil.xp_cost)
    {
        if (!ret.str().empty())
            ret << ", ";

        ret << xp_cost(abil);
        ret << " XP";
    }

    if (abil.food_cost && you.is_undead != US_UNDEAD
        && (you.is_undead != US_SEMI_UNDEAD || you.hunger_state > HS_STARVING))
    {
        if (!ret.str().empty())
            ret << ", ";

        ret << "Food";   // randomised and amount hidden from player
    }

    if (abil.piety_cost)
    {
        if (!ret.str().empty())
            ret << ", ";

        ret << "Piety";  // randomised and amount hidden from player
    }

    if (abil.flags & ABFLAG_BREATH)
    {
        if (!ret.str().empty())
            ret << ", ";

        ret << "Breath";
    }

    if (abil.flags & ABFLAG_DELAY)
    {
        if (!ret.str().empty())
            ret << ", ";

        ret << "Delay";
    }

    if (abil.flags & ABFLAG_PAIN)
    {
        if (!ret.str().empty())
            ret << ", ";

        ret << "Pain";
    }

    if (abil.flags & ABFLAG_PIETY)
    {
        if (!ret.str().empty())
            ret << ", ";

        ret << "Piety";
    }

    if (abil.flags & ABFLAG_EXHAUSTION)
    {
        if (!ret.str().empty())
            ret << ", ";

        ret << "Exhaustion";
    }

    if (abil.flags & ABFLAG_INSTANT)
    {
        if (!ret.str().empty())
            ret << ", ";

        ret << "Instant"; // not really a cost, more of a bonus -bwr
    }
    if (abil.flags & ABFLAG_FRUIT)
    {
        if (!ret.str().empty())
            ret << ", ";

        ret << "Fruit";
    }
    if (abil.flags & ABFLAG_VARIABLE_FRUIT)
    {
        if (!ret.str().empty())
            ret << ", ";

        ret << "Fruit or Piety";
    }


    if (abil.flags & ABFLAG_LEVEL_DRAIN)
    {
        if (!ret.str().empty())
            ret << ", ";

        ret << "Level drain";      // //
    }

    if (abil.flags & ABFLAG_STAT_DRAIN)
    {
        if(!ret.str().empty())
            ret << ", ";

        ret << "Stat drain";
    }

    // If we haven't output anything so far, then the effect has no cost
    if (ret.str().empty())
        ret << "None";

    return (ret.str());
    // If we haven't output anything so far, then the effect has no cost
    if (ret.str().empty())
        ret << "None";

    return (ret.str());
}

std::string _get_food_amount_str(int value)
{
    return(value > 300 ? "extremely large" :
           value > 200 ? "large" :
           value > 100 ? "moderate" :
                         "small");
}

std::string _get_piety_amount_str(int value)
{
    return(value > 15 ? "extremely large" :
           value > 10 ? "large" :
           value > 5  ? "moderate" :
                        "small");
}

const std::string make_detailed_cost_description(ability_type ability)
{
    const ability_def& abil = _get_ability_def(ability);
    std::ostringstream ret;
    std::vector<std::string> values;
    std::string str;

    bool have_cost = false;
    ret << "This ability costs: ";

    if (abil.mp_cost > 0)
    {
        have_cost = true;
        if (abil.flags & ABFLAG_PERMANENT_MP)
            ret << "\nMax MP : ";
        else
            ret << "\nMP     : ";
        ret << abil.mp_cost;
    }
    if (abil.hp_cost)
    {
        have_cost = true;
        if (abil.flags & ABFLAG_PERMANENT_HP)
            ret << "\nMax HP : ";
        else
            ret << "\nHP     : ";
        ret << abil.hp_cost.cost(you.hp_max);
    }

    if (abil.food_cost && you.is_undead != US_UNDEAD
        && (you.is_undead != US_SEMI_UNDEAD || you.hunger_state > HS_STARVING))
    {
        have_cost = true;
        ret << "\nHunger : ";
        ret << _get_food_amount_str(abil.food_cost + abil.food_cost / 2);
    }

    if (abil.piety_cost)
    {
        have_cost = true;
        ret << "\nPiety  : ";
        int avgcost = abil.piety_cost.base + abil.piety_cost.add / 2;
        ret << _get_piety_amount_str(avgcost);
    }

    if (!have_cost)
        ret << "nothing.";

    if (abil.flags & ABFLAG_BREATH)
        ret << "\nIt is a breathing attack and needs some time between uses.";

    if (abil.flags & ABFLAG_DELAY)
        ret << "\nIt takes some time before being effective.";

    if (abil.flags & ABFLAG_PAIN)
        ret << "\nUsing this ability will hurt you.";

    if (abil.flags & ABFLAG_PIETY)
        ret << "\nIt will drain your piety while it is active.";

    if (abil.flags & ABFLAG_EXHAUSTION)
        ret << "\nIt cannot be used when exhausted.";

    if (abil.flags & ABFLAG_INSTANT)
        ret << "\nIt is instantaneous.";

    if (abil.flags & ABFLAG_CONF_OK)
        ret << "\nYou can use it even if confused.";

    return (ret.str());
}

static ability_type _fixup_ability(ability_type ability)
{
    switch (ability)
    {
    case ABIL_YRED_ANIMATE_REMAINS_OR_DEAD:
        // Placeholder for Animate Remains or Animate Dead.
        if (yred_can_animate_dead())
            return (ABIL_YRED_ANIMATE_DEAD);
        else
            return (ABIL_YRED_ANIMATE_REMAINS);

    default:
        return (ability);
    }
}

static talent _get_talent(ability_type ability, bool check_confused)
{
    ASSERT(ability != ABIL_NON_ABILITY);

    talent result;
    // Only replace placeholder abilities here, so that the replaced
    // abilities keep the same slots if they change.
    result.which = _fixup_ability(ability);

    int failure = 0;
    bool perfect = false;  // is perfect
    bool invoc = false;

    if (check_confused)
    {
        const ability_def &abil = _get_ability_def(result.which);
        if (you.confused() && !testbits(abil.flags, ABFLAG_CONF_OK))
        {
            // Initialize these so compilers don't complain.
            result.is_invocation = 0;
            result.hotkey = 0;
            result.fail = 0;

            result.which = ABIL_NON_ABILITY;
            return result;
        }
    }

    // Look through the table to see if there's a preference, else
    // find a new empty slot for this ability. -- bwr
    const int index = _find_ability_slot(ability);
    if (index != -1)
        result.hotkey = index_to_letter(index);
    else
        result.hotkey = 0;      // means 'find later on'

    switch (ability)
    {
    // begin spell abilities
    case ABIL_DELAYED_FIREBALL:
    case ABIL_MUMMY_RESTORATION:
        perfect = true;
        failure = 0;
        break;

    // // begin zot defense abilities
    case ABIL_MAKE_FUNGUS:
    case ABIL_MAKE_PLANT:
    case ABIL_MAKE_OKLOB_PLANT:
    case ABIL_MAKE_OKLOB_SAPLING:
    case ABIL_MAKE_BURNING_BUSH:
    case ABIL_MAKE_DART_TRAP:
    case ABIL_MAKE_ICE_STATUE:
    case ABIL_MAKE_OCS:
    case ABIL_MAKE_SILVER_STATUE:
    case ABIL_MAKE_CURSE_SKULL:
    case ABIL_MAKE_TELEPORT:
    case ABIL_MAKE_ARROW_TRAP:
    case ABIL_MAKE_BOLT_TRAP:
    case ABIL_MAKE_SPEAR_TRAP:
    case ABIL_MAKE_AXE_TRAP:
    case ABIL_MAKE_NEEDLE_TRAP:
    case ABIL_MAKE_NET_TRAP:
    case ABIL_MAKE_TELEPORT_TRAP:
    case ABIL_MAKE_ALARM_TRAP:
    case ABIL_MAKE_BLADE_TRAP:
    case ABIL_MAKE_OKLOB_CIRCLE:
    case ABIL_MAKE_ACQUIRE_GOLD:
    case ABIL_MAKE_ACQUIREMENT:
    case ABIL_MAKE_WATER:
    case ABIL_MAKE_ELECTRIC_EEL:
    case ABIL_MAKE_BAZAAR:
    case ABIL_MAKE_ALTAR:
    case ABIL_MAKE_GRENADES:
    case ABIL_MAKE_SAGE:
    case ABIL_REMOVE_CURSE:
        perfect = true;
        failure = 0;
        break;

    // begin species abilities - some are mutagenic, too {dlb}
    case ABIL_SPIT_POISON:
        failure = ((you.species == SP_NAGA) ? 20 : 40)
                        - 10 * player_mutation_level(MUT_SPIT_POISON)
                        - you.experience_level;
        break;

    case ABIL_BREATHE_FIRE:
        failure = ((you.species == SP_RED_DRACONIAN) ? 30 : 50)
                        - 10 * player_mutation_level(MUT_BREATHE_FLAMES)
                        - you.experience_level;

        if (you.attribute[ATTR_TRANSFORMATION] == TRAN_DRAGON)
            failure -= 20;
        break;

    case ABIL_BREATHE_FROST:
    case ABIL_BREATHE_POISON:
    case ABIL_SPIT_ACID:
    case ABIL_BREATHE_LIGHTNING:
    case ABIL_BREATHE_POWER:
    case ABIL_BREATHE_STICKY_FLAME:
    case ABIL_BREATHE_MEPHITIC:
        failure = 30 - you.experience_level;

        if (you.attribute[ATTR_TRANSFORMATION] == TRAN_DRAGON)
            failure -= 20;
        break;

    case ABIL_BREATHE_STEAM:
        failure = 20 - you.experience_level;

        if (you.attribute[ATTR_TRANSFORMATION] == TRAN_DRAGON)
            failure -= 20;
        break;

    case ABIL_FLY:              // this is for kenku {dlb}
        failure = 45 - (3 * you.experience_level);
        break;

    case ABIL_FLY_II:           // this is for draconians {dlb}
        failure = 45 - (you.experience_level + you.strength());
        break;

    case ABIL_TRAN_BAT:
        failure = 45 - (2 * you.experience_level);
        break;

    case ABIL_BOTTLE_BLOOD:
        perfect = true;
        failure = 0;
        break;

    case ABIL_RECHARGING:       // this is for deep dwarves {1KB}
        failure = 45 - (2 * you.experience_level);
        break;
        // end species abilities (some mutagenic)

        // begin demonic powers {dlb}
    case ABIL_THROW_FLAME:
    case ABIL_THROW_FROST:
        failure = 10 - you.experience_level;
        break;

    case ABIL_HELLFIRE:
        failure = 50 - you.experience_level;
        break;

    case ABIL_BLINK:
        // Allowing perfection makes the third level matter much more
        perfect = true;
        failure = 48 - (12 * player_mutation_level(MUT_BLINK))
                  - you.experience_level / 2;
        break;

    case ABIL_TELEPORTATION:
        failure = ((player_mutation_level(MUT_TELEPORT_AT_WILL) > 1) ? 30 : 50)
                    - you.experience_level;
        break;
        // end demonic powers {dlb}

        // begin transformation abilities {dlb}
    case ABIL_END_TRANSFORMATION:
        perfect = true;
        failure = 0;
        break;
        // end transformation abilities {dlb}

        // begin item abilities - some possibly mutagenic {dlb}
    case ABIL_EVOKE_TURN_INVISIBLE:
    case ABIL_EVOKE_TELEPORTATION:
        failure = 60 - 2 * you.skills[SK_EVOCATIONS];
        break;

    case ABIL_EVOKE_TURN_VISIBLE:
    case ABIL_EVOKE_STOP_LEVITATING:
    case ABIL_STOP_FLYING:
        perfect = true;
        failure = 0;
        break;

    case ABIL_EVOKE_LEVITATE:
    case ABIL_EVOKE_BLINK:
        failure = 40 - 2 * you.skills[SK_EVOCATIONS];
        break;

    case ABIL_EVOKE_BERSERK:
        failure = 50 - 2 * you.skills[SK_EVOCATIONS];

        if (you.species == SP_TROLL)
            failure -= 30;
        else if (player_genus(GENPC_DWARVEN) || you.species == SP_HILL_ORC
                || player_genus(GENPC_OGREISH))
        {
            failure -= 10;
        }
        break;
        // end item abilities - some possibly mutagenic {dlb}

        // begin invocations {dlb}
    case ABIL_ELYVILON_PURIFICATION:
        invoc = true;
        failure = 20 - (you.piety / 20) - (5 * you.skills[SK_INVOCATIONS]);
        break;

    case ABIL_ZIN_RECITE:
    case ABIL_BEOGH_RECALL_ORCISH_FOLLOWERS:
    case ABIL_OKAWARU_MIGHT:
    case ABIL_ELYVILON_LESSER_HEALING_SELF:
    case ABIL_ELYVILON_LESSER_HEALING_OTHERS:
    case ABIL_LUGONU_ABYSS_EXIT:
    case ABIL_JIYVA_CALL_JELLY:
    case ABIL_FEDHAS_SUNLIGHT:
    case ABIL_FEDHAS_EVOLUTION:
        invoc = true;
        failure = 30 - (you.piety / 20) - (6 * you.skills[SK_INVOCATIONS]);
        break;

    // These don't train anything.
    case ABIL_ZIN_CURE_ALL_MUTATIONS:
    case ABIL_ELYVILON_DESTROY_WEAPONS:
    case ABIL_TROG_BURN_SPELLBOOKS:
    case ABIL_FEDHAS_FUNGAL_BLOOM:
    case ABIL_CHEIBRIADOS_PONDEROUSIFY:
    case ABIL_ASHENZARI_TRANSFER_KNOWLEDGE:
    case ABIL_ASHENZARI_END_TRANSFER:
        invoc = true;
        perfect = true;
        failure = 0;
        break;

    // These three are Trog abilities... Invocations means nothing -- bwr
    case ABIL_TROG_BERSERK:    // piety >= 30
        invoc = true;
        failure = 30 - you.piety;       // starts at 0%
        break;

    case ABIL_TROG_REGEN_MR:            // piety >= 50
        invoc = true;
        failure = 80 - you.piety;       // starts at 30%
        break;

    case ABIL_TROG_BROTHERS_IN_ARMS:    // piety >= 100
    case ABIL_ASHENZARI_SCRYING:
        invoc = true;
        failure = 160 - you.piety;      // starts at 60%
        break;

    case ABIL_YRED_INJURY_MIRROR:
    case ABIL_YRED_ANIMATE_REMAINS:
    case ABIL_YRED_ANIMATE_DEAD:
        invoc = true;
        failure = 40 - (you.piety / 20) - (4 * you.skills[SK_INVOCATIONS]);
        break;

    // Placeholder for Animate Remains or Animate Dead.
    case ABIL_YRED_ANIMATE_REMAINS_OR_DEAD:
        invoc = true;
        break;

    case ABIL_ZIN_VITALISATION:
    case ABIL_TSO_DIVINE_SHIELD:
    case ABIL_BEOGH_SMITING:
    case ABIL_MAKHLEB_MINOR_DESTRUCTION:
    case ABIL_SIF_MUNA_FORGET_SPELL:
    case ABIL_KIKU_RECEIVE_CORPSES:
    case ABIL_MAKHLEB_LESSER_SERVANT_OF_MAKHLEB:
    case ABIL_ELYVILON_GREATER_HEALING_SELF:
    case ABIL_ELYVILON_GREATER_HEALING_OTHERS:
    case ABIL_LUGONU_BEND_SPACE:
    case ABIL_JIYVA_SLIMIFY:
    case ABIL_FEDHAS_PLANT_RING:
        invoc = true;
        failure = 40 - (you.piety / 20) - (5 * you.skills[SK_INVOCATIONS]);
        break;

    case ABIL_SIF_MUNA_CHANNEL_ENERGY:
        invoc = true;
        failure = 40 - you.intel() - you.skills[SK_INVOCATIONS];
        break;

    case ABIL_YRED_RECALL_UNDEAD_SLAVES:
    case ABIL_CHEIBRIADOS_TIME_BEND:
        invoc = true;
        failure = 50 - (you.piety / 20) - (you.skills[SK_INVOCATIONS] * 4);
        break;

    case ABIL_ZIN_IMPRISON:
    case ABIL_LUGONU_BANISH:
        invoc = true;
        failure = 60 - (you.piety / 20) - (5 * you.skills[SK_INVOCATIONS]);
        break;

    case ABIL_MAKHLEB_MAJOR_DESTRUCTION:
    case ABIL_FEDHAS_SPAWN_SPORES:
    case ABIL_YRED_DRAIN_LIFE:
    case ABIL_CHEIBRIADOS_SLOUCH:
        invoc = true;
        failure = 60 - (you.piety / 25) - (you.skills[SK_INVOCATIONS] * 4);
        break;

    case ABIL_TSO_CLEANSING_FLAME:
    case ABIL_ELYVILON_RESTORATION:
    case ABIL_OKAWARU_HASTE:
    case ABIL_MAKHLEB_GREATER_SERVANT_OF_MAKHLEB:
    case ABIL_LUGONU_CORRUPT:
    case ABIL_FEDHAS_RAIN:
        invoc = true;
        failure = 70 - (you.piety / 25) - (you.skills[SK_INVOCATIONS] * 4);
        break;

    case ABIL_ZIN_SANCTUARY:
    case ABIL_TSO_SUMMON_DIVINE_WARRIOR:
    case ABIL_YRED_ENSLAVE_SOUL:
    case ABIL_ELYVILON_DIVINE_VIGOUR:
    case ABIL_LUGONU_ABYSS_ENTER:
    case ABIL_JIYVA_CURE_BAD_MUTATION:
    case ABIL_CHEIBRIADOS_TIME_STEP:
        invoc = true;
        failure = 80 - (you.piety / 25) - (you.skills[SK_INVOCATIONS] * 4);
        break;

    case ABIL_NEMELEX_STACK_FIVE:
        invoc = true;
        failure = 80 - (you.piety / 25) - (4 * you.skills[SK_EVOCATIONS]);
        break;

    case ABIL_NEMELEX_MARK_FOUR:
        invoc = true;
        failure = 70 - (you.piety * 2 / 45)
            - (9 * you.skills[SK_EVOCATIONS] / 2);
        break;

    case ABIL_NEMELEX_TRIPLE_DRAW:
        invoc = true;
        failure = 60 - (you.piety / 20) - (5 * you.skills[SK_EVOCATIONS]);
        break;

    case ABIL_NEMELEX_PEEK_TWO:
        invoc = true;
        failure = 40 - (you.piety / 20) - (5 * you.skills[SK_EVOCATIONS]);
        break;

    case ABIL_NEMELEX_DRAW_ONE:
        invoc = true;
        perfect = true;         // Tactically important to allow perfection
        failure = 50 - (you.piety / 20) - (5 * you.skills[SK_EVOCATIONS]);
        break;

    case ABIL_RENOUNCE_RELIGION:
        invoc = true;
        perfect = true;
        failure = 0;
        break;

        // end invocations {dlb}
    default:
        failure = -1;
        break;
    }

    // Perfect abilities are things which can go down to a 0%
    // failure rate (e.g., Renounce Religion.)
    if (failure <= 0 && !perfect)
        failure = 1;

    if (failure > 100)
        failure = 100;

    result.fail = failure;
    result.is_invocation = invoc;

    return result;
}

const char* ability_name(ability_type ability)
{
    return _get_ability_def(ability).name;
}

std::vector<const char*> get_ability_names()
{
    std::vector<talent> talents = your_talents(false);
    std::vector<const char*> result;
    for (unsigned int i = 0; i < talents.size(); ++i)
        result.push_back(ability_name(talents[i].which));
    return result;
}

static void _print_talent_description(const talent& tal)
{
    clrscr();

    const std::string& name = ability_name(tal.which);

    // XXX: The suffix is necessary to distinguish between similarly
    // named spells.  Yes, this is a hack.
    std::string lookup = getLongDescription(name + "ability");
    if (lookup.empty())
    {
        // Try again without the suffix.
        lookup = getLongDescription(name);
    }

    if (lookup.empty()) // Still nothing found?
        cprintf("No description found.");
    else
    {
        std::ostringstream data;
        data << name << "\n\n" << lookup << "\n";
        data << make_detailed_cost_description(tal.which);
        print_description(data.str());
    }
    wait_for_keypress();
    clrscr();
}

bool activate_ability()
{
    if (you.berserk())
    {
        canned_msg(MSG_TOO_BERSERK);
        return (false);
    }

    std::vector<talent> talents = your_talents(false);
    if (talents.empty())
    {
        // Give messages if the character cannot use innate talents right now.
        // * Vampires can't turn into bats when full of blood.
        // * Permanent flying (Kenku) cannot be turned off.
        if (you.species == SP_VAMPIRE && you.experience_level >= 3)
            mpr("Sorry, you're too full to transform right now.");
        else if (you.species == SP_KENKU && you.experience_level >= 5
                 || player_mutation_level(MUT_BIG_WINGS))
        {
            if (you.flight_mode() == FL_LEVITATE)
                mpr("You can only start flying from the ground.");
            else if (you.flight_mode() == FL_FLY)
                mpr("You're already flying!");
        }
        else
            mpr("Sorry, you're not good enough to have a special ability.");

        crawl_state.zero_turns_taken();
        return (false);
    }

    if (you.confused())
    {
        talents = your_talents(true);
        if (talents.empty())
        {
            mpr("You're too confused!");
            crawl_state.zero_turns_taken();
            return (false);
        }
    }

    int selected = -1;
    while (selected < 0)
    {
        msg::streams(MSGCH_PROMPT) << "Use which ability? (? or * to list) "
                                   << std::endl;

        const int keyin = get_ch();

        if (keyin == '?' || keyin == '*')
        {
            selected = choose_ability_menu(talents);
            if (selected == -1)
            {
                canned_msg(MSG_OK);
                return (false);
            }
        }
        else if (key_is_escape(keyin) || keyin == ' ' || keyin == '\r'
                 || keyin == '\n')
        {
            canned_msg(MSG_OK);
            return (false);
        }
        else if (isaalpha(keyin))
        {
            // Try to find the hotkey.
            for (unsigned int i = 0; i < talents.size(); ++i)
            {
                if (talents[i].hotkey == keyin)
                {
                    selected = static_cast<int>(i);
                    break;
                }
            }

            // If we can't, cancel out.
            if (selected < 0)
            {
                mpr("You can't do that.");
                crawl_state.zero_turns_taken();
                return (false);
            }
        }
    }

    return _activate_talent(talents[selected]);
}

// Check prerequisites for a number of abilities.
// Abort any attempt if these cannot be met, without losing the turn.
// TODO: Many more cases need to be added!
static bool _check_ability_possible(const ability_def& abil,
                                    bool hungerCheck = true)
{
    // Don't insta-starve the player.
    // (Happens at 100, losing consciousness possible from 500 downward.)
    if (hungerCheck && !you.is_undead)
    {
        const int expected_hunger = you.hunger - abil.food_cost * 2;
        dprf("hunger: %d, max. food_cost: %d, expected hunger: %d",
             you.hunger, abil.food_cost * 2, expected_hunger);
        // Safety margin for natural hunger, mutations etc.
        if (expected_hunger <= 150)
        {
            canned_msg(MSG_TOO_HUNGRY);
            return (false);
        }
    }

    switch (abil.ability)
    {
    case ABIL_ZIN_RECITE:
    {
        const int result = zin_check_recite_to_monsters();
        if (result < 0)
        {
            mpr("There's no appreciative audience!");
            return (false);
        }
        else if (result < 1)
        {
            mpr("There's no-one here to preach to!");
            return (false);
        }
        return (true);
    }

    case ABIL_ZIN_CURE_ALL_MUTATIONS:
        return (how_mutated());

    case ABIL_ZIN_SANCTUARY:
        if (env.sanctuary_time)
        {
            mpr("There's already a sanctuary in place on this level.");
            return (false);
        }
        return (true);

    case ABIL_ELYVILON_PURIFICATION:
        if (!you.disease && !you.rotting && !you.duration[DUR_POISONING]
            && !you.duration[DUR_CONF] && !you.duration[DUR_SLOW]
            && !you.duration[DUR_PARALYSIS] && !you.petrified())
        {
            mpr("Nothing ails you!");
            return (false);
        }
        return (true);

    case ABIL_ELYVILON_RESTORATION:
    case ABIL_MUMMY_RESTORATION:
        if (you.strength() == you.max_strength()
            && you.intel() == you.max_intel()
            && you.dex() == you.max_dex()
            && !player_rotted())
        {
            mprf("You don't need to restore your stats or hit points!");
            return (false);
        }
        return (true);

    case ABIL_LUGONU_ABYSS_EXIT:
        if (you.level_type != LEVEL_ABYSS)
        {
            mpr("You aren't in the Abyss!");
            return (false);
        }
        return (true);

    case ABIL_LUGONU_CORRUPT:
        return (!is_level_incorruptible());

    case ABIL_LUGONU_ABYSS_ENTER:
        if (you.level_type == LEVEL_ABYSS)
        {
            mpr("You're already here!");
            return (false);
        }
        return (true);

    case ABIL_SIF_MUNA_FORGET_SPELL:
        if (you.spell_no == 0)
        {
            canned_msg(MSG_NO_SPELLS);
            return (false);
        }
        return (true);

    case ABIL_SPIT_POISON:
    case ABIL_BREATHE_FIRE:
    case ABIL_BREATHE_FROST:
    case ABIL_BREATHE_POISON:
    case ABIL_BREATHE_LIGHTNING:
    case ABIL_SPIT_ACID:
    case ABIL_BREATHE_POWER:
    case ABIL_BREATHE_STICKY_FLAME:
    case ABIL_BREATHE_STEAM:
    case ABIL_BREATHE_MEPHITIC:
        if (you.duration[DUR_BREATH_WEAPON])
        {
            canned_msg(MSG_CANNOT_DO_YET);
            return (false);
        }
        return (true);

    case ABIL_EVOKE_BLINK:
        if (item_blocks_teleport(false, false))
        {
            return (yesno("You cannot teleport right now. Try anyway?",
                          true, 'n'));
        }
        return (true);

    case ABIL_EVOKE_BERSERK:
    case ABIL_TROG_BERSERK:
        if (you.hunger_state < HS_SATIATED && !you.is_undead)
        {
            mpr("You're too hungry to go berserk.");
            return (false);
        }
        return (you.can_go_berserk(true) && berserk_check_wielded_weapon());

    case ABIL_FLY_II:
        if (you.duration[DUR_EXHAUSTED])
        {
            mpr("You're too exhausted to fly.");
            return (false);
        }
        else if (you.burden_state != BS_UNENCUMBERED)
        {
            mpr("You're carrying too much weight to fly.");
            return (false);
        }
        return (true);

    case ABIL_EVOKE_TURN_INVISIBLE:     // ring, randarts, darkness items
        if (you.hunger_state < HS_SATIATED && !you.is_undead)
        {
            mpr("You're too hungry to turn invisible.");
            return (false);
        }
        return (true);

    default:
        return (true);
    }
}

static bool _activate_talent(const talent& tal)
{
    // Doing these would outright kill the player due to stat drain.
    if (tal.which == ABIL_TRAN_BAT)
    {
        if (you.strength() <= 5)
        {
            mpr("You lack the strength for this transformation.", MSGCH_WARN);
            crawl_state.zero_turns_taken();
            return (false);
        }
    }
    else if (tal.which == ABIL_END_TRANSFORMATION
             && player_in_bat_form()
             && you.dex() <= 5)
    {
        mpr("Turning back with such low dexterity would be fatal!", MSGCH_WARN);
        more();
        crawl_state.zero_turns_taken();
        return (false);
    }

    if ((tal.which == ABIL_EVOKE_BERSERK || tal.which == ABIL_TROG_BERSERK)
        && !you.can_go_berserk(true))
    {
        crawl_state.zero_turns_taken();
        return (false);
    }

    // Some abilities don't need a hunger check.
    bool hungerCheck = true;
    switch (tal.which)
    {
        case ABIL_RENOUNCE_RELIGION:
        case ABIL_EVOKE_STOP_LEVITATING:
        case ABIL_STOP_FLYING:
        case ABIL_EVOKE_TURN_VISIBLE:
        case ABIL_END_TRANSFORMATION:
        case ABIL_DELAYED_FIREBALL:
        case ABIL_MUMMY_RESTORATION:
        case ABIL_TRAN_BAT:
        case ABIL_BOTTLE_BLOOD:
        case ABIL_ASHENZARI_END_TRANSFER:
            hungerCheck = false;
            break;
        default:
            break;
    }

    if (hungerCheck && !you.is_undead
        && you.hunger_state == HS_STARVING)
    {
        canned_msg(MSG_TOO_HUNGRY);
        crawl_state.zero_turns_taken();
        return (false);
    }

    const ability_def& abil = _get_ability_def(tal.which);

    // Check that we can afford to pay the costs.
    // Note that mutation shenanigans might leave us with negative MP,
    // so don't fail in that case if there's no MP cost.
    if (abil.mp_cost > 0
        && !enough_mp(abil.mp_cost, false, !(abil.flags & ABFLAG_PERMANENT_MP)))
    {
        crawl_state.zero_turns_taken();
        return (false);
    }

    if (!enough_hp(abil.hp_cost.cost(you.hp_max), false))
    {
        crawl_state.zero_turns_taken();
        return (false);
    }

    int xpcost=xp_cost(abil);
    if (xpcost)
    {
        if (!enough_xp(xpcost, false))
        {
            crawl_state.zero_turns_taken();
            return (false);
        }
    }

    if (!_check_ability_possible(abil, hungerCheck))
    {
        crawl_state.zero_turns_taken();
        return (false);
    }

    // No turning back now... {dlb}
    if (random2avg(100, 3) < tal.fail)
    {
        mpr("You fail to use your ability.");
        you.turn_is_over = true;
        return (false);
    }

    const bool success = _do_ability(abil);
    if (success)
    {
        practise(EX_USED_ABIL, abil.ability);
        _pay_ability_costs(abil, xpcost);
    }

    return (success);
}

static int _calc_breath_ability_range(ability_type ability)
{
    // Following monster draconian abilities.
    switch (ability)
    {
    case ABIL_BREATHE_FIRE:         return 6;
    case ABIL_BREATHE_FROST:        return 6;
    case ABIL_BREATHE_MEPHITIC:     return 7;
    case ABIL_BREATHE_LIGHTNING:    return 8;
    case ABIL_SPIT_ACID:            return 8;
    case ABIL_BREATHE_POWER:        return 8;
    case ABIL_BREATHE_STICKY_FLAME: return 1;
    case ABIL_BREATHE_STEAM:        return 7;
    default:
        ASSERT(!"Bad breath type!");
        break;
    }
    return (-2);
}

static bool _do_ability(const ability_def& abil)
{
    int power;
    dist abild;
    bolt beam;
    dist spd;

    direction_chooser_args args;
    args.restricts = DIR_TARGET;
    args.needs_path = false;
    args.may_target_monster = false;


    // Note: the costs will not be applied until after this switch
    // statement... it's assumed that only failures have returned! - bwr
    switch (abil.ability)
    {
    case ABIL_MAKE_FUNGUS:
        args.top_prompt="Center fungus circle where?";
        direction(abild, args);
        if (!abild.isValid)
        {
            if (abild.isCancel)
            canned_msg(MSG_OK);
            return (false);
        }
        for(adjacent_iterator ai(abild.target); ai; ++ai)
            place_monster( mgen_data(MONS_FUNGUS, BEH_FRIENDLY, &you, 0, 0, *ai, you.pet_target), true);
        break; // //

    case ABIL_MAKE_PLANT:
        if (!create_zotdef_ally(MONS_PLANT,
              "Tendrils and shoots erupt from the earth and gnarl into the form of a plant."))
            return false;

        break; // //

    case ABIL_MAKE_OKLOB_SAPLING:
        if (!create_zotdef_ally(MONS_OKLOB_SAPLING,
            "A rhizome shoots up through the ground and merges with vitriolic spirits in the atmosphere."))
            return false;
        break; // //

    case ABIL_MAKE_OKLOB_PLANT:
        if (!create_zotdef_ally(MONS_OKLOB_PLANT,
            "A rhizome shoots up through the ground and merges with vitriolic spirits in the atmosphere."))
            return false;
        break; // //

    case ABIL_MAKE_BURNING_BUSH:
        if (!create_zotdef_ally(MONS_BURNING_BUSH,
            "Blackened shoots writhe from the ground and burst into flame!"))
            return false;
        break; // //


    case ABIL_MAKE_DART_TRAP:
        if (!create_trap(TRAP_DART)) return false;
        break; // //

    case ABIL_MAKE_ICE_STATUE:
        if (!create_zotdef_ally(MONS_ICE_STATUE,
            "Water vapor collects and crystallizes into an icy humanoid shape."))
            return false;
        break; // //

    case ABIL_MAKE_OCS:
        if (!create_zotdef_ally(MONS_ORANGE_STATUE,
            "Quartz juts from the ground and forms a humanoid shape. You smell citrus."))
            return false;
        break; // //

    case ABIL_MAKE_SILVER_STATUE:
        if (!create_zotdef_ally(MONS_SILVER_STATUE,
            "Droplets of mercury fall from the ceiling and turn to silver, congealing into a humanoid shape."))
            return false;
        break; // //

    case ABIL_MAKE_CURSE_SKULL:
        if (!create_zotdef_ally(MONS_CURSE_SKULL,
            "You sculpt a terrible being from the primitive principle of evil."))
            return false;
        break; // //

    case ABIL_MAKE_TELEPORT:
        you_teleport_now( true, true );
        break; // //

    case ABIL_MAKE_ARROW_TRAP:
        if (!create_trap(TRAP_ARROW)) return false;
        break; // //

    case ABIL_MAKE_BOLT_TRAP:
        if (!create_trap(TRAP_BOLT)) return false;
        break; // //

    case ABIL_MAKE_SPEAR_TRAP:
        if (!create_trap(TRAP_SPEAR)) return false;
        break; // //

    case ABIL_MAKE_AXE_TRAP:
        if (!create_trap(TRAP_AXE)) return false;
        break; // //

    case ABIL_MAKE_NEEDLE_TRAP:
        if (!create_trap(TRAP_NEEDLE)) return false;
        break; // //

    case ABIL_MAKE_NET_TRAP:
        if (!create_trap(TRAP_NET)) return false;
        break; // //

    case ABIL_MAKE_TELEPORT_TRAP:
        if (you.pos().distance_from(orb_position())<10)
        {
            mpr("Radiation from the Orb interferes with the trap's magic!");
            return false;
        }
        if (!create_trap(TRAP_TELEPORT)) return false;
        break; // //

    case ABIL_MAKE_ALARM_TRAP:
        if (!create_trap(TRAP_ALARM)) return false;
        break; // //

    case ABIL_MAKE_BLADE_TRAP:
        if (!create_trap(TRAP_BLADE)) return false;
        break; // //

    case ABIL_MAKE_OKLOB_CIRCLE:
        args.top_prompt="Center oklob circle where?";
        direction(abild, args);
        if (!abild.isValid)
        {
            if (abild.isCancel)
            canned_msg(MSG_OK);
            return (false);
        }
        for(adjacent_iterator ai(abild.target); ai; ++ai)
            place_monster( mgen_data(MONS_OKLOB_PLANT, BEH_FRIENDLY, &you, 0, 0, *ai, you.pet_target), true);
        break; // //

    case ABIL_MAKE_ACQUIRE_GOLD:
        acquirement(OBJ_GOLD, AQ_SCROLL); // //
        break;

    case ABIL_MAKE_ACQUIREMENT:
        acquirement(OBJ_RANDOM, AQ_SCROLL); // //
        break;

    case ABIL_MAKE_WATER:
        _create_pond(you.pos(), 3, false); // //
        break;

    case ABIL_MAKE_ELECTRIC_EEL:
        if (!create_zotdef_ally(MONS_ELECTRIC_EEL,
            "You make an electric eel."))
            return false;
        break; // //

    case ABIL_MAKE_BAZAAR:
    {
        // Early exit: don't clobber important features.
        if (is_critical_feature(grd(you.pos())))
        {
            mpr("The dungeon trembles momentarily.");
            return (false);
        }

        // Generate a portal to something.
        const map_def *mapidx = random_map_for_tag("zotdef_bazaar", false);
        if (!mapidx)
        {
            mpr("A buggy portal flickers into view, then vanishes.");
        }
        else
        {
            //no_messages n;
            dgn_place_map(mapidx, true, true, you.pos());
            mpr("A mystic portal forms.");
        }

        break;
    }

    case ABIL_MAKE_ALTAR:
        // Generate an altar.
        if (grd(you.pos()) == DNGN_FLOOR)
        {
            god_type rgod=GOD_NO_GOD;
            // Don't allow Fedhas, as his abilities don't fit
            while (rgod==GOD_NO_GOD || rgod==GOD_FEDHAS)
            {
                rgod = static_cast<god_type>(random2(NUM_GODS));
            }
            grd(you.pos()) = altar_for_god(rgod);

            if (grd(you.pos()) != DNGN_FLOOR)
            {
                mprf("An altar to %s grows from the floor before you!",
                     god_name(rgod).c_str());
            }
        }
        else
        {
            mpr("The dungeon dims for a moment.");
            return (false);
        }
        break;

    case ABIL_MAKE_GRENADES:
        if (create_monster(
               mgen_data(MONS_GIANT_SPORE, BEH_FRIENDLY, &you, 6, 0,
                         you.pos(), you.pet_target,
                         0)) != -1)
        {
            mpr("You create a living grenade.");
        }
        if (create_monster(
               mgen_data(MONS_GIANT_SPORE, BEH_FRIENDLY, &you, 6, 0,
                         you.pos(), you.pet_target,
                         0)) != -1)
        {
            mpr("You create a living grenade.");
        }
        break;

    case ABIL_REMOVE_CURSE:
        remove_curse();
        lose_stat(STAT_RANDOM, (1 + random2avg(4, 2)), false, "zot ability");
        break;

    case ABIL_MAKE_SAGE:
        _sage_card(20, DECK_RARITY_RARE);
        break;

    case ABIL_MUMMY_RESTORATION:
    {
        mpr("You infuse your body with magical energy.");
        bool did_restore = restore_stat(STAT_ALL, 0, false);

        const int oldhpmax = you.hp_max;
        unrot_hp(100);
        if (you.hp_max > oldhpmax)
            did_restore = true;

        // If nothing happened, don't take one max MP, don't use a turn.
        if (!did_restore)
        {
            canned_msg(MSG_NOTHING_HAPPENS);
            return (false);
        }

        break;
    }

    case ABIL_RECHARGING:
        if (!recharge_wand(-1))
            return (false); // fail message is already given
        break;

    case ABIL_DELAYED_FIREBALL:
    {
        // Note: Power level of ball calculated at release. - bwr
        power = calc_spell_power(SPELL_DELAYED_FIREBALL, true);
        const int fake_range = spell_range(SPELL_FIREBALL, power, false);

        if (!spell_direction(spd, beam, DIR_NONE, TARG_HOSTILE, fake_range))
            return (false);

        beam.range = spell_range(SPELL_FIREBALL, power, true);

        if (!fireball(power, beam))
            return (false);

        // Only one allowed, since this is instantaneous. - bwr
        you.attribute[ATTR_DELAYED_FIREBALL] = 0;
        break;
    }

    case ABIL_SPIT_POISON:      // Naga + spit poison mutation
        power = you.experience_level
                + player_mutation_level(MUT_SPIT_POISON) * 5
                + (you.species == SP_NAGA) * 10;
        beam.range = 6;         // following Venom Bolt

        if (!spell_direction(abild, beam)
            || !player_tracer(ZAP_SPIT_POISON, power, beam))
        {
            return (false);
        }
        else
        {
            zapping(ZAP_SPIT_POISON, power, beam);
            you.set_duration(DUR_BREATH_WEAPON, 3 + random2(5));
        }
        break;

    case ABIL_EVOKE_TELEPORTATION:    // ring of teleportation
    case ABIL_TELEPORTATION:          // teleport mut
        if (player_mutation_level(MUT_TELEPORT_AT_WILL) == 3)
            you_teleport_now(true, true); // instant and to new area of Abyss
        else
            you_teleport();
        break;

    case ABIL_BREATHE_FIRE:
    case ABIL_BREATHE_FROST:
    case ABIL_BREATHE_POISON:
    case ABIL_SPIT_ACID:
    case ABIL_BREATHE_POWER:
    case ABIL_BREATHE_STICKY_FLAME:
    case ABIL_BREATHE_STEAM:
    case ABIL_BREATHE_MEPHITIC:
        beam.range = _calc_breath_ability_range(abil.ability);
        if (!spell_direction(abild, beam))
            return (false);

    case ABIL_BREATHE_LIGHTNING: // not targeted

        switch (abil.ability)
        {
        case ABIL_BREATHE_FIRE:
            power = you.experience_level
                    + player_mutation_level(MUT_BREATHE_FLAMES) * 4;

            if (you.attribute[ATTR_TRANSFORMATION] == TRAN_DRAGON)
                power += 12;

            snprintf(info, INFO_SIZE, "You breathe a blast of fire%c",
                     (power < 15) ? '.':'!');

            if (!zapping(ZAP_BREATHE_FIRE, power, beam, true, info))
                return (false);
            break;

        case ABIL_BREATHE_FROST:
            if (!zapping(ZAP_BREATHE_FROST,
                 (you.attribute[ATTR_TRANSFORMATION] == TRAN_DRAGON) ?
                     2 * you.experience_level : you.experience_level,
                 beam, true,
                         "You exhale a wave of freezing cold."))
            {
                return (false);
            }
            break;

        case ABIL_BREATHE_POISON:
            if (!zapping(ZAP_BREATHE_POISON, you.experience_level, beam, true,
                         "You exhale a blast of poison gas."))
            {
                return (false);
            }
            break;

        case ABIL_BREATHE_LIGHTNING:
            mpr("You breathe a wild blast of lightning!");
            disc_of_storms(true);
            break;

        case ABIL_SPIT_ACID:
            if (!zapping(ZAP_BREATHE_ACID,
                (you.attribute[ATTR_TRANSFORMATION] == TRAN_DRAGON) ?
                    2 * you.experience_level : you.experience_level,
                beam, true, "You spit a glob of acid."))
            {
                return (false);
            }
            break;

        case ABIL_BREATHE_POWER:
            if (!zapping(ZAP_BREATHE_POWER,
                (you.attribute[ATTR_TRANSFORMATION] == TRAN_DRAGON) ?
                    2 * you.experience_level : you.experience_level,
                beam, true,
                         "You spit a bolt of incandescent energy."))
            {
                return (false);
            }
            break;

        case ABIL_BREATHE_STICKY_FLAME:
            if (!zapping(ZAP_BREATHE_STICKY_FLAME,
                (you.attribute[ATTR_TRANSFORMATION] == TRAN_DRAGON) ?
                    2 * you.experience_level : you.experience_level,
                beam, true,
                         "You spit a glob of burning liquid."))
            {
                return (false);
            }
            break;

        case ABIL_BREATHE_STEAM:
            if (!zapping(ZAP_BREATHE_STEAM,
                (you.attribute[ATTR_TRANSFORMATION] == TRAN_DRAGON) ?
                    2 * you.experience_level : you.experience_level,
                beam, true,
                         "You exhale a blast of scalding steam."))
            {
                return (false);
            }
            break;

        case ABIL_BREATHE_MEPHITIC:
             if (!zapping(ZAP_BREATHE_MEPHITIC,
                 (you.attribute[ATTR_TRANSFORMATION] == TRAN_DRAGON) ?
                     2 * you.experience_level : you.experience_level,
                 beam, true,
                          "You exhale a blast of noxious fumes."))
             {
                 return (false);
             }
             break;

        default:
            break;
        }

        you.increase_duration(DUR_BREATH_WEAPON,
                      3 + random2(10) + random2(30 - you.experience_level));

        if (abil.ability == ABIL_BREATHE_STEAM)
            you.duration[DUR_BREATH_WEAPON] /= 2;

        break;

    case ABIL_EVOKE_BLINK:      // randarts
    case ABIL_BLINK:            // mutation
        random_blink(true);
        break;

    case ABIL_EVOKE_BERSERK:    // amulet of rage, randarts
        go_berserk(true);
        break;

    // Fly (kenku) - eventually becomes permanent (see main.cc).
    case ABIL_FLY:
        cast_fly(you.experience_level * 4);

        if (you.experience_level > 14)
            mpr("You feel very comfortable in the air.");
        break;

    // Fly (Draconians, or anything else with wings).
    case ABIL_FLY_II:
        cast_fly(you.experience_level * 2);
        break;

    // DEMONIC POWERS:
    case ABIL_HELLFIRE:
        if (your_spells(SPELL_HELLFIRE_BURST,
                        you.experience_level * 5, false) == SPRET_ABORT)
            return (false);
        break;

    case ABIL_THROW_FLAME:
    case ABIL_THROW_FROST:
        // Taking ranges from the equivalent spells.
        beam.range = (abil.ability == ABIL_THROW_FLAME ? 7 : 8);
        if (!spell_direction(abild, beam))
            return (false);

        if (!zapping((abil.ability == ABIL_THROW_FLAME ? ZAP_FLAME : ZAP_FROST),
                     you.experience_level * 3, beam, true))
        {
            return (false);
        }
        break;

    case ABIL_EVOKE_TURN_INVISIBLE:     // ring, randarts, darkness items
        potion_effect(POT_INVISIBILITY, 2 * you.skills[SK_EVOCATIONS] + 5);
        contaminate_player(1 + random2(3), true);
        break;

    case ABIL_EVOKE_TURN_VISIBLE:
        ASSERT(!you.attribute[ATTR_INVIS_UNCANCELLABLE]);
        mpr("You feel less transparent.");
        you.duration[DUR_INVIS] = 1;
        break;

    case ABIL_EVOKE_LEVITATE:           // ring, boots, randarts
        levitate_player(2 * you.skills[SK_EVOCATIONS] + 30);
        break;

    case ABIL_EVOKE_STOP_LEVITATING:
        ASSERT(!you.attribute[ATTR_LEV_UNCANCELLABLE]);
        mpr("You feel heavy.");
        you.duration[DUR_LEVITATION] = 1;
        break;

    case ABIL_STOP_FLYING:
        mpr("You feel heavy.");
        you.duration[DUR_LEVITATION] = 1;
        break;

    case ABIL_END_TRANSFORMATION:
        mpr("You feel almost normal.");
        you.set_duration(DUR_TRANSFORMATION, 2);
        break;

    // INVOCATIONS:

    case ABIL_ZIN_SUSTENANCE:
        // Activated via prayer elsewhere.
        break;

    case ABIL_ZIN_RECITE:
        start_delay(DELAY_RECITE, 3, -1, you.hp);
        break;

    case ABIL_ZIN_VITALISATION:
        zin_vitalisation();
        break;

    case ABIL_ZIN_IMPRISON:
    {
        beam.range = LOS_RADIUS;
        if (!spell_direction(spd, beam))
            return (false);

        if (beam.target == you.pos())
        {
            mpr("You cannot imprison yourself!");
            return (false);
        }

        const int retval = zin_check_recite_to_single_monster(beam.target);

        if (retval <= 0)
        {
            if (retval == 0)
                mpr("There is no monster there to imprison!");
            else
                mpr("There's no appreciative subject!");
            return (false);
        }

        monster* mons = monster_at(beam.target);

        power = 3 + roll_dice(3, 10 * (3 + you.skills[SK_INVOCATIONS])
                                    / (3 + mons->hit_dice)) / 3;

        if (!cast_imprison(power, mons, -GOD_ZIN))
            return (false);
        break;
    }

    case ABIL_ZIN_SANCTUARY:
        if (!zin_sanctuary())
            return (false);
        break;

    case ABIL_ZIN_CURE_ALL_MUTATIONS:
        zin_remove_all_mutations();
        break;

    case ABIL_TSO_DIVINE_SHIELD:
        tso_divine_shield();
        break;

    case ABIL_TSO_CLEANSING_FLAME:
        cleansing_flame(10 + (you.skills[SK_INVOCATIONS] * 7) / 6,
                        CLEANSING_FLAME_INVOCATION, you.pos(), &you);
        break;

    case ABIL_TSO_SUMMON_DIVINE_WARRIOR:
        summon_holy_warrior(you.skills[SK_INVOCATIONS] * 4, GOD_SHINING_ONE);
        break;

    case ABIL_KIKU_RECEIVE_CORPSES:
        kiku_receive_corpses(you.skills[SK_INVOCATIONS] * 4, you.pos());
        break;

    case ABIL_YRED_INJURY_MIRROR:
        if (yred_injury_mirror())
        {
            mpr("You already have a dark mirror aura!");
            return (false);
        }

        mprf("You %s in prayer and are bathed in unholy energy.",
             you.species == SP_NAGA ? "coil" :
             you.species == SP_CAT  ? "sit"
                                    : "kneel");
        you.duration[DUR_MIRROR_DAMAGE] = 9 * BASELINE_DELAY
                     + random2avg(you.piety * BASELINE_DELAY, 2) / 10;
        break;

    case ABIL_YRED_ANIMATE_REMAINS:
    case ABIL_YRED_ANIMATE_DEAD:
        yred_animate_remains_or_dead();
        break;

    case ABIL_YRED_RECALL_UNDEAD_SLAVES:
        recall(1);
        break;

    case ABIL_YRED_DRAIN_LIFE:
        yred_drain_life();
        break;

    case ABIL_YRED_ENSLAVE_SOUL:
    {
        god_acting gdact;
        power = you.skills[SK_INVOCATIONS] * 4;
        beam.range = LOS_RADIUS;

        if (!spell_direction(spd, beam))
            return (false);

        if (!zapping(ZAP_ENSLAVE_SOUL, power, beam))
            return (false);
        break;
    }

    case ABIL_SIF_MUNA_CHANNEL_ENERGY:
        mpr("You channel some magical energy.");

        inc_mp(1 + random2(you.skills[SK_INVOCATIONS] / 4 + 2), false);
        break;

    case ABIL_OKAWARU_MIGHT:
        potion_effect(POT_MIGHT, you.skills[SK_INVOCATIONS] * 8);
        break;

    case ABIL_OKAWARU_HASTE:
        potion_effect(POT_SPEED, you.skills[SK_INVOCATIONS] * 8);
        break;

    case ABIL_MAKHLEB_MINOR_DESTRUCTION:
        if (!spell_direction(spd, beam))
            return (false);

        power = you.skills[SK_INVOCATIONS]
                + random2(1 + you.skills[SK_INVOCATIONS])
                + random2(1 + you.skills[SK_INVOCATIONS]);

        // Since the actual beam is random, check with BEAM_MMISSILE and the
        // highest range possible (electricity).
        if (!player_tracer(ZAP_DEBUGGING_RAY, power, beam, 13))
            return (false);

        switch (random2(5))
        {
        case 0: beam.range =  7; zapping(ZAP_FLAME, power, beam); break;
        case 1: beam.range =  8; zapping(ZAP_PAIN,  power, beam); break;
        case 2: beam.range =  5; zapping(ZAP_STONE_ARROW, power, beam); break;
        case 3: beam.range = 13; zapping(ZAP_ELECTRICITY, power, beam); break;
        case 4: beam.range =  8; zapping(ZAP_BREATHE_ACID, power/2, beam); break;
        }
        break;

    case ABIL_MAKHLEB_LESSER_SERVANT_OF_MAKHLEB:
        summon_demon_type(static_cast<monster_type>(MONS_NEQOXEC + random2(5)),
                          20 + you.skills[SK_INVOCATIONS] * 3, GOD_MAKHLEB);
        break;

    case ABIL_MAKHLEB_MAJOR_DESTRUCTION:
        if (!spell_direction(spd, beam))
            return (false);

        power = you.skills[SK_INVOCATIONS] * 3
                + random2(1 + you.skills[SK_INVOCATIONS])
                + random2(1 + you.skills[SK_INVOCATIONS]);

        // Since the actual beam is random, check with BEAM_MMISSILE and the
        // highest range possible (orb of electricity).
        if (!player_tracer(ZAP_DEBUGGING_RAY, power, beam, 20))
            return (false);

        {
            zap_type ztype = ZAP_DEBUGGING_RAY;
            switch (random2(7))
            {
            case 0: beam.range =  6; ztype = ZAP_FIRE;               break;
            case 1: beam.range =  6; ztype = ZAP_FIREBALL;           break;
            case 2: beam.range = 10; ztype = ZAP_LIGHTNING;          break;
            case 3: beam.range =  5; ztype = ZAP_STICKY_FLAME;       break;
            case 4: beam.range =  5; ztype = ZAP_IRON_SHOT;          break;
            case 5: beam.range =  6; ztype = ZAP_NEGATIVE_ENERGY;    break;
            case 6: beam.range = 20; ztype = ZAP_ORB_OF_ELECTRICITY; break;
            }
            zapping(ztype, power, beam);
        }
        break;

    case ABIL_MAKHLEB_GREATER_SERVANT_OF_MAKHLEB:
        summon_demon_type(static_cast<monster_type>(MONS_EXECUTIONER + random2(5)),
                          20 + you.skills[SK_INVOCATIONS] * 3, GOD_MAKHLEB);
        break;

    case ABIL_TROG_BURN_SPELLBOOKS:
        if (!trog_burn_spellbooks())
            return (false);
        break;

    case ABIL_TROG_BERSERK:
        // Trog abilities don't use or train invocations.
        go_berserk(true);
        break;

    case ABIL_TROG_REGEN_MR:
        // Trog abilities don't use or train invocations.
        cast_regen(you.piety / 2, true);
        break;

    case ABIL_TROG_BROTHERS_IN_ARMS:
        // Trog abilities don't use or train invocations.
        summon_berserker(you.piety +
                         random2(you.piety/4) - random2(you.piety/4),
                         GOD_TROG);
        break;

    case ABIL_SIF_MUNA_FORGET_SPELL:
        if (!cast_selective_amnesia())
            return (false);
        break;

    case ABIL_ELYVILON_DESTROY_WEAPONS:
        if (!elyvilon_destroy_weapons())
            return (false);
        break;

    case ABIL_ELYVILON_LESSER_HEALING_SELF:
    case ABIL_ELYVILON_LESSER_HEALING_OTHERS:
    {
        const bool self = (abil.ability == ABIL_ELYVILON_LESSER_HEALING_SELF);

        if (cast_healing(3 + (you.skills[SK_INVOCATIONS] / 6), true,
                         self ? you.pos() : coord_def(0, 0), !self,
                         self ? TARG_NUM_MODES : TARG_HOSTILE) < 0)
        {
            return (false);
        }

        break;
    }

    case ABIL_ELYVILON_PURIFICATION:
        elyvilon_purification();
        break;

    case ABIL_ELYVILON_GREATER_HEALING_SELF:
    case ABIL_ELYVILON_GREATER_HEALING_OTHERS:
    {
        const bool self = (abil.ability == ABIL_ELYVILON_GREATER_HEALING_SELF);

        if (cast_healing(10 + (you.skills[SK_INVOCATIONS] / 3), true,
                         self ? you.pos() : coord_def(0, 0), !self,
                         self ? TARG_NUM_MODES : TARG_HOSTILE) < 0)
        {
            return (false);
        }
        break;
    }

    case ABIL_ELYVILON_RESTORATION:
        restore_stat(STAT_ALL, 0, false);
        unrot_hp(100);
        break;

    case ABIL_ELYVILON_DIVINE_VIGOUR:
        if (!elyvilon_divine_vigour())
            return (false);
        break;

    case ABIL_LUGONU_ABYSS_EXIT:
        banished(DNGN_EXIT_ABYSS);
        break;

    case ABIL_LUGONU_BEND_SPACE:
        lugonu_bend_space();
        break;

    case ABIL_LUGONU_BANISH:
        beam.range = LOS_RADIUS;

        if (!spell_direction(spd, beam))
            return (false);

        if (beam.target == you.pos())
        {
            mpr("You cannot banish yourself!");
            return (false);
        }

        if (!zapping(ZAP_BANISHMENT, 16 + you.skills[SK_INVOCATIONS] * 8, beam,
                     true))
        {
            return (false);
        }
        break;

    case ABIL_LUGONU_CORRUPT:
        if (!lugonu_corrupt_level(300 + you.skills[SK_INVOCATIONS] * 15))
            return (false);
        break;

    case ABIL_LUGONU_ABYSS_ENTER:
    {
        // Move permanent hp/mp loss from leaving to entering the Abyss. (jpeg)
        const int maxloss = std::max(2, div_rand_round(you.hp_max, 30));
        // Lose permanent HP
        dec_max_hp(random_range(1, maxloss));

        // Paranoia.
        if (you.hp_max < 1)
            you.hp_max = 1;

        // Deflate HP.
        set_hp(1 + random2(you.hp), false);

        // Lose 1d2 permanent MP.
        rot_mp(coinflip() ? 2 : 1);

        // Deflate MP.
        if (you.magic_points)
            set_mp(random2(you.magic_points), false);

        bool note_status = notes_are_active();
        activate_notes(false);  // This banishment shouldn't be noted.
        banished(DNGN_ENTER_ABYSS);
        activate_notes(note_status);
        break;
    }
    case ABIL_NEMELEX_DRAW_ONE:
        if (!choose_deck_and_draw())
            return (false);
        break;

    case ABIL_NEMELEX_PEEK_TWO:
        if (!deck_peek())
            return (false);
        break;

    case ABIL_NEMELEX_TRIPLE_DRAW:
        if (!deck_triple_draw())
            return (false);
        break;

    case ABIL_NEMELEX_MARK_FOUR:
        if (!deck_mark())
            return (false);
        break;

    case ABIL_NEMELEX_STACK_FIVE:
        if (!deck_stack())
            return (false);
        break;

    case ABIL_BEOGH_SMITING:
        if (your_spells(SPELL_SMITING, (2 + skill_bump(SK_INVOCATIONS)) * 6,
                        false) == SPRET_ABORT)
        {
            return (false);
        }
        break;

    case ABIL_BEOGH_RECALL_ORCISH_FOLLOWERS:
        recall(2);
        break;

    case ABIL_FEDHAS_FUNGAL_BLOOM:
    {
        const int count = fedhas_fungal_bloom();

        if (!count)
        {
            canned_msg(MSG_NOTHING_HAPPENS);
            return (false);
        }

        simple_god_message(" appreciates your contribution to the "
                           "ecosystem.", GOD_FEDHAS);

        // Doubling the expected value per sacrifice to approximate the
        // extra piety gain blood god worshipers get for the initial kill.
        // -cao

        int piety_gain = 0;
        for (int i = 0; i < count * 2; i++)
            piety_gain += random2(15); // avg 1.4 piety per corpse
        gain_piety(piety_gain, 10);
        break;
    }

    case ABIL_FEDHAS_SUNLIGHT:
        if (!fedhas_sunlight())
        {
            canned_msg(MSG_OK);
            return (false);
        }
        break;

    case ABIL_FEDHAS_PLANT_RING:
        if (!fedhas_plant_ring_from_fruit())
            return (false);
        break;

    case ABIL_FEDHAS_RAIN:
        if (!fedhas_rain(you.pos()))
        {
            canned_msg(MSG_NOTHING_HAPPENS);
            return (false);
        }
        break;

    case ABIL_FEDHAS_SPAWN_SPORES:
    {
        const int retval = fedhas_corpse_spores();
        if (retval <= 0)
        {
            if (retval == 0)
                mprf("No corpses are in range.");
            else
                canned_msg(MSG_OK);
            return (false);
        }
        break;
    }

    case ABIL_FEDHAS_EVOLUTION:
        if (!fedhas_evolve_flora())
            return (false);
        break;

    case ABIL_TRAN_BAT:
        if (!transform(100, TRAN_BAT))
        {
            crawl_state.zero_turns_taken();
            return (false);
        }
        break;

    case ABIL_BOTTLE_BLOOD:
        if (!butchery(-1, true))
            return (false);
        break;

    case ABIL_JIYVA_CALL_JELLY:
    {
        mgen_data mg(MONS_JELLY, BEH_STRICT_NEUTRAL, 0, 0, 0, you.pos(),
                     MHITNOT, 0, GOD_JIYVA);

        mg.non_actor_summoner = "Jiyva";

        if (create_monster(mg) == -1)
            return (false);
        break;
    }

    case ABIL_JIYVA_JELLY_PARALYSE:
        // Activated via prayer elsewhere.
        break;

    case ABIL_JIYVA_SLIMIFY:
    {
        const item_def* const weapon = you.weapon();
        const std::string msg = (weapon) ? weapon->name(DESC_NOCAP_YOUR)
                                         : ("your " + you.hand_name(true));
        mprf(MSGCH_DURATION, "A thick mucus forms on %s.", msg.c_str());
        you.increase_duration(DUR_SLIMIFY,
                              you.skills[SK_INVOCATIONS] * 3 / 2 + 3,
                              100);
        break;
    }

    case ABIL_JIYVA_CURE_BAD_MUTATION:
        jiyva_remove_bad_mutation();
        break;

    case ABIL_HARM_PROTECTION:
    case ABIL_HARM_PROTECTION_II:
        // Activated via prayer elsewhere.
        break;

    case ABIL_CHEIBRIADOS_PONDEROUSIFY:
        if (!ponderousify_armour())
            return (false);
        break;

    case ABIL_CHEIBRIADOS_TIME_STEP:
        cheibriados_time_step(you.skills[SK_INVOCATIONS]*you.piety/10);
        break;

    case ABIL_CHEIBRIADOS_TIME_BEND:
        cheibriados_time_bend(16 + you.skills[SK_INVOCATIONS] * 8);
        break;

    case ABIL_CHEIBRIADOS_SLOUCH:
        mpr("You can feel time thicken.");
        dprf("your speed is %d", player_movement_speed());
        cheibriados_slouch(0);
        break;

    case ABIL_ASHENZARI_SCRYING:
        if (you.duration[DUR_SCRYING])
            mpr("You extend your astral sight.");
        else
            mpr("You gain astral sight.");
        you.duration[DUR_SCRYING] = 100 + random2avg(you.piety * 2, 2);
        you.xray_vision = true;
        break;

    case ABIL_ASHENZARI_TRANSFER_KNOWLEDGE:
        if (!ashenzari_transfer_knowledge())
        {
            canned_msg(MSG_OK);
            return (false);
        }
        break;

    case ABIL_ASHENZARI_END_TRANSFER:
        ashenzari_end_transfer();
        break;

    case ABIL_RENOUNCE_RELIGION:
        if (yesno("Really renounce your faith, foregoing its fabulous benefits?",
                  false, 'n')
            && yesno("Are you sure you won't change your mind later?",
                     false, 'n'))
        {
            excommunication();
        }
        else
        {
            canned_msg(MSG_OK);
            return (false);
        }
        break;


    case ABIL_NON_ABILITY:
        mpr("Sorry, you can't do that.");
        break;

    default:
        ASSERT("invalid ability");
    }

    return (true);
}

// [ds] Increase piety cost for god abilities that are particularly
// overpowered in Sprint. Yes, this is a hack. No, I don't care.
static int _scale_piety_cost(ability_type abil, int original_cost)
{
    // Abilities that have aroused our ire earn 2.5x their classic
    // Crawl piety cost.
    return ((crawl_state.game_is_sprint()
             && (abil == ABIL_TROG_BROTHERS_IN_ARMS
                 || abil == ABIL_MAKHLEB_GREATER_SERVANT_OF_MAKHLEB))
            ? div_rand_round(original_cost * 5, 2)
            : original_cost);
}

// We pass in ability XP cost as it may have changed during the exercise
// of the ability (if the cost is scaled, for example)
static void _pay_ability_costs(const ability_def& abil, int xpcost)
{
    // currently only delayed fireball is instantaneous -- bwr
    you.turn_is_over = !(abil.flags & ABFLAG_INSTANT);

    const int food_cost  = abil.food_cost + random2avg(abil.food_cost, 2);
    const int piety_cost =
        _scale_piety_cost(abil.ability, abil.piety_cost.cost());
    const int hp_cost    = abil.hp_cost.cost(you.hp_max);

    dprf("Cost: mp=%d; hp=%d; food=%d; piety=%d",
         abil.mp_cost, hp_cost, food_cost, piety_cost);

    if (abil.mp_cost)
    {
        dec_mp(abil.mp_cost);
        if (abil.flags & ABFLAG_PERMANENT_MP)
            rot_mp(1);
    }

    if (abil.hp_cost)
    {
        dec_hp(hp_cost, false);
        if (abil.flags & ABFLAG_PERMANENT_HP)
            rot_hp(hp_cost);
    }

    if (xpcost)
    {
        you.exp_available -= xpcost;
        you.redraw_experience = true;
    }

    if (abil.flags & ABFLAG_ENCH_MISCAST)
    {
        MiscastEffect(&you, NON_MONSTER, SPTYP_ENCHANTMENT, 10, 90,
                      "power out of control", NH_DEFAULT);
    }
    if (abil.flags & ABFLAG_NECRO_MISCAST)
    {
        MiscastEffect(&you, NON_MONSTER, SPTYP_NECROMANCY, 10, 90,
                      "power out of control");
    }
    if (abil.flags & ABFLAG_NECRO_MISCAST_MINOR)
    {
        MiscastEffect(&you, NON_MONSTER, SPTYP_NECROMANCY, 5, 90,
                      "power out of control");
    }
    if (abil.flags & ABFLAG_TLOC_MISCAST)
    {
        MiscastEffect(&you, NON_MONSTER, SPTYP_TRANSLOCATION, 10, 90,
                      "power out of control");
    }
    if (abil.flags & ABFLAG_TMIG_MISCAST)
    {
        MiscastEffect(&you, NON_MONSTER, SPTYP_TRANSMUTATION, 10, 90,
                      "power out of control");
    }
    if (abil.flags & ABFLAG_LEVEL_DRAIN)
    {
        lose_level();   // takes you back to 1xp before the current level
        lose_level();   // so need to do this twice.
    }


    if (food_cost)
        make_hungry(food_cost, false, true);

    if (piety_cost)
        lose_piety(piety_cost);
}

int choose_ability_menu(const std::vector<talent>& talents)
{
    Menu abil_menu(MF_SINGLESELECT | MF_ANYPRINTABLE, "ability");

    abil_menu.set_highlighter(NULL);
    abil_menu.set_title(
        new MenuEntry("  Ability - do what?                 "
                      "Cost                    Success"));
    abil_menu.set_title(
        new MenuEntry("  Ability - describe what?           "
                      "Cost                    Success"), false);

    abil_menu.set_flags(MF_SINGLESELECT | MF_ANYPRINTABLE
                            | MF_ALWAYS_SHOW_MORE);

    if (Hints.hints_left)
    {
        // XXX: This could be buggy if you manage to pick up lots and
        // lots of abilities during hints mode.
        abil_menu.set_more(hints_abilities_info());
    }
    else
    {
        abil_menu.set_more(formatted_string::parse_string(
                           "Press '<w>!</w>' or '<w>?</w>' to toggle "
                           "between ability selection and description."));
    }

    abil_menu.action_cycle = Menu::CYCLE_TOGGLE;
    abil_menu.menu_action  = Menu::ACT_EXECUTE;

    int numbers[52];
    for (int i = 0; i < 52; ++i)
        numbers[i] = i;

    bool found_invocations = false;

    // First add all non-invocations.
    for (unsigned int i = 0; i < talents.size(); ++i)
    {
        if (talents[i].is_invocation)
            found_invocations = true;
        else
        {
            MenuEntry* me = new MenuEntry(_describe_talent(talents[i]),
                                          MEL_ITEM, 1, talents[i].hotkey);
            me->data = &numbers[i];
            abil_menu.add_entry(me);
        }
    }

    if (found_invocations)
    {
        abil_menu.add_entry(new MenuEntry("    Invocations - ", MEL_SUBTITLE));
        for (unsigned int i = 0; i < talents.size(); ++i)
        {
            if (talents[i].is_invocation)
            {
                MenuEntry* me = new MenuEntry(_describe_talent(talents[i]),
                                              MEL_ITEM, 1, talents[i].hotkey);
                me->data = &numbers[i];
                abil_menu.add_entry(me);
            }
        }
    }

    while (true)
    {
        std::vector<MenuEntry*> sel = abil_menu.show(false);
        if (!crawl_state.doing_prev_cmd_again)
            redraw_screen();
        if (sel.empty())
            return -1;

        ASSERT(sel.size() == 1);
        ASSERT(sel[0]->hotkeys.size() == 1);
        int selected = *(static_cast<int*>(sel[0]->data));

        if (abil_menu.menu_action == Menu::ACT_EXAMINE)
            _print_talent_description(talents[selected]);
        else
            return (*(static_cast<int*>(sel[0]->data)));
    }
}

static std::string _describe_talent(const talent& tal)
{
    ASSERT(tal.which != ABIL_NON_ABILITY);

    std::ostringstream desc;
    desc << std::left
         << std::setw(32) << ability_name(tal.which)
         << std::setw(24) << make_cost_description(tal.which)
         << std::setw(10) << failure_rate_to_string(tal.fail);
    return desc.str();
}

static void _add_talent(std::vector<talent>& vec, const ability_type ability,
                        bool check_confused)
{
    const talent t = _get_talent(ability, check_confused);
    if (t.which != ABIL_NON_ABILITY)
        vec.push_back(t);
}

std::vector<talent> your_talents(bool check_confused)
{
    std::vector<talent> talents;

    // // zot defense abilities; must also be updated in player.cc when these levels are changed
    if (crawl_state.game_is_zotdef())
    {
        if (you.experience_level >= 1)
            _add_talent(talents, ABIL_MAKE_DART_TRAP, check_confused);
        if (you.experience_level >= 2)
            _add_talent(talents, ABIL_MAKE_OKLOB_SAPLING, check_confused);
        if (you.experience_level >= 3)
            _add_talent(talents, ABIL_MAKE_ARROW_TRAP, check_confused);
        if (you.experience_level >= 4)
            _add_talent(talents, ABIL_MAKE_PLANT, check_confused);
        if (you.experience_level >= 4)
            _add_talent(talents, ABIL_REMOVE_CURSE, check_confused);
        if (you.experience_level >= 5)
            _add_talent(talents, ABIL_MAKE_BURNING_BUSH, check_confused);
        if (you.experience_level >= 6)
            _add_talent(talents, ABIL_MAKE_ALTAR, check_confused);
        if (you.experience_level >= 6)
            _add_talent(talents, ABIL_MAKE_GRENADES, check_confused);
        if (you.experience_level >= 7)
            _add_talent(talents, ABIL_MAKE_OKLOB_PLANT, check_confused);
        if (you.experience_level >= 8)
            _add_talent(talents, ABIL_MAKE_NET_TRAP, check_confused);
        if (you.experience_level >= 9)
            _add_talent(talents, ABIL_MAKE_ICE_STATUE, check_confused);
        if (you.experience_level >= 10)
            _add_talent(talents, ABIL_MAKE_SPEAR_TRAP, check_confused);
        if (you.experience_level >= 11)
            _add_talent(talents, ABIL_MAKE_ALARM_TRAP, check_confused);
        if (you.experience_level >= 12)
            _add_talent(talents, ABIL_MAKE_FUNGUS, check_confused);
        if (you.experience_level >= 13)
            _add_talent(talents, ABIL_MAKE_BOLT_TRAP, check_confused);
        if (you.experience_level >= 14)
            _add_talent(talents, ABIL_MAKE_OCS, check_confused);
        if (you.experience_level >= 15)
            _add_talent(talents, ABIL_MAKE_NEEDLE_TRAP, check_confused);
        if (you.experience_level >= 16)
            _add_talent(talents, ABIL_MAKE_TELEPORT, check_confused);
        if (you.experience_level >= 17)
            _add_talent(talents, ABIL_MAKE_WATER, check_confused);
        if (you.experience_level >= 18)
            _add_talent(talents, ABIL_MAKE_AXE_TRAP, check_confused);
        if (you.experience_level >= 19)
            _add_talent(talents, ABIL_MAKE_ELECTRIC_EEL, check_confused);
        if (you.experience_level >= 20)
            _add_talent(talents, ABIL_MAKE_SILVER_STATUE, check_confused);
        // gain bazaar and gold together
        if (you.experience_level >= 21)
            _add_talent(talents, ABIL_MAKE_BAZAAR, check_confused);
        if (you.experience_level >= 21)
            _add_talent(talents, ABIL_MAKE_ACQUIRE_GOLD, check_confused);
        if (you.experience_level >= 22)
            _add_talent(talents, ABIL_MAKE_OKLOB_CIRCLE, check_confused);
        if (you.experience_level >= 23)
            _add_talent(talents, ABIL_MAKE_SAGE, check_confused);
        if (you.experience_level >= 24)
            _add_talent(talents, ABIL_MAKE_ACQUIREMENT, check_confused);
        if (you.experience_level >= 25)
            _add_talent(talents, ABIL_MAKE_BLADE_TRAP, check_confused);
        if (you.experience_level >= 26)
            _add_talent(talents, ABIL_MAKE_CURSE_SKULL, check_confused);
        if (you.experience_level >= 27)
            _add_talent(talents, ABIL_MAKE_TELEPORT_TRAP, check_confused);
    }

    // Species-based abilities.
    if (you.species == SP_MUMMY && you.experience_level >= 13)
        _add_talent(talents, ABIL_MUMMY_RESTORATION, check_confused);

    if (you.species == SP_DEEP_DWARF)
        _add_talent(talents, ABIL_RECHARGING, check_confused);

    // Spit Poison. Nontransformed nagas can upgrade to Breathe Poison.
    // Transformed nagas, or non-nagas, can only get Spit Poison.
    if (you.species == SP_NAGA
        && (!transform_changed_physiology()
            || you.attribute[ATTR_TRANSFORMATION] == TRAN_SPIDER))
    {
        _add_talent(talents, player_mutation_level(MUT_BREATHE_POISON) ?
                    ABIL_BREATHE_POISON : ABIL_SPIT_POISON, check_confused);
    }
    else if (player_mutation_level(MUT_SPIT_POISON)
             || player_mutation_level(MUT_BREATHE_POISON))
    {
        _add_talent(talents, ABIL_SPIT_POISON, check_confused);
    }

    if (player_genus(GENPC_DRACONIAN))
    {
        ability_type ability = ABIL_NON_ABILITY;
        switch (you.species)
        {
        case SP_GREEN_DRACONIAN:   ability = ABIL_BREATHE_MEPHITIC;     break;
        case SP_RED_DRACONIAN:     ability = ABIL_BREATHE_FIRE;         break;
        case SP_WHITE_DRACONIAN:   ability = ABIL_BREATHE_FROST;        break;
        case SP_YELLOW_DRACONIAN:  ability = ABIL_SPIT_ACID;            break;
        case SP_BLACK_DRACONIAN:   ability = ABIL_BREATHE_LIGHTNING;    break;
        case SP_PURPLE_DRACONIAN:  ability = ABIL_BREATHE_POWER;        break;
        case SP_PALE_DRACONIAN:    ability = ABIL_BREATHE_STEAM;        break;
        case SP_MOTTLED_DRACONIAN: ability = ABIL_BREATHE_STICKY_FLAME; break;
        default: break;
        }

        // Draconians don't maintain their original breath weapons
        // if shapechanged into a non-dragon form, but green draconians
        // do get spit poison in spider form.
        if (transform_changed_physiology())
        {
            if (you.species == SP_GREEN_DRACONIAN
                && you.attribute[ATTR_TRANSFORMATION] == TRAN_SPIDER)
            {
                ability = ABIL_SPIT_POISON; // spit, not breath
            }
            else if (you.attribute[ATTR_TRANSFORMATION] != TRAN_DRAGON)
                ability = ABIL_NON_ABILITY;
        }

        if (ability != ABIL_NON_ABILITY)
            _add_talent(talents, ability, check_confused);
    }

    if (you.species == SP_VAMPIRE && you.experience_level >= 3
        && you.hunger_state <= HS_SATIATED
        && you.attribute[ATTR_TRANSFORMATION] != TRAN_BAT)
    {
        _add_talent(talents, ABIL_TRAN_BAT, check_confused);
    }

    if (you.species == SP_VAMPIRE && you.experience_level >= 6)
    {
        _add_talent(talents, ABIL_BOTTLE_BLOOD, false);
    }

    if (!you.airborne() && !transform_changed_physiology())
    {
        // Kenku can fly, but only from the ground
        // (until level 15, when it becomes permanent until revoked).
        // jmf: "upgrade" for draconians -- expensive flight
        if (you.species == SP_KENKU && you.experience_level >= 5)
            _add_talent(talents, ABIL_FLY, check_confused);
        else if (player_genus(GENPC_DRACONIAN)
                 && player_mutation_level(MUT_BIG_WINGS))
        {
            _add_talent(talents, ABIL_FLY_II, check_confused);
        }
    }

    if (you.airborne() && !transform_changed_physiology()
        && you.species == SP_KENKU && you.experience_level >= 5)
    {
        _add_talent(talents, ABIL_STOP_FLYING, check_confused);
    }

    // Mutations
    if (player_mutation_level(MUT_HURL_HELLFIRE))
        _add_talent(talents, ABIL_HELLFIRE, check_confused);

    if (player_mutation_level(MUT_THROW_FLAMES))
        _add_talent(talents, ABIL_THROW_FLAME, check_confused);

    if (player_mutation_level(MUT_THROW_FROST))
        _add_talent(talents, ABIL_THROW_FROST, check_confused);

    if (you.duration[DUR_TRANSFORMATION]
        && !you.transform_uncancellable)
    {
        _add_talent(talents, ABIL_END_TRANSFORMATION, check_confused);
    }

    if (player_mutation_level(MUT_BLINK))
        _add_talent(talents, ABIL_BLINK, check_confused);

    if (player_mutation_level(MUT_TELEPORT_AT_WILL))
        _add_talent(talents, ABIL_TELEPORTATION, check_confused);

    // Religious abilities.
    if (you.religion == GOD_ELYVILON)
        _add_talent(talents, ABIL_ELYVILON_DESTROY_WEAPONS, check_confused);
    else if (you.religion == GOD_TROG)
        _add_talent(talents, ABIL_TROG_BURN_SPELLBOOKS, check_confused);
    else if (you.religion == GOD_FEDHAS)
        _add_talent(talents, ABIL_FEDHAS_FUNGAL_BLOOM, check_confused);
    else if (you.religion == GOD_CHEIBRIADOS)
        _add_talent(talents, ABIL_CHEIBRIADOS_PONDEROUSIFY, check_confused);
    else if (you.transfer_skill_points > 0)
        _add_talent(talents, ABIL_ASHENZARI_END_TRANSFER, check_confused);

    // Gods take abilities away until penance completed. -- bwr
    // God abilities generally don't work while silenced (they require
    // invoking the god), but Nemelex is an exception.
    if (!player_under_penance() && (!silenced(you.pos())
                                    || you.religion == GOD_NEMELEX_XOBEH))
    {
        for (int i = 0; i < MAX_GOD_ABILITIES; ++i)
        {
            if (you.piety >= piety_breakpoint(i))
            {
                const ability_type abil = god_abilities[you.religion][i];
                if (abil != ABIL_NON_ABILITY)
                {
                    _add_talent(talents, abil, check_confused);

                    if (abil == ABIL_ELYVILON_LESSER_HEALING_OTHERS)
                    {
                        _add_talent(talents,
                                    ABIL_ELYVILON_LESSER_HEALING_SELF,
                                    check_confused);
                    }
                    else if (abil == ABIL_ELYVILON_GREATER_HEALING_OTHERS)
                    {
                        _add_talent(talents,
                                    ABIL_ELYVILON_GREATER_HEALING_SELF,
                                    check_confused);
                    }
                    else if (abil == ABIL_YRED_RECALL_UNDEAD_SLAVES)
                    {
                        _add_talent(talents,
                                    ABIL_YRED_INJURY_MIRROR,
                                    check_confused);
                    }
                }
            }
        }

        if (you.religion == GOD_ZIN
            && !you.num_total_gifts[GOD_ZIN]
            && you.piety > 160)
        {
            _add_talent(talents,
                        ABIL_ZIN_CURE_ALL_MUTATIONS,
                        check_confused);
        }
    }

    // And finally, the ability to opt-out of your faith {dlb}:
    if (you.religion != GOD_NO_GOD && !silenced(you.pos()))
        _add_talent(talents, ABIL_RENOUNCE_RELIGION, check_confused);

    //jmf: Check for breath weapons - they're exclusive of each other, I hope!
    //     Make better ones come first.
    if ((you.attribute[ATTR_TRANSFORMATION] == TRAN_DRAGON
        && dragon_form_dragon_type() == MONS_DRAGON
        && you.species != SP_RED_DRACONIAN)
        || player_mutation_level(MUT_BREATHE_FLAMES))
    {
        _add_talent(talents, ABIL_BREATHE_FIRE, check_confused);
    }

    // Checking for unreleased Delayed Fireball.
    if (you.attribute[ ATTR_DELAYED_FIREBALL ])
        _add_talent(talents, ABIL_DELAYED_FIREBALL, check_confused);

    // Evocations from items.
    if (scan_artefacts(ARTP_BLINK))
        _add_talent(talents, ABIL_EVOKE_BLINK, check_confused);

    if (wearing_amulet(AMU_RAGE) || scan_artefacts(ARTP_BERSERK))
        _add_talent(talents, ABIL_EVOKE_BERSERK, check_confused);

    if (player_evokable_invis() && !you.attribute[ATTR_INVIS_UNCANCELLABLE])
    {
        // Now you can only turn invisibility off if you have an
        // activatable item.  Wands and potions will have to time
        // out. -- bwr
        if (you.duration[DUR_INVIS])
            _add_talent(talents, ABIL_EVOKE_TURN_VISIBLE, check_confused);
        else
            _add_talent(talents, ABIL_EVOKE_TURN_INVISIBLE, check_confused);
    }

    // Note: This ability only applies to this counter.
    if (player_evokable_levitation())
    {
        // Has no effect on permanently flying Kenku.
        if (!you.permanent_flight() && !you.attribute[ATTR_LEV_UNCANCELLABLE])
        {
            // Now you can only turn levitation off if you have an
            // activatable item.  Potions and miscast effects will
            // have to time out (this makes the miscast effect actually
            // a bit annoying). -- bwr
            _add_talent(talents, you.duration[DUR_LEVITATION] ?
                        ABIL_EVOKE_STOP_LEVITATING : ABIL_EVOKE_LEVITATE,
                        check_confused);
        }
    }

    if (player_equip(EQ_RINGS, RING_TELEPORTATION) && !crawl_state.game_is_sprint())
        _add_talent(talents, ABIL_EVOKE_TELEPORTATION, check_confused);

    // Find hotkeys for the non-hotkeyed talents.
    for (unsigned int i = 0; i < talents.size(); ++i)
    {
        // Skip preassigned hotkeys.
        if (talents[i].hotkey != 0)
            continue;

        // Try to find a free hotkey for i, starting from Z.
        for (int k = 51; k >= 0; ++k)
        {
            const int kkey = index_to_letter(k);
            bool good_key = true;

            // Check that it doesn't conflict with other hotkeys.
            for (unsigned int j = 0; j < talents.size(); ++j)
            {
                if (talents[j].hotkey == kkey)
                {
                    good_key = false;
                    break;
                }
            }

            if (good_key)
            {
                talents[i].hotkey = k;
                you.ability_letter_table[k] = talents[i].which;
                break;
            }
        }
        // In theory, we could be left with an unreachable ability
        // here (if you have 53 or more abilities simultaneously).
    }

    return (talents);
}

// Note: we're trying for a behaviour where the player gets
// to keep their assigned invocation slots if they get excommunicated
// and then rejoin (but if they spend time with another god we consider
// the old invocation slots void and erase them).  We also try to
// protect any bindings the character might have made into the
// traditional invocation slots (A-E and X). -- bwr
static void _set_god_ability_helper(ability_type abil, char letter)
{
    int i;
    const int index = letter_to_index(letter);

    for (i = 0; i < 52; i++)
        if (you.ability_letter_table[i] == abil)
            break;

    if (i == 52)    // Ability is not already assigned.
    {
        // If slot is unoccupied, move in.
        if (you.ability_letter_table[index] == ABIL_NON_ABILITY)
            you.ability_letter_table[index] = abil;
    }
}

// Return GOD_NO_GOD if it isn't a god ability, otherwise return
// the index of the god.
static int _is_god_ability(int abil)
{
    if (abil == ABIL_NON_ABILITY)
        return (GOD_NO_GOD);

    for (int i = 0; i < MAX_NUM_GODS; ++i)
        for (int j = 0; j < MAX_GOD_ABILITIES; ++j)
        {
            if (god_abilities[i][j] == abil)
                return (i);
        }

    return (GOD_NO_GOD);
}

void set_god_ability_slots()
{
    ASSERT(you.religion != GOD_NO_GOD);

    _set_god_ability_helper(ABIL_RENOUNCE_RELIGION, 'X');

    // Clear out other god invocations.
    for (int i = 0; i < 52; i++)
    {
        const int god = _is_god_ability(you.ability_letter_table[i]);
        if (god != GOD_NO_GOD && god != you.religion)
            you.ability_letter_table[i] = ABIL_NON_ABILITY;
    }

    // Finally, add in current god's invocations in traditional slots.
    int num = 0;

    for (int i = 0; i < MAX_GOD_ABILITIES; ++i)
    {
        if (god_abilities[you.religion][i] != ABIL_NON_ABILITY)
        {
            _set_god_ability_helper(god_abilities[you.religion][i],
                                    'a' + num++);

            if (you.religion == GOD_ELYVILON)
            {
                if (god_abilities[you.religion][i]
                        == ABIL_ELYVILON_LESSER_HEALING_OTHERS)
                {
                    _set_god_ability_helper(ABIL_ELYVILON_LESSER_HEALING_SELF,
                                            'a' + num++);
                }
                else if (god_abilities[you.religion][i]
                            == ABIL_ELYVILON_GREATER_HEALING_OTHERS)
                {
                    _set_god_ability_helper(ABIL_ELYVILON_GREATER_HEALING_SELF,
                                            'a' + num++);
                }
            }
            else if (you.religion == GOD_YREDELEMNUL)
            {
                if (god_abilities[you.religion][i]
                        == ABIL_YRED_RECALL_UNDEAD_SLAVES)
                {
                    _set_god_ability_helper(ABIL_YRED_INJURY_MIRROR,
                                            'a' + num++);
                }
            }
        }
    }
}

// Returns an index (0-51) if successful, -1 if you should
// just use the next one.
static int _find_ability_slot(ability_type which_ability)
{
    for (int slot = 0; slot < 52; slot++)
        if (you.ability_letter_table[slot] == which_ability)
            return (slot);

    // No requested slot, find new one and make it preferred.

    // Skip over a-e (invocations), a-g for Elyvilon, or a-f for Yredelemnul.
    const int first_slot = you.religion == GOD_ELYVILON    ? 7 :
                           you.religion == GOD_YREDELEMNUL ? 6
                                                           : 5;
    for (int slot = first_slot; slot < 52; ++slot)
    {
        if (you.ability_letter_table[slot] == ABIL_NON_ABILITY)
        {
            you.ability_letter_table[slot] = which_ability;
            return (slot);
        }
    }

    // If we can't find anything else, try a-e.
    for (int slot = first_slot - 1; slot >= 0; --slot)
    {
        if (you.ability_letter_table[slot] == ABIL_NON_ABILITY)
        {
            you.ability_letter_table[slot] = which_ability;
            return (slot);
        }
    }

    // All letters are assigned.
    return (-1);
}

////////////////////////////////////////////////////////////////////////
// generic_cost

int generic_cost::cost() const
{
    return (base + (add > 0 ? random2avg(add, rolls) : 0));
}

int scaling_cost::cost(int max) const
{
    return (value < 0) ? (-value) : ((value * max + 500) / 1000);
}<|MERGE_RESOLUTION|>--- conflicted
+++ resolved
@@ -380,7 +380,6 @@
     { ABIL_HARM_PROTECTION_II, "Reliable Protection From Harm",
       0, 0, 0, 0, ABFLAG_PIETY },
 
-<<<<<<< HEAD
     // // zot defense abilities
     { ABIL_MAKE_FUNGUS, "Make mushroom circle", 0, 0, 0, 0, ABFLAG_NONE, 10 },
     { ABIL_MAKE_DART_TRAP, "Make dart trap", 0, 0, 0, 0, ABFLAG_NONE, 5 },
@@ -412,8 +411,6 @@
     { ABIL_MAKE_GRENADES, "Make grenades", 0, 0, 0, 0, ABFLAG_NONE, 2 },
     { ABIL_MAKE_SAGE, "Sage", 0, 0, 300, 0,  ABFLAG_INSTANT, 0 },
     { ABIL_REMOVE_CURSE, "Remove Curse", 0, 0, 300, 0, ABFLAG_STAT_DRAIN, 0 },
-=======
->>>>>>> c6bb1de8
 
     { ABIL_RENOUNCE_RELIGION, "Renounce Religion", 0, 0, 0, 0, ABFLAG_NONE },
 };
