--- conflicted
+++ resolved
@@ -4557,96 +4557,6 @@
     }
 }
 
-<<<<<<< HEAD
-// Find an enemy who would suffer from Awaken Forest.
-actor* forest_near_enemy(const actor *mon)
-{
-    const coord_def pos = mon->pos();
-
-    for (radius_iterator ri(pos, LOS_RADIUS); ri; ++ri)
-    {
-        actor* foe = actor_at(*ri);
-        if (!foe || mons_aligned(foe, mon))
-            continue;
-
-        for (adjacent_iterator ai(*ri); ai; ++ai)
-            if (feat_is_tree(grd(*ai)) && cell_see_cell(pos, *ai, LOS_DEFAULT))
-                return (foe);
-    }
-
-    return (NULL);
-}
-
-// Print a message only if you can see any affected trees.
-void forest_message(const coord_def pos, const std::string msg, msg_channel_type ch)
-{
-    for (radius_iterator ri(pos, LOS_RADIUS); ri; ++ri)
-        if (feat_is_tree(grd(*ri))
-            && cell_see_cell(you.pos(), *ri, LOS_DEFAULT)
-            && cell_see_cell(pos, *ri, LOS_DEFAULT))
-        {
-            mpr(msg, ch);
-            return;
-        }
-}
-
-void forest_damage(const actor *mon)
-{
-    const coord_def pos = mon->pos();
-
-    if (one_chance_in(4))
-        forest_message(pos, random_choose_string(
-            "The trees move their gnarly branches around.",
-            "You feel roots moving beneath the ground.",
-            "Branches wave dangerously above you.",
-            "Trunks creak and shift.",
-            "Tree limbs sway around you.",
-            0), MSGCH_TALK_VISUAL);
-
-    for (radius_iterator ri(pos, LOS_RADIUS); ri; ++ri)
-    {
-        actor* foe = actor_at(*ri);
-        if (!foe || mons_aligned(foe, mon))
-            continue;
-
-        for (adjacent_iterator ai(*ri); ai; ++ai)
-            if (feat_is_tree(grd(*ai)) && cell_see_cell(pos, *ai, LOS_DEFAULT))
-            {
-                const int damage = 5 + random2(10);
-                if (foe->atype() == ACT_PLAYER)
-                {
-                    mpr(random_choose_string(
-                        "You are hit by a branch!",
-                        "A tree reaches out and hits you!",
-                        "A root smacks you from below.",
-                        0));
-                    ouch(damage, mon->mindex(), KILLED_BY_BEAM,
-                         "angry trees", true);
-                }
-                else
-                {
-                    if (you.see_cell(foe->pos()))
-                    {
-                        const char *msg = random_choose_string(
-                            "%s is hit by a branch!",
-                            "A tree reaches out and hits %s!",
-                            "A root smacks %s from below.",
-                            0);
-                        const bool up = *msg == '%';
-                        // "it" looks butt-ugly here...
-                        mprf(msg, foe->visible_to(&you) ?
-                                      foe->name(DESC_THE).c_str()
-                                    : up ? "Something" : "something");
-                    }
-                    foe->hurt(mon, damage);
-                }
-                break;
-            }
-    }
-}
-
-=======
->>>>>>> 5efc2ebb
 void debuff_monster(monster* mon)
 {
     // List of magical enchantments which will be dispelled.
