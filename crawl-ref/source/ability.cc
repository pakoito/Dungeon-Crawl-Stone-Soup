--- conflicted
+++ resolved
@@ -382,15 +382,9 @@
     { ABIL_BEOGH_SMITING, "Smiting",
       3, 0, 80, generic_cost::fixed(3), 0, 0, ABFLAG_NONE},
     { ABIL_BEOGH_RECALL_ORCISH_FOLLOWERS, "Recall Orcish Followers",
-<<<<<<< HEAD
       2, 0, 50, 0, 0, 0, ABFLAG_NONE},
-    { ABIL_BEOGH_GIFT_ITEM, "Give Item to Follower",
+    { ABIL_BEOGH_GIFT_ITEM, "Give Item to Named Follower",
       0, 0, 0, 0, 0, 0, ABFLAG_NONE},
-=======
-      2, 0, 50, 0, 0, ABFLAG_NONE},
-    { ABIL_BEOGH_GIFT_ITEM, "Give Item to Named Follower",
-      0, 0, 0, 0, 0, ABFLAG_NONE},
->>>>>>> 6f7bc826
 
     // Jiyva
     { ABIL_JIYVA_CALL_JELLY, "Request Jelly", 2, 0, 20, 1, 0, 0, ABFLAG_NONE},
