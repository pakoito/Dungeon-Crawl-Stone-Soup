--- conflicted
+++ resolved
@@ -1551,14 +1551,7 @@
         break;
     }
 
-<<<<<<< HEAD
     // Trolls get clean meat effects from contaim meat.
-=======
-    // The amulet of the gourmand will permit consumption of
-    // rotted meat as though it were "clean" meat - level 3
-    // saprovores get rotting meat effect from clean chunks, since they
-    // love rotting meat.
->>>>>>> 2391f6b1
     if (you.gourmand())
         ratio = 0;
 
@@ -1849,11 +1842,7 @@
             break;
 
         case CE_POISONOUS:
-<<<<<<< HEAD
-        case CE_POISON_CONTAM:
         case CE_ROTTEN:
-=======
->>>>>>> 2391f6b1
         case CE_NOCORPSE:
             mprf(MSGCH_ERROR, "This blood (%d) tastes buggy!", chunk_type);
             return;
