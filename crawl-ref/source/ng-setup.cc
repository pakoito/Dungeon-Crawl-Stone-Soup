#include "AppHdr.h"

#include "ng-setup.h"

#include "abl-show.h"
#include "decks.h"
#include "dungeon.h"
#include "files.h"
#include "food.h"
#include "godcompanions.h"
#include "hints.h"
#include "itemname.h"
#include "itemprop.h"
#include "items.h"
#include "item_use.h"
#include "jobs.h"
#include "maps.h"
#include "misc.h"
#include "mutation.h"
#include "newgame.h"
#include "ng-init.h"
#include "ng-wanderer.h"
#include "options.h"
#include "player.h"
#include "religion.h"
#include "skills.h"
#include "skills2.h"
#include "spl-book.h"
#include "spl-util.h"
#include "state.h"
#include "stuff.h"
#include "tilepick.h"
#include "tutorial.h"

#define MIN_START_STAT       3

static void _newgame_give_item(object_class_type base, int sub_type,
                               int qty = 1, int plus = 0, int plus2 = 0);

static void _init_player(void)
{
    you.init();
    dlua.callfn("dgn_clear_data", "");
}

// Recall that demonspawn & demigods get more later on. {dlb}
static void _species_stat_init(species_type which_species)
{
    int sb = 0; // strength base
    int ib = 0; // intelligence base
    int db = 0; // dexterity base

    // Note: The stats in in this list aren't intended to sum the same
    // for all races.  The fact that Mummies and Ghouls are really low
    // is considered acceptable (Mummies don't have to eat, and Ghouls
    // are supposed to be a really hard race). - bwr
    switch (which_species)
    {
    default:                    sb =  6; ib =  6; db =  6;      break;  // 18
    case SP_HUMAN:              sb =  6; ib =  6; db =  6;      break;  // 18
    case SP_DEMIGOD:            sb =  9; ib = 10; db =  9;      break;  // 28
    case SP_DEMONSPAWN:         sb =  6; ib =  7; db =  6;      break;  // 19

    case SP_HIGH_ELF:           sb =  5; ib =  9; db =  8;      break;  // 22
    case SP_DEEP_ELF:           sb =  3; ib = 10; db =  8;      break;  // 21
    case SP_SLUDGE_ELF:         sb =  6; ib =  7; db =  7;      break;  // 20

    case SP_DEEP_DWARF:         sb =  9; ib =  6; db =  6;      break;  // 21

    case SP_TROLL:              sb = 13; ib =  2; db =  3;      break;  // 18
    case SP_OGRE:               sb = 10; ib =  5; db =  3;      break;  // 18

    case SP_MINOTAUR:           sb = 10; ib =  3; db =  3;      break;  // 16
    case SP_GARGOYLE:           sb =  9; ib =  6; db =  3;      break;  // 18
    case SP_HILL_ORC:           sb =  8; ib =  6; db =  4;      break;  // 18
    case SP_LAVA_ORC:           sb =  8; ib =  6; db =  4;      break;  // 18
    case SP_CENTAUR:            sb =  8; ib =  5; db =  2;      break;  // 15
    case SP_NAGA:               sb =  8; ib =  6; db =  4;      break;  // 18

    case SP_MERFOLK:            sb =  6; ib =  5; db =  7;      break;  // 18
    case SP_TENGU:              sb =  6; ib =  6; db =  7;      break;  // 19
    case SP_FORMICID:           sb = 10; ib =  5; db =  4;      break;  // 19

    case SP_KOBOLD:             sb =  5; ib =  4; db =  8;      break;  // 17
    case SP_HALFLING:           sb =  3; ib =  6; db =  9;      break;  // 18
    case SP_SPRIGGAN:           sb =  2; ib =  7; db =  9;      break;  // 18

    case SP_MUMMY:              sb =  9; ib =  5; db =  5;      break;  // 19
    case SP_GHOUL:              sb =  9; ib =  1; db =  2;      break;  // 12
    case SP_VAMPIRE:            sb =  5; ib =  8; db =  7;      break;  // 20

    case SP_RED_DRACONIAN:
    case SP_WHITE_DRACONIAN:
    case SP_GREEN_DRACONIAN:
    case SP_YELLOW_DRACONIAN:
    case SP_GREY_DRACONIAN:
    case SP_BLACK_DRACONIAN:
    case SP_PURPLE_DRACONIAN:
    case SP_MOTTLED_DRACONIAN:
    case SP_PALE_DRACONIAN:
    case SP_BASE_DRACONIAN:     sb =  8; ib =  6; db =  4;      break;  // 18

    case SP_FELID:              sb =  2; ib =  7; db =  9;      break;  // 18
    case SP_OCTOPODE:           sb =  5; ib =  8; db =  5;      break;  // 18
    }

    you.base_stats[STAT_STR] = sb + 2;
    you.base_stats[STAT_INT] = ib + 2;
    you.base_stats[STAT_DEX] = db + 2;
}

static void _give_last_paycheck(job_type which_job)
{
    switch (which_job)
    {
    case JOB_HEALER:
        you.gold = 100;
        break;

    case JOB_WANDERER:
    case JOB_WARPER:
    case JOB_ARCANE_MARKSMAN:
    case JOB_ASSASSIN:
        you.gold = 50;
        break;

    default:
        you.gold = 20;
        break;

    case JOB_MONK:
        you.gold = 0;
        break;
    }
}

// Randomly boost stats a number of times.
static void _wanderer_assign_remaining_stats(int points_left)
{
    while (points_left > 0)
    {
        // Stats that are already high will be chosen half as often.
        stat_type stat = static_cast<stat_type>(random2(NUM_STATS));
        if (you.base_stats[stat] > 17 && coinflip())
            continue;

        you.base_stats[stat]++;
        points_left--;
    }
}

static void _jobs_stat_init(job_type which_job)
{
    int s = 0;   // strength mod
    int i = 0;   // intelligence mod
    int d = 0;   // dexterity mod
    int hp = 0;  // HP base
    int mp = 0;  // MP base

    // Note: Wanderers are correct, they've got a challenging background. - bwr
    switch (which_job)
    {
    case JOB_FIGHTER:           s =  8; i =  0; d =  4; hp = 15; mp = 0; break;
    case JOB_BERSERKER:         s =  9; i = -1; d =  4; hp = 15; mp = 0; break;
    case JOB_GLADIATOR:         s =  7; i =  0; d =  5; hp = 14; mp = 0; break;

    case JOB_SKALD:             s =  4; i =  4; d =  4; hp = 12; mp = 3; break;
    case JOB_CHAOS_KNIGHT:      s =  4; i =  4; d =  4; hp = 13; mp = 1; break;
    case JOB_DEATH_KNIGHT:      s =  5; i =  3; d =  4; hp = 13; mp = 2; break;
    case JOB_ABYSSAL_KNIGHT:    s =  4; i =  4; d =  4; hp = 13; mp = 1; break;

    case JOB_HEALER:            s =  4; i =  4; d =  4; hp = 13; mp = 2; break;

    case JOB_ASSASSIN:          s =  3; i =  3; d =  6; hp = 12; mp = 0; break;

    case JOB_HUNTER:            s =  4; i =  3; d =  5; hp = 13; mp = 0; break;
    case JOB_WARPER:            s =  3; i =  5; d =  4; hp = 12; mp = 1; break;
    case JOB_ARCANE_MARKSMAN:   s =  3; i =  5; d =  4; hp = 12; mp = 1; break;

    case JOB_MONK:              s =  3; i =  2; d =  7; hp = 13; mp = 0; break;
    case JOB_TRANSMUTER:        s =  2; i =  5; d =  5; hp = 12; mp = 1; break;

    case JOB_WIZARD:            s = -1; i = 10; d =  3; hp =  8; mp = 5; break;
    case JOB_CONJURER:          s =  0; i =  7; d =  5; hp = 10; mp = 3; break;
    case JOB_ENCHANTER:         s =  0; i =  7; d =  5; hp = 10; mp = 3; break;
    case JOB_FIRE_ELEMENTALIST: s =  0; i =  7; d =  5; hp = 10; mp = 3; break;
    case JOB_ICE_ELEMENTALIST:  s =  0; i =  7; d =  5; hp = 10; mp = 3; break;
    case JOB_AIR_ELEMENTALIST:  s =  0; i =  7; d =  5; hp = 10; mp = 3; break;
    case JOB_EARTH_ELEMENTALIST:s =  0; i =  7; d =  5; hp = 10; mp = 3; break;
    case JOB_SUMMONER:          s =  0; i =  7; d =  5; hp = 10; mp = 3; break;
    case JOB_VENOM_MAGE:        s =  0; i =  7; d =  5; hp = 10; mp = 3; break;
    case JOB_NECROMANCER:       s =  0; i =  7; d =  5; hp = 10; mp = 3; break;

    case JOB_WANDERER:
    {
        // Wanderers get their stats randomly distributed.
        _wanderer_assign_remaining_stats(12);
                                                        hp = 11; mp = 1; break;
    }

    case JOB_ARTIFICER:         s =  3; i =  4; d =  5; hp = 13; mp = 1; break;
    default:                    s =  0; i =  0; d =  0; hp = 10; mp = 0; break;
    }

    you.base_stats[STAT_STR] += s;
    you.base_stats[STAT_INT] += i;
    you.base_stats[STAT_DEX] += d;

    you.hp_max_perm = hp - 2;
    you.mp_max_perm = mp - 1;
}

// Make sure no stats are unacceptably low
// (currently possible only for GhBe - 1KB)
void unfocus_stats()
{
    int needed;

    for (int i = 0; i < NUM_STATS; ++i)
    {
        int j = (i + 1) % NUM_STATS;
        int k = (i + 2) % NUM_STATS;
        if ((needed = MIN_START_STAT - you.base_stats[i]) > 0)
        {
            if (you.base_stats[j] > you.base_stats[k])
                you.base_stats[j] -= needed;
            else
                you.base_stats[k] -= needed;
            you.base_stats[i] = MIN_START_STAT;
        }
    }
}

// Some consumables to make the starts of Sprint and Zotdef a little easier.
static void _give_bonus_items()
{
    _newgame_give_item(OBJ_POTIONS, POT_CURING);
    _newgame_give_item(OBJ_POTIONS, POT_HEAL_WOUNDS);
    _newgame_give_item(OBJ_POTIONS, POT_SPEED);
    _newgame_give_item(OBJ_POTIONS, POT_MAGIC, 2);
    _newgame_give_item(OBJ_POTIONS, POT_BERSERK_RAGE);
    _newgame_give_item(OBJ_SCROLLS, SCR_BLINKING);
}

void autopickup_starting_ammo(missile_type missile)
{
    if (Options.autopickup_starting_ammo)
        you.force_autopickup[OBJ_MISSILES][missile] = 1;
}

void give_basic_mutations(species_type speci)
{
    switch (speci)
    {
    case SP_LAVA_ORC:
        you.mutation[MUT_CONSERVE_SCROLLS] = 1;
    // Intentional fallthrough.
    case SP_HILL_ORC:
        you.mutation[MUT_SAPROVOROUS] = 1;
        break;
    case SP_OGRE:
        you.mutation[MUT_TOUGH_SKIN]      = 1;
        you.mutation[MUT_FAST_METABOLISM] = 1;
        you.mutation[MUT_SAPROVOROUS]     = 1;
        break;
    case SP_HALFLING:
        you.mutation[MUT_SLOW_METABOLISM]     = 1;
        you.mutation[MUT_MUTATION_RESISTANCE] = 1;
        break;
    case SP_MINOTAUR:
        you.mutation[MUT_HORNS]  = 2;
        break;
    case SP_SPRIGGAN:
        you.mutation[MUT_ACUTE_VISION]    = 1;
        you.mutation[MUT_FAST]            = 3;
        you.mutation[MUT_HERBIVOROUS]     = 3;
        you.mutation[MUT_SLOW_METABOLISM] = 2;
        break;
    case SP_CENTAUR:
        you.mutation[MUT_TOUGH_SKIN]      = 3;
        you.mutation[MUT_FAST]            = 2;
        you.mutation[MUT_DEFORMED]        = 1;
        you.mutation[MUT_FAST_METABOLISM] = 1;
        you.mutation[MUT_HERBIVOROUS]     = 1;
        you.mutation[MUT_HOOVES]          = 3;
        break;
    case SP_NAGA:
        you.mutation[MUT_ACUTE_VISION]      = 1;
        you.mutation[MUT_POISON_RESISTANCE] = 1;
        you.mutation[MUT_DEFORMED]          = 1;
        you.mutation[MUT_SLOW]              = 2;
        break;
    case SP_MUMMY:
        you.mutation[MUT_TORMENT_RESISTANCE]         = 1;
        you.mutation[MUT_POISON_RESISTANCE]          = 1;
        you.mutation[MUT_COLD_RESISTANCE]            = 1;
        you.mutation[MUT_NEGATIVE_ENERGY_RESISTANCE] = 3;
        you.mutation[MUT_UNBREATHING]                = 1;
        break;
    case SP_DEEP_DWARF:
        you.mutation[MUT_SLOW_HEALING]    = 3;
        you.mutation[MUT_PASSIVE_MAPPING] = 1;
        break;
    case SP_GHOUL:
        you.mutation[MUT_TORMENT_RESISTANCE]         = 1;
        you.mutation[MUT_POISON_RESISTANCE]          = 1;
        you.mutation[MUT_COLD_RESISTANCE]            = 1;
        you.mutation[MUT_NEGATIVE_ENERGY_RESISTANCE] = 3;
        you.mutation[MUT_SAPROVOROUS]                = 3;
        you.mutation[MUT_CARNIVOROUS]                = 3;
        you.mutation[MUT_SLOW_HEALING]               = 1;
        you.mutation[MUT_UNBREATHING]                = 1;
        break;
    case SP_GARGOYLE:
        you.mutation[MUT_PETRIFICATION_RESISTANCE]   = 1;
        you.mutation[MUT_NEGATIVE_ENERGY_RESISTANCE] = 1;
        you.mutation[MUT_SHOCK_RESISTANCE]           = 1;
        you.mutation[MUT_FANGS]                      = 1;
        you.mutation[MUT_TALONS]                     = 2;
        you.mutation[MUT_SLOW_METABOLISM]            = 1;
        you.mutation[MUT_UNBREATHING]                = 1;
        break;
    case SP_TENGU:
        you.mutation[MUT_BEAK]   = 1;
        you.mutation[MUT_TALONS] = 3;
        break;
    case SP_TROLL:
        you.mutation[MUT_TOUGH_SKIN]      = 2;
        you.mutation[MUT_REGENERATION]    = 2;
        you.mutation[MUT_FAST_METABOLISM] = 3;
        you.mutation[MUT_SAPROVOROUS]     = 2;
        you.mutation[MUT_GOURMAND]        = 1;
        you.mutation[MUT_SHAGGY_FUR]      = 1;
        break;
    case SP_KOBOLD:
        you.mutation[MUT_SAPROVOROUS] = 2;
        you.mutation[MUT_CARNIVOROUS] = 3;
        break;
    case SP_VAMPIRE:
        you.mutation[MUT_FANGS]        = 3;
        you.mutation[MUT_ACUTE_VISION] = 1;
        you.mutation[MUT_UNBREATHING]  = 1;
        break;
    case SP_FELID:
        you.mutation[MUT_FANGS]           = 3;
        you.mutation[MUT_SHAGGY_FUR]      = 1;
        you.mutation[MUT_ACUTE_VISION]    = 1;
        you.mutation[MUT_FAST]            = 1;
        you.mutation[MUT_CARNIVOROUS]     = 3;
        you.mutation[MUT_SLOW_METABOLISM] = 1;
        break;
    case SP_OCTOPODE:
        you.mutation[MUT_CAMOUFLAGE]      = 1;
        you.mutation[MUT_GELATINOUS_BODY] = 1;
        break;
<<<<<<< HEAD
    case SP_FORMICID:
        you.mutation[MUT_ANTENNAE]    = 1;
        you.mutation[MUT_EXOSKELETON] = 1;
=======
    case SP_DJINNI:
        you.mutation[MUT_NEGATIVE_ENERGY_RESISTANCE] = 3;
>>>>>>> 70ca29ee
        break;
    default:
        break;
    }

    // Some mutations out-sourced because they're
    // relevant during character choice.
    you.mutation[MUT_CLAWS] = species_has_claws(speci, true);

    // Starting mutations are unremovable.
    for (int i = 0; i < NUM_MUTATIONS; ++i)
        you.innate_mutations[i] = you.mutation[i];
}

static void _newgame_make_item_tutorial(int slot, equipment_type eqslot,
                                 object_class_type base,
                                 int sub_type, int replacement = -1,
                                 int qty = 1, int plus = 0, int plus2 = 0)
{
    newgame_make_item(slot, eqslot, base, sub_type, replacement, qty, plus,
                      plus2, true);
}

// Creates an item of a given base and sub type.
// replacement is used when handing out armour that is not wearable for
// some species; otherwise use -1.
void newgame_make_item(int slot, equipment_type eqslot,
                       object_class_type base,
                       int sub_type, int replacement,
                       int qty, int plus, int plus2, bool force_tutorial)
{
    // Don't set normal equipment in the tutorial.
    if (!force_tutorial && crawl_state.game_is_tutorial())
        return;

    if (slot == -1)
    {
        // If another of the item type is already there, add to the
        // stack instead.
        for (int i = 0; i < ENDOFPACK; ++i)
        {
            item_def& item = you.inv[i];
            if (item.base_type == base && item.sub_type == sub_type
                && is_stackable_item(item))
            {
                item.quantity += qty;
                return;
            }
        }

        for (int i = 0; i < ENDOFPACK; ++i)
        {
            if (!you.inv[i].defined())
            {
                slot = i;
                break;
            }
        }
        ASSERT(slot != -1);
    }

    item_def &item(you.inv[slot]);
    item.base_type = base;
    item.sub_type  = sub_type;
    item.quantity  = qty;
    item.plus      = plus;
    item.plus2     = plus2;
    item.special   = 0;

    if (is_deck(item))
    {
        item.plus = 6 + random2(6); // # of cards
        item.special = DECK_RARITY_COMMON;
        init_deck(item);
    }

    // If the character is restricted in wearing armour of equipment
    // slot eqslot, hand out replacement instead.
    if (item.base_type == OBJ_ARMOUR && replacement != -1
        && !can_wear_armour(item, false, false))
    {
        item.sub_type = replacement;
    }
    if (eqslot == EQ_WEAPON && replacement != -1
        && !can_wield(&item, false, false))
    {
        item.sub_type = replacement;
    }

    if (item.base_type == OBJ_ARMOUR && !can_wear_armour(item, false, false))
        return;

    if (eqslot == EQ_WEAPON && !can_wield(&item, false, false))
        return;

    if (eqslot != EQ_NONE && you.equip[eqslot] == -1)
        you.equip[eqslot] = slot;
}

static void _newgame_give_item(object_class_type base, int sub_type,
                               int qty, int plus, int plus2)
{
    newgame_make_item(-1, EQ_NONE, base, sub_type, -1, qty, plus, plus2);
}

static void _newgame_clear_item(int slot)
{
    you.inv[slot] = item_def();

    for (int i = EQ_WEAPON; i < NUM_EQUIP; ++i)
        if (you.equip[i] == slot)
            you.equip[i] = -1;
}

static void _update_weapon(const newgame_def& ng)
{
    ASSERT(ng.weapon != NUM_WEAPONS);

    const int plus = you.char_class == JOB_HUNTER ? 1 : 0;

    switch (ng.weapon)
    {
    case WPN_ROCKS:
        newgame_make_item(1, EQ_NONE, OBJ_MISSILES, MI_LARGE_ROCK, -1, 4 + plus);
        newgame_make_item(2, EQ_NONE, OBJ_MISSILES, MI_THROWING_NET, -1, 2);
        autopickup_starting_ammo(MI_LARGE_ROCK);
        break;
    case WPN_JAVELINS:
        newgame_make_item(1, EQ_NONE, OBJ_MISSILES, MI_JAVELIN, -1, 5 + plus);
        newgame_make_item(2, EQ_NONE, OBJ_MISSILES, MI_THROWING_NET, -1, 2);
        autopickup_starting_ammo(MI_JAVELIN);
        break;
    case WPN_DARTS:
        newgame_make_item(1, EQ_NONE, OBJ_MISSILES, MI_DART, -1, 20 + 10 * plus);
        newgame_make_item(2, EQ_NONE, OBJ_MISSILES, MI_THROWING_NET, -1, 2);
        autopickup_starting_ammo(MI_DART);
        break;
    case WPN_BOW:
        newgame_make_item(1, EQ_NONE, OBJ_WEAPONS, WPN_BOW, -1, 1, plus, plus);
        newgame_make_item(2, EQ_NONE, OBJ_MISSILES, MI_ARROW, -1, 20);
        autopickup_starting_ammo(MI_ARROW);

        // Wield the bow instead.
        you.equip[EQ_WEAPON] = 1;
        break;
    case WPN_CROSSBOW:
        newgame_make_item(1, EQ_NONE, OBJ_WEAPONS, WPN_CROSSBOW, -1, 1, plus, plus);
        newgame_make_item(2, EQ_NONE, OBJ_MISSILES, MI_BOLT, -1, 20);
        autopickup_starting_ammo(MI_BOLT);

        // Wield the crossbow instead.
        you.equip[EQ_WEAPON] = 1;
        break;
    case WPN_SLING:
        newgame_make_item(1, EQ_NONE, OBJ_WEAPONS, WPN_SLING, -1, 1, plus, plus);
        newgame_make_item(2, EQ_NONE, OBJ_MISSILES, MI_SLING_BULLET, -1, 20);
        autopickup_starting_ammo(MI_SLING_BULLET);

        // Wield the sling instead.
        you.equip[EQ_WEAPON] = 1;
        break;
    case WPN_UNARMED:
        _newgame_clear_item(0);
        break;
    case WPN_UNKNOWN:
        break;
    default:
        you.inv[0].sub_type = ng.weapon;
    }
}

static void _give_items_skills(const newgame_def& ng)
{
    int weap_skill = 0;

    switch (you.char_class)
    {
    case JOB_FIGHTER:
        // Equipment.
        newgame_make_item(0, EQ_WEAPON, OBJ_WEAPONS, WPN_SHORT_SWORD);
        _update_weapon(ng);

        if (player_genus(GENPC_DRACONIAN))
        {
            newgame_make_item(1, EQ_GLOVES, OBJ_ARMOUR, ARM_GLOVES, -1, 1, 0,
                              TGLOV_DESC_GAUNTLETS);
            newgame_make_item(3, EQ_BOOTS, OBJ_ARMOUR, ARM_BOOTS);
        }
        else
        {
            newgame_make_item(1, EQ_BODY_ARMOUR, OBJ_ARMOUR, ARM_SCALE_MAIL,
                              ARM_ROBE);
        }
        newgame_make_item(2, EQ_SHIELD, OBJ_ARMOUR,
                          you.body_size() >= SIZE_MEDIUM ? ARM_SHIELD
                                                         : ARM_BUCKLER);

        // Skills.
        you.skills[SK_FIGHTING] = 3;
        you.skills[SK_SHIELDS]  = 3;
        you.skills[SK_ARMOUR]   = 3;

        weap_skill = (you.species == SP_FELID) ? 4 : 2;

        break;

    case JOB_GLADIATOR:
        // Equipment.
        newgame_make_item(0, EQ_WEAPON, OBJ_WEAPONS, WPN_SHORT_SWORD);
        _update_weapon(ng);

        newgame_make_item(1, EQ_BODY_ARMOUR, OBJ_ARMOUR, ARM_LEATHER_ARMOUR,
                           ARM_ANIMAL_SKIN);
        newgame_make_item(2, EQ_HELMET, OBJ_ARMOUR, ARM_HELMET, ARM_CAP);

        // Small species get darts, the others nets.
        if (you.body_size(PSIZE_BODY) < SIZE_MEDIUM)
            newgame_make_item(3, EQ_NONE, OBJ_MISSILES, MI_DART, -1, 15);
        else
            newgame_make_item(3, EQ_NONE, OBJ_MISSILES, MI_THROWING_NET, -1, 3);

        // Skills.
        you.skills[SK_FIGHTING] = 2;
        you.skills[SK_THROWING] = 2;
        you.skills[SK_DODGING]  = 3;
        weap_skill = 3;
        break;

    case JOB_MONK:
        you.equip[EQ_WEAPON] = -1; // Monks fight unarmed.

        newgame_make_item(0, EQ_BODY_ARMOUR, OBJ_ARMOUR, ARM_ROBE);

        you.skills[SK_FIGHTING]       = 3;
        you.skills[SK_UNARMED_COMBAT] = 4;
        you.skills[SK_DODGING]        = 3;
        you.skills[SK_STEALTH]        = 2;

        if (you.species == SP_FELID)
        {
            you.skills[SK_FIGHTING]       = 2;
            you.skills[SK_UNARMED_COMBAT] = 3;
        }
        break;

    case JOB_BERSERKER:
        you.religion = GOD_TROG;
        you.piety = 35;

        // WEAPONS
        newgame_make_item(0, EQ_WEAPON, OBJ_WEAPONS, WPN_SHORT_SWORD);
        _update_weapon(ng);

        // ARMOUR
        newgame_make_item(1, EQ_BODY_ARMOUR, OBJ_ARMOUR, ARM_ANIMAL_SKIN);

        // SKILLS
        you.skills[SK_FIGHTING] = 3;
        you.skills[SK_DODGING]  = 2;
        weap_skill = 3;

        if (you_can_wear(EQ_BODY_ARMOUR))
            you.skills[SK_ARMOUR] = 2;
        else
        {
            you.skills[SK_DODGING]++;
            if (!is_useless_skill(SK_ARMOUR))
                you.skills[SK_ARMOUR]++; // converted later
        }
        break;

    case JOB_CHAOS_KNIGHT:
        you.religion = GOD_XOM;
        you.piety = 100;
        you.gift_timeout = max(5, random2(40) + random2(40));

        newgame_make_item(0, EQ_WEAPON, OBJ_WEAPONS, WPN_SHORT_SWORD);
        set_item_ego_type(you.inv[0], OBJ_WEAPONS, SPWPN_CHAOS);
        _update_weapon(ng);

        newgame_make_item(1, EQ_BODY_ARMOUR, OBJ_ARMOUR, ARM_LEATHER_ARMOUR,
                           ARM_ROBE, 1, 2);

        you.skills[SK_FIGHTING] = 3;
        you.skills[SK_ARMOUR]   = 1;
        you.skills[SK_DODGING]  = 1;
        if (species_apt(SK_ARMOUR) < species_apt(SK_DODGING))
            you.skills[SK_DODGING]++;
        else
            you.skills[SK_ARMOUR]++;
        weap_skill = 3;
        break;

    case JOB_DEATH_KNIGHT:
        you.religion = GOD_YREDELEMNUL;
        you.piety = 35;

        newgame_make_item(0, EQ_WEAPON, OBJ_WEAPONS, WPN_SHORT_SWORD, -1, 1,
                          1, 1);
        _update_weapon(ng);

        newgame_make_item(1, EQ_BODY_ARMOUR, OBJ_ARMOUR, ARM_LEATHER_ARMOUR,
                              ARM_ROBE);

        you.skills[SK_FIGHTING]    = 2;
        you.skills[SK_ARMOUR]      = 1;
        you.skills[SK_DODGING]     = 1;
        you.skills[SK_INVOCATIONS] = 3;
        weap_skill = 2;
        break;

    case JOB_ABYSSAL_KNIGHT:
        you.religion = GOD_LUGONU;
        if (!crawl_state.game_is_zotdef() && !crawl_state.game_is_sprint())
            you.char_direction = GDT_GAME_START;
        you.piety = 38;

        newgame_make_item(0, EQ_WEAPON, OBJ_WEAPONS, WPN_SHORT_SWORD, -1, 1,
                          2, 2);
        _update_weapon(ng);

        newgame_make_item(1, EQ_BODY_ARMOUR, OBJ_ARMOUR, ARM_LEATHER_ARMOUR,
                              ARM_ROBE);

        you.skills[SK_FIGHTING]    = 3;
        you.skills[SK_ARMOUR]      = 1;
        you.skills[SK_DODGING]     = 1;
        if (species_apt(SK_ARMOUR) < species_apt(SK_DODGING))
            you.skills[SK_DODGING]++;
        else
            you.skills[SK_ARMOUR]++;

        you.skills[SK_INVOCATIONS] = 2;
        weap_skill = 2;
        break;

    case JOB_HEALER:
        you.religion = GOD_ELYVILON;
        you.piety = 55;

        you.equip[EQ_WEAPON] = -1;

        newgame_make_item(0, EQ_BODY_ARMOUR, OBJ_ARMOUR, ARM_ROBE, -1, 1, 1);
        newgame_make_item(1, EQ_NONE, OBJ_POTIONS, POT_CURING);
        newgame_make_item(2, EQ_NONE, OBJ_POTIONS, POT_HEAL_WOUNDS);

        you.skills[SK_FIGHTING]       = 2;
        you.skills[SK_DODGING]        = 2;
        you.skills[SK_INVOCATIONS]    = 4;
        break;

    case JOB_SKALD:
        newgame_make_item(0, EQ_WEAPON, OBJ_WEAPONS, WPN_SHORT_SWORD, -1, 1, 0, 0);
        _update_weapon(ng);

        newgame_make_item(1, EQ_BODY_ARMOUR, OBJ_ARMOUR, ARM_LEATHER_ARMOUR,
                           ARM_ROBE);
        newgame_make_item(2, EQ_NONE, OBJ_BOOKS, BOOK_BATTLE);

        you.skills[SK_FIGHTING]     = 2;
        you.skills[SK_ARMOUR]       = 1;
        you.skills[SK_DODGING]      = 1;
        you.skills[SK_SPELLCASTING] = 2;
        you.skills[SK_CHARMS]       = 3;
        weap_skill = 2;
        break;

    case JOB_WARPER:
        newgame_make_item(0, EQ_WEAPON, OBJ_WEAPONS, WPN_SHORT_SWORD);
        _update_weapon(ng);

        newgame_make_item(1, EQ_BODY_ARMOUR, OBJ_ARMOUR, ARM_LEATHER_ARMOUR,
                           ARM_ROBE);
        newgame_make_item(2, EQ_NONE, OBJ_BOOKS, BOOK_SPATIAL_TRANSLOCATIONS);

        // One free escape.
        newgame_make_item(3, EQ_NONE, OBJ_SCROLLS, SCR_BLINKING);
        newgame_make_item(4, EQ_NONE, OBJ_MISSILES, MI_DART, -1, 15);

        newgame_make_item(5, EQ_NONE, OBJ_MISSILES, MI_DART, -1, 10);
        set_item_ego_type(you.inv[5], OBJ_MISSILES, SPMSL_DISPERSAL);

        you.skills[SK_FIGHTING]       = 2;
        you.skills[SK_ARMOUR]         = 1;
        you.skills[SK_DODGING]        = 2;
        you.skills[SK_SPELLCASTING]   = 2;
        you.skills[SK_TRANSLOCATIONS] = 3;
        you.skills[SK_THROWING]       = 1;
        weap_skill = 2;
    break;

    case JOB_ARCANE_MARKSMAN:
        newgame_make_item(0, EQ_BODY_ARMOUR, OBJ_ARMOUR, ARM_ROBE);
        _update_weapon(ng);

        // And give them a book
        newgame_make_item(3, EQ_NONE, OBJ_BOOKS, BOOK_DEBILITATION);

        you.skills[SK_FIGHTING]             = 1;
        you.skills[range_skill(you.inv[1])] = 2;
        you.skills[SK_DODGING]              = 2;
        you.skills[SK_SPELLCASTING]         = 2;
        you.skills[SK_HEXES]                = 3;
        break;

    case JOB_WIZARD:
        newgame_make_item(0, EQ_BODY_ARMOUR, OBJ_ARMOUR, ARM_ROBE);
        newgame_make_item(1, EQ_HELMET, OBJ_ARMOUR, ARM_WIZARD_HAT);

        newgame_make_item(2, EQ_NONE, OBJ_BOOKS, BOOK_MINOR_MAGIC);

        you.skills[SK_DODGING]        = 2;
        you.skills[SK_STEALTH]        = 2;
        you.skills[SK_SPELLCASTING]   = 3;
        you.skills[SK_TRANSLOCATIONS] = 1;
        you.skills[SK_CONJURATIONS]   = 1;
        you.skills[SK_SUMMONINGS]     = 1;
        break;

    case JOB_CONJURER:
        newgame_make_item(0, EQ_BODY_ARMOUR, OBJ_ARMOUR, ARM_ROBE);

        newgame_make_item(2, EQ_NONE, OBJ_BOOKS, BOOK_CONJURATIONS);

        you.skills[SK_CONJURATIONS] = 4;
        you.skills[SK_SPELLCASTING] = 1;
        you.skills[SK_DODGING]      = 2;
        you.skills[SK_STEALTH]      = 2;
        break;

    case JOB_ENCHANTER:
        newgame_make_item(0, EQ_WEAPON, OBJ_WEAPONS, WPN_DAGGER, -1, 1, 1,
                           1);
        newgame_make_item(1, EQ_BODY_ARMOUR, OBJ_ARMOUR, ARM_ROBE, -1, 1, 1);
        newgame_make_item(2, EQ_NONE, OBJ_BOOKS, BOOK_MALEDICT);

        // Gets some darts - this job is difficult to start off with.
        newgame_make_item(3, EQ_NONE, OBJ_MISSILES, MI_DART, -1, 12);

        if (you.species == SP_OGRE || you.species == SP_TROLL)
            you.inv[0].sub_type = WPN_CLUB;

        weap_skill = 1;
        you.skills[SK_THROWING]     = 1;
        you.skills[SK_HEXES]        = 3;
        you.skills[SK_SPELLCASTING] = 1;
        you.skills[SK_DODGING]      = 2;
        you.skills[SK_STEALTH]      = 2;
        break;

    case JOB_SUMMONER:
        newgame_make_item(0, EQ_BODY_ARMOUR, OBJ_ARMOUR, ARM_ROBE);
        newgame_make_item(1, EQ_NONE, OBJ_BOOKS, BOOK_CALLINGS);

        you.skills[SK_SUMMONINGS]   = 4;
        you.skills[SK_SPELLCASTING] = 1;
        you.skills[SK_DODGING]      = 2;
        you.skills[SK_STEALTH]      = 2;
        break;

    case JOB_NECROMANCER:
        newgame_make_item(0, EQ_BODY_ARMOUR, OBJ_ARMOUR, ARM_ROBE);
        newgame_make_item(1, EQ_NONE, OBJ_BOOKS, BOOK_NECROMANCY);

        you.skills[SK_SPELLCASTING] = 1;
        you.skills[SK_NECROMANCY]   = 4;
        you.skills[SK_DODGING]      = 2;
        you.skills[SK_STEALTH]      = 2;
        break;

    case JOB_TRANSMUTER:
        you.equip[EQ_WEAPON] = -1; // Transmuters fight unarmed.

        // Some sticks for sticks to snakes.
        newgame_make_item(1, EQ_NONE, OBJ_MISSILES, MI_ARROW, -1, 12);
        newgame_make_item(2, EQ_BODY_ARMOUR, OBJ_ARMOUR, ARM_ROBE);
        newgame_make_item(3, EQ_NONE, OBJ_BOOKS, BOOK_CHANGES);

        you.skills[SK_FIGHTING]       = 1;
        you.skills[SK_UNARMED_COMBAT] = 3;
        you.skills[SK_DODGING]        = 2;
        you.skills[SK_SPELLCASTING]   = 2;
        you.skills[SK_TRANSMUTATIONS] = 2;
        break;

    case JOB_FIRE_ELEMENTALIST:
        newgame_make_item(0, EQ_BODY_ARMOUR, OBJ_ARMOUR, ARM_ROBE);
        newgame_make_item(1, EQ_NONE, OBJ_BOOKS, BOOK_FLAMES);

        you.skills[SK_CONJURATIONS] = 1;
        you.skills[SK_FIRE_MAGIC]   = 3;
        you.skills[SK_SPELLCASTING] = 1;
        you.skills[SK_DODGING]      = 2;
        you.skills[SK_STEALTH]      = 2;
        break;

    case JOB_ICE_ELEMENTALIST:
        newgame_make_item(0, EQ_BODY_ARMOUR, OBJ_ARMOUR, ARM_ROBE);
        newgame_make_item(1, EQ_NONE, OBJ_BOOKS, BOOK_FROST);

        you.skills[SK_CONJURATIONS] = 1;
        you.skills[SK_ICE_MAGIC]    = 3;
        you.skills[SK_SPELLCASTING] = 1;
        you.skills[SK_DODGING]      = 2;
        you.skills[SK_STEALTH]      = 2;
        break;

    case JOB_AIR_ELEMENTALIST:
        newgame_make_item(0, EQ_BODY_ARMOUR, OBJ_ARMOUR, ARM_ROBE);
        newgame_make_item(1, EQ_NONE, OBJ_BOOKS, BOOK_AIR);

        you.skills[SK_CONJURATIONS] = 1;
        you.skills[SK_AIR_MAGIC]    = 3;
        you.skills[SK_SPELLCASTING] = 1;
        you.skills[SK_DODGING]      = 2;
        you.skills[SK_STEALTH]      = 2;
        break;

    case JOB_EARTH_ELEMENTALIST:
        // stones in switch slot (b)
        newgame_make_item(1, EQ_NONE, OBJ_MISSILES, MI_STONE, -1, 20);
        newgame_make_item(2, EQ_BODY_ARMOUR, OBJ_ARMOUR, ARM_ROBE);
        newgame_make_item(3, EQ_NONE, OBJ_BOOKS, BOOK_GEOMANCY);

        // sandblast goes through a lot of stones
        autopickup_starting_ammo(MI_STONE);

        you.skills[SK_TRANSMUTATIONS] = 1;
        you.skills[SK_EARTH_MAGIC]    = 3;
        you.skills[SK_SPELLCASTING]   = 1;
        you.skills[SK_DODGING]        = 2;
        you.skills[SK_STEALTH]        = 2;
        break;

    case JOB_VENOM_MAGE:
        // Venom Mages don't need a starting weapon since acquiring a weapon
        // to poison should be easy, and Sting is *powerful*.
        newgame_make_item(0, EQ_BODY_ARMOUR, OBJ_ARMOUR, ARM_ROBE);
        newgame_make_item(1, EQ_NONE, OBJ_BOOKS, BOOK_YOUNG_POISONERS);

        you.skills[SK_POISON_MAGIC] = 4;
        you.skills[SK_SPELLCASTING] = 1;
        you.skills[SK_DODGING]      = 2;
        you.skills[SK_STEALTH]      = 2;
        break;

    case JOB_ASSASSIN:
        newgame_make_item(0, EQ_WEAPON, OBJ_WEAPONS, WPN_DAGGER, -1, 1, 2, 2);
        newgame_make_item(1, EQ_NONE, OBJ_WEAPONS, WPN_BLOWGUN);

        newgame_make_item(2, EQ_BODY_ARMOUR, OBJ_ARMOUR, ARM_ROBE);
        newgame_make_item(3, EQ_CLOAK, OBJ_ARMOUR, ARM_CLOAK);

        newgame_make_item(4, EQ_NONE, OBJ_MISSILES, MI_NEEDLE, -1, 8);
        set_item_ego_type(you.inv[4], OBJ_MISSILES, SPMSL_POISONED);
        newgame_make_item(5, EQ_NONE, OBJ_MISSILES, MI_NEEDLE, -1, 2);
        set_item_ego_type(you.inv[5], OBJ_MISSILES, SPMSL_CURARE);
        autopickup_starting_ammo(MI_NEEDLE);

        if (you.species == SP_OGRE || you.species == SP_TROLL)
            you.inv[0].sub_type = WPN_CLUB;

        weap_skill = 2;
        you.skills[SK_FIGHTING]     = 2;
        you.skills[SK_DODGING]      = 1;
        you.skills[SK_STEALTH]      = 4;
        you.skills[SK_THROWING]     = 2;
        break;

    case JOB_HUNTER:
        // Equipment.
        newgame_make_item(0, EQ_WEAPON, OBJ_WEAPONS, WPN_SHORT_SWORD);

        if (you.has_claws())
            _newgame_clear_item(0);
        _update_weapon(ng);

        newgame_make_item(3, EQ_BODY_ARMOUR, OBJ_ARMOUR, ARM_LEATHER_ARMOUR,
                           ARM_ANIMAL_SKIN);

        // This is meant to match the En/As start change-up, but Trolls have
        // claws, so they don't get a starting melee weapon (see above).
        // The +1 is meant to make this less sucky; it could be a better
        // base type, but whips don't seem very hunter-ish.
        if (you.species == SP_OGRE)
        {
            you.inv[0].sub_type = WPN_CLUB;
            you.inv[0].plus = you.inv[0].plus2 = 1;
        }

        // Skills.
        you.skills[SK_FIGHTING] = 2;
        you.skills[SK_DODGING]  = 2;
        you.skills[SK_STEALTH]  = 1;
        weap_skill = 1;

        you.skills[range_skill(you.inv[1])] = 4;
        break;

    case JOB_WANDERER:
        create_wanderer();
        break;

    case JOB_ARTIFICER:
        // Equipment. Short sword, wands, and armour or robe.
        newgame_make_item(0, EQ_WEAPON, OBJ_WEAPONS, WPN_SHORT_SWORD);

        if (you.has_claws())
            _newgame_clear_item(0);

        newgame_make_item(1, EQ_NONE, OBJ_WANDS, WAND_FLAME,
                           -1, 1, 15, 0);
        newgame_make_item(2, EQ_NONE, OBJ_WANDS, WAND_ENSLAVEMENT,
                           -1, 1, 15, 0);
        newgame_make_item(3, EQ_NONE, OBJ_WANDS, WAND_RANDOM_EFFECTS,
                           -1, 1, 15, 0);

        newgame_make_item(4, EQ_BODY_ARMOUR, OBJ_ARMOUR,
                           ARM_LEATHER_ARMOUR, ARM_ROBE);

        // See Hunter notes above.
        if (you.species == SP_OGRE)
        {
            you.inv[0].sub_type = WPN_CLUB;
            you.inv[0].plus = you.inv[0].plus2 = 1;
        }

        // Skills
        you.skills[SK_EVOCATIONS]  = 3;
        you.skills[SK_DODGING]     = 2;
        you.skills[SK_FIGHTING]    = 1;
        weap_skill                 = 1;
        you.skills[SK_STEALTH]     = 1;
        break;

    default:
        break;
    }

    // Deep Dwarves get a wand of heal wounds (5).
    if (you.species == SP_DEEP_DWARF)
        newgame_make_item(-1, EQ_NONE, OBJ_WANDS, WAND_HEAL_WOUNDS, -1, 1, 5);

<<<<<<< HEAD
    // Formicids get curing potions to offset their poison weakness.
    if (you.species == SP_FORMICID)
    {
        newgame_make_item(-1, EQ_NONE, OBJ_POTIONS, POT_CURING, -1, 2);
    }

    // Zotdef: everyone gets a bonus two potions of curing, plus two
    // free levels in Traps & Doors so they can replace old traps with
    // better ones.
=======
    // Zotdef: everyone gets bonus two potions of curing.
>>>>>>> 70ca29ee
    if (crawl_state.game_is_zotdef())
        newgame_make_item(-1, EQ_NONE, OBJ_POTIONS, POT_CURING, -1, 2);

    if (weap_skill)
    {
        if (!you.weapon())
            you.skills[SK_UNARMED_COMBAT] = weap_skill;
        else
            you.skills[weapon_skill(*you.weapon())] = weap_skill;
    }

    if (you.species == SP_FELID)
    {
        for (int i = SK_SHORT_BLADES; i <= SK_CROSSBOWS; i++)
        {
            you.skills[SK_UNARMED_COMBAT] += you.skills[i];
            you.skills[i] = 0;
        }
        you.skills[SK_THROWING] = 0;
        you.skills[SK_SHIELDS] = 0;
    }

    if (!you_worship(GOD_NO_GOD))
    {
        you.worshipped[you.religion] = 1;
        set_god_ability_slots();
        if (!you_worship(GOD_XOM))
            you.piety_max[you.religion] = you.piety;
    }
}

// Adjust max_magic_points by species. {dlb}
static void _give_species_bonus_mp()
{
    switch (you.species)
    {
    case SP_VAMPIRE:
    case SP_DEMIGOD:
        you.mp_max_perm++;
        break;

    default:
        break;
    }
}

static void _give_starting_food()
{
    // These undead start with no food.
    if (you.species == SP_MUMMY || you.species == SP_GHOUL)
        return;

    item_def item;
    item.quantity = 1;
    if (you.species == SP_SPRIGGAN)
    {
        item.base_type = OBJ_POTIONS;
        item.sub_type  = POT_PORRIDGE;
    }
    else if (you.species == SP_VAMPIRE)
    {
        item.base_type = OBJ_POTIONS;
        item.sub_type  = POT_BLOOD;
        init_stack_blood_potions(item);
    }
    else
    {
        item.base_type = OBJ_FOOD;
        if (player_genus(GENPC_ORCISH) || you.species == SP_KOBOLD
            || you.species == SP_OGRE || you.species == SP_TROLL
            || you.species == SP_FELID)
        {
            item.sub_type = FOOD_MEAT_RATION;
        }
        else
            item.sub_type = FOOD_BREAD_RATION;
    }

    // Give another one for hungry species.
    // And healers, to give pacifists a better chance. [rob]
    if (player_mutation_level(MUT_FAST_METABOLISM)
        || you.char_class == JOB_HEALER)
    {
        item.quantity = 2;
    }

    const int slot = find_free_slot(item);
    you.inv[slot]  = item;       // will ASSERT if couldn't find free slot
}

static void _setup_tutorial_miscs()
{
    // Allow for a few specific hint mode messages.
    // A few more will be initialised by the tutorial map.
    tutorial_init_hints();

    // No gold to begin with.
    you.gold = 0;

    // Give him some mana to play around with.
    you.mp_max_perm += 2;

    _newgame_make_item_tutorial(0, EQ_BODY_ARMOUR, OBJ_ARMOUR, ARM_ROBE);

    // No need for Shields skill without shield.
    you.skills[SK_SHIELDS] = 0;

    // Some spellcasting for the magic tutorial.
    if (crawl_state.map.find("tutorial_lesson4") != string::npos)
        you.skills[SK_SPELLCASTING] = 1;

    // Set Str low enough for the burdened tutorial.
    you.base_stats[STAT_STR] = 12;
}

static void _mark_starting_books()
{
    for (int i = 0; i < ENDOFPACK; ++i)
        if (you.inv[i].defined() && you.inv[i].base_type == OBJ_BOOKS)
            mark_had_book(you.inv[i]);
}

static void _racialise_starting_equipment()
{
    for (int i = 0; i < ENDOFPACK; ++i)
    {
        if (you.inv[i].defined())
        {
            if (is_useless_item(you.inv[i]))
                _newgame_clear_item(i);
            // Don't change object type modifier unless it starts plain.
            else if ((you.inv[i].base_type == OBJ_ARMOUR
                    || you.inv[i].base_type == OBJ_WEAPONS)
                && get_equip_race(you.inv[i]) == ISFLAG_NO_RACE)
            {
                // Now add appropriate species type mod.
                if (player_genus(GENPC_ELVEN))
                    set_equip_race(you.inv[i], ISFLAG_ELVEN);
                else if (you.species == SP_DEEP_DWARF)
                    set_equip_race(you.inv[i], ISFLAG_DWARVEN);
                else if (player_genus(GENPC_ORCISH))
                    set_equip_race(you.inv[i], ISFLAG_ORCISH);
            }
        }
    }
}

static void _give_basic_spells(job_type which_job)
{
    // Wanderers may or may not already have a spell. - bwr
    if (which_job == JOB_WANDERER)
        return;

    spell_type which_spell = SPELL_NO_SPELL;

    switch (which_job)
    {
    case JOB_WIZARD:
    case JOB_CONJURER:
        which_spell = SPELL_MAGIC_DART;
        break;
    case JOB_VENOM_MAGE:
        which_spell = SPELL_STING;
        break;
    case JOB_SUMMONER:
        which_spell = SPELL_SUMMON_SMALL_MAMMAL;
        break;
    case JOB_NECROMANCER:
        which_spell = SPELL_PAIN;
        break;
    case JOB_ENCHANTER:
    case JOB_ARCANE_MARKSMAN:
        which_spell = SPELL_CORONA;
        break;
    case JOB_FIRE_ELEMENTALIST:
        which_spell = SPELL_FLAME_TONGUE;
        break;
    case JOB_ICE_ELEMENTALIST:
        which_spell = SPELL_FREEZE;
        break;
    case JOB_AIR_ELEMENTALIST:
        which_spell = SPELL_SHOCK;
        break;
    case JOB_EARTH_ELEMENTALIST:
        which_spell = SPELL_SANDBLAST;
        break;
    case JOB_SKALD:
        which_spell = SPELL_INFUSION;
        break;
    case JOB_TRANSMUTER:
        which_spell = SPELL_BEASTLY_APPENDAGE;
        break;
    case JOB_WARPER:
        which_spell = SPELL_APPORTATION;
        break;

    default:
        break;
    }

    string temp;
    if (which_spell != SPELL_NO_SPELL
        && !spell_is_uncastable(which_spell, temp))
    {
        add_spell_to_memory(which_spell);
    }

    return;
}

// Give knowledge of things that aren't in the starting inventory.
static void _give_basic_knowledge(job_type which_job)
{
    if (you.species == SP_VAMPIRE)
        set_ident_type(OBJ_POTIONS, POT_BLOOD_COAGULATED, ID_KNOWN_TYPE);

    switch (which_job)
    {
    case JOB_ASSASSIN:
    case JOB_VENOM_MAGE:
        set_ident_type(OBJ_POTIONS, POT_POISON, ID_KNOWN_TYPE);
        break;

    case JOB_ARTIFICER:
        set_ident_type(OBJ_SCROLLS, SCR_RECHARGING, ID_KNOWN_TYPE);
        break;

    default:
        break;
    }
}

static void _setup_normal_game();
static void _setup_tutorial(const newgame_def& ng);
static void _setup_sprint(const newgame_def& ng);
static void _setup_zotdef(const newgame_def& ng);
static void _setup_hints();
static void _setup_generic(const newgame_def& ng);

// Initialise a game based on the choice stored in ng.
void setup_game(const newgame_def& ng)
{
    crawl_state.type = ng.type;
    crawl_state.map  = ng.map;

    switch (crawl_state.type)
    {
    case GAME_TYPE_NORMAL:
        _setup_normal_game();
        break;
    case GAME_TYPE_TUTORIAL:
        _setup_tutorial(ng);
        break;
    case GAME_TYPE_SPRINT:
        _setup_sprint(ng);
        break;
    case GAME_TYPE_ZOTDEF:
        _setup_zotdef(ng);
        break;
    case GAME_TYPE_HINTS:
        _setup_hints();
        break;
    case GAME_TYPE_ARENA:
    default:
        die("Bad game type");
        end(-1);
    }

    _setup_generic(ng);
}

/**
 * Special steps that normal game needs;
 */
static void _setup_normal_game()
{
    make_hungry(0, true);
}

/**
 * Special steps that tutorial game needs;
 */
static void _setup_tutorial(const newgame_def& ng)
{
    make_hungry(0, true);
}

/**
 * Special steps that sprint needs;
 */
static void _setup_sprint(const newgame_def& ng)
{
    // nothing currently
}

/**
 * Special steps that zotdef needs;
 */
static void _setup_zotdef(const newgame_def& ng)
{
    // nothing currently
}

/**
 * Special steps that hints mode needs;
 */
static void _setup_hints()
{
    init_hints();
}

static void _setup_generic(const newgame_def& ng)
{
    _init_player();

    you.your_name  = ng.name;
    you.species    = ng.species;
    you.char_class = ng.job;

    you.class_name = get_job_name(you.char_class);

    _species_stat_init(you.species);     // must be down here {dlb}

    you.is_undead = get_undead_state(you.species);

    // Before we get into the inventory init, set light radius based
    // on species vision. Currently, all species see out to 8 squares.
    update_vision_range();

    _jobs_stat_init(you.char_class);
    _give_last_paycheck(you.char_class);

    unfocus_stats();

    // Needs to be done before handing out food.
    give_basic_mutations(you.species);

    // This function depends on stats and mutations being finalised.
    _give_items_skills(ng);

    if (you.species == SP_DEMONSPAWN)
        roll_demonspawn_mutations();

    _give_starting_food();

    if (crawl_state.game_is_sprint() || crawl_state.game_is_zotdef())
        _give_bonus_items();

    // Give tutorial skills etc
    if (crawl_state.game_is_tutorial())
        _setup_tutorial_miscs();

    _mark_starting_books();

    _give_basic_spells(you.char_class);
    _give_basic_knowledge(you.char_class);

    _racialise_starting_equipment();
    initialise_item_descriptions();

    for (int i = 0; i < ENDOFPACK; ++i)
        if (you.inv[i].defined())
        {
            // Identify all items in pack.
            set_ident_type(you.inv[i], ID_KNOWN_TYPE);
            set_ident_flags(you.inv[i], ISFLAG_IDENT_MASK);

            // link properly
            you.inv[i].pos.set(-1, -1);
            you.inv[i].link = i;
            you.inv[i].slot = index_to_letter(you.inv[i].link);
            item_colour(you.inv[i]);  // set correct special and colour
        }

    reassess_starting_skills();
    init_skill_order();
    init_can_train();
    init_train();
    init_training();

    _give_species_bonus_mp();

    if (crawl_state.game_is_zotdef())
    {
        you.zot_points = 80;

        // There's little sense in training these skills in ZotDef
        you.train[SK_STEALTH] = 0;
    }

    // If the item in slot 'a' is a throwable weapon like a dagger,
    // inscribe it with {=f} to prevent it being autoquivered.
    // (It's no fun to discover you've just thrown your +2 dagger
    // because you ran out of needles for your blowgun!)
    // FIXME: It ought to be possible to override this with autoinscribe rules.
    if (you.inv[0].base_type == OBJ_WEAPONS
        && is_throwable(&you, you.inv[0]))
    {
        you.inv[0].inscription = "=f";
    }

    // Apply autoinscribe rules to inventory.
    request_autoinscribe();
    autoinscribe();

    // Brand items as original equipment.
    origin_set_inventory(origin_set_startequip);

    // We calculate hp and mp here; all relevant factors should be
    // finalised by now. (GDL)
    calc_hp();
    calc_mp();

    // Make sure the starting player is fully charged up.
    set_hp(you.hp_max);
    set_mp(you.max_magic_points);

    initialise_branch_depths();
    initialise_temples();
    init_level_connectivity();

    // Generate the second name of Jiyva
    fix_up_jiyva_name();

    // Enable sacrificing for all Nemelex gift types
    for (int i = 0; i < NUM_NEMELEX_GIFT_TYPES; ++i)
        you.nemelex_sacrificing.set(i);

    // Get rid of god companions left from previous games
    init_companions();

    // Create the save file.
    if (Options.no_save)
        you.save = new package();
    else
        you.save = new package(get_savedir_filename(you.your_name).c_str(),
                               true, true);
}<|MERGE_RESOLUTION|>--- conflicted
+++ resolved
@@ -353,14 +353,12 @@
         you.mutation[MUT_CAMOUFLAGE]      = 1;
         you.mutation[MUT_GELATINOUS_BODY] = 1;
         break;
-<<<<<<< HEAD
     case SP_FORMICID:
         you.mutation[MUT_ANTENNAE]    = 1;
         you.mutation[MUT_EXOSKELETON] = 1;
-=======
+        break;
     case SP_DJINNI:
         you.mutation[MUT_NEGATIVE_ENERGY_RESISTANCE] = 3;
->>>>>>> 70ca29ee
         break;
     default:
         break;
@@ -1004,19 +1002,14 @@
     if (you.species == SP_DEEP_DWARF)
         newgame_make_item(-1, EQ_NONE, OBJ_WANDS, WAND_HEAL_WOUNDS, -1, 1, 5);
 
-<<<<<<< HEAD
     // Formicids get curing potions to offset their poison weakness.
     if (you.species == SP_FORMICID)
     {
         newgame_make_item(-1, EQ_NONE, OBJ_POTIONS, POT_CURING, -1, 2);
     }
 
-    // Zotdef: everyone gets a bonus two potions of curing, plus two
-    // free levels in Traps & Doors so they can replace old traps with
-    // better ones.
-=======
     // Zotdef: everyone gets bonus two potions of curing.
->>>>>>> 70ca29ee
+
     if (crawl_state.game_is_zotdef())
         newgame_make_item(-1, EQ_NONE, OBJ_POTIONS, POT_CURING, -1, 2);
 
