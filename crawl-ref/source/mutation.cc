/**
 * @file
 * @brief Functions for handling player mutations.
**/

#include "AppHdr.h"
#include "mutation.h"

#include <math.h>
#include <stdio.h>
#include <stdlib.h>
#include <string.h>

#include <sstream>

#include "externs.h"

#include "abl-show.h"
#include "cio.h"
#include "coordit.h"
#include "delay.h"
#include "defines.h"
#include "dactions.h"
#include "effects.h"
#include "env.h"
#include "godabil.h"
#include "godpassive.h"
#include "hints.h"
#include "itemprop.h"
#include "items.h"
#include "libutil.h"
#include "menu.h"
#include "mgen_data.h"
#include "misc.h"
#include "mon-place.h"
#include "mon-iter.h"
#include "mon-stuff.h"
#include "mon-util.h"
#include "notes.h"
#include "ouch.h"
#include "player.h"
#include "player-stats.h"
#include "religion.h"
#include "random.h"
#include "skills2.h"
#include "state.h"
#include "stuff.h"
#include "transform.h"
#include "viewchar.h"
#include "xom.h"

static int _body_covered();

static const mutation_def mut_data[] = {
#include "mutation-data.h"
};

static const body_facet_def _body_facets[] =
{
    //{ EQ_NONE, MUT_FANGS, 1 },
    { EQ_HELMET, MUT_HORNS, 1 },
    { EQ_HELMET, MUT_ANTENNAE, 1 },
    //{ EQ_HELMET, MUT_BEAK, 1 },
    { EQ_GLOVES, MUT_CLAWS, 3 },
    { EQ_BOOTS, MUT_HOOVES, 3 },
    { EQ_BOOTS, MUT_TALONS, 3 }
};

equipment_type beastly_slot(int mut)
{
    switch (mut)
    {
    case MUT_HORNS:
    case MUT_ANTENNAE:
    // Not putting MUT_BEAK here because it doesn't conflict with the other two.
        return EQ_HELMET;
    case MUT_CLAWS:
        return EQ_GLOVES;
    case MUT_HOOVES:
    case MUT_TALONS:
    case MUT_TENTACLE_SPIKE:
        return EQ_BOOTS;
    default:
        return EQ_NONE;
    }
}

enum mut_total
{
    MT_GOOD,
    MT_BAD,
    MT_ALL,
    NUM_MT
};

static int mut_index[NUM_MUTATIONS];
static int total_rarity[NUM_MT];

void init_mut_index()
{
    for (int i = 0; i < NUM_MUTATIONS; ++i)
        mut_index[i] = -1;
    memset(total_rarity, 0, sizeof(total_rarity));

    for (unsigned int i = 0; i < ARRAYSZ(mut_data); ++i)
    {
        const mutation_type mut = mut_data[i].mutation;
        ASSERT(mut >= 0);
        ASSERT(mut < NUM_MUTATIONS);
        ASSERT(mut_index[mut] == -1);
        mut_index[mut] = i;
        total_rarity[MT_ALL] += mut_data[i].rarity;
        total_rarity[mut_data[i].bad ? MT_BAD : MT_GOOD] += mut_data[i].rarity;
    }
}

static const mutation_def* _seek_mutation(mutation_type mut)
{
    ASSERT(mut >= 0);
    ASSERT(mut < NUM_MUTATIONS);
    if (mut_index[mut] == -1)
        return NULL;
    else
        return (&mut_data[mut_index[mut]]);
}

bool is_valid_mutation(mutation_type mut)
{
    return (mut >= 0 && mut < NUM_MUTATIONS
            && _seek_mutation(mut));
}

static const mutation_type _all_scales[] = {
    MUT_DISTORTION_FIELD,           MUT_ICY_BLUE_SCALES,
    MUT_IRIDESCENT_SCALES,          MUT_LARGE_BONE_PLATES,
    MUT_MOLTEN_SCALES,              MUT_ROUGH_BLACK_SCALES,
    MUT_RUGGED_BROWN_SCALES,        MUT_SLIMY_GREEN_SCALES,
    MUT_THIN_METALLIC_SCALES,       MUT_THIN_SKELETAL_STRUCTURE,
    MUT_YELLOW_SCALES,
};

static bool _is_covering(mutation_type mut)
{
    for (unsigned i = 0; i < ARRAYSZ(_all_scales); ++i)
        if (_all_scales[i] == mut)
            return true;

    return false;
}

bool is_body_facet(mutation_type mut)
{
    for (unsigned i = 0; i < ARRAYSZ(_body_facets); i++)
    {
        if (_body_facets[i].mut == mut)
            return true;
    }

    return false;
}

const mutation_def& get_mutation_def(mutation_type mut)
{
    ASSERT(is_valid_mutation(mut));
    return (*_seek_mutation(mut));
}

mutation_activity_type mutation_activity_level(mutation_type mut)
{
    // First make sure the player's form permits the mutation.
    if (mut == MUT_BREATHE_POISON)
    {
        if (form_changed_physiology() && you.form != TRAN_SPIDER)
            return MUTACT_INACTIVE;
    }
    else if (!form_keeps_mutations())
    {
        if (you.form == TRAN_DRAGON)
        {
            monster_type drag = dragon_form_dragon_type();
            if (mut == MUT_SHOCK_RESISTANCE && drag == MONS_STORM_DRAGON)
                return MUTACT_FULL;
            if (mut == MUT_UNBREATHING && drag == MONS_IRON_DRAGON)
                return MUTACT_FULL;
        }
        // Dex and HP changes are kept in all forms.
        if (mut == MUT_ROUGH_BLACK_SCALES || mut == MUT_RUGGED_BROWN_SCALES)
            return MUTACT_PARTIAL;
        else if (get_mutation_def(mut).form_based)
            return MUTACT_INACTIVE;
    }

    if (you.form == TRAN_STATUE)
    {
        // Statues get all but the AC benefit from scales, but are not affected
        // by other changes in body material or speed.  We assume here that
        // scale mutations are physical and therefore do not need the vampire
        // checks below.
        switch (mut)
        {
        case MUT_GELATINOUS_BODY:
        case MUT_TOUGH_SKIN:
        case MUT_SHAGGY_FUR:
        case MUT_FAST:
        case MUT_SLOW:
        case MUT_IRIDESCENT_SCALES:
            return MUTACT_INACTIVE;
        case MUT_LARGE_BONE_PLATES:
        case MUT_ROUGH_BLACK_SCALES:
        case MUT_RUGGED_BROWN_SCALES:
            return MUTACT_PARTIAL;
        case MUT_YELLOW_SCALES:
        case MUT_ICY_BLUE_SCALES:
        case MUT_MOLTEN_SCALES:
        case MUT_SLIMY_GREEN_SCALES:
        case MUT_THIN_METALLIC_SCALES:
            return (you.mutation[mut] > 2 ? MUTACT_PARTIAL : MUTACT_INACTIVE);
        default:
            break;
        }
    }

    // Vampires may find their mutations suppressed by thirst.
    if (you.is_undead == US_SEMI_UNDEAD)
    {
        // Innate mutations are always active
        if (you.innate_mutations[mut])
            return MUTACT_FULL;

        // ... as are all mutations for semi-undead who are fully alive
        if (you.hunger_state == HS_ENGORGED)
            return MUTACT_FULL;

        // ... as are physical mutations.
        if (get_mutation_def(mut).physical)
            return MUTACT_FULL;

        // Other mutations are partially active at satiated and above.
        if (you.hunger_state >= HS_SATIATED)
            return MUTACT_HUNGER;
        else
            return MUTACT_INACTIVE;
    }
    else
        return MUTACT_FULL;
}

// Counts of various statuses/types of mutations from the current/most
// recent call to describe_mutations.  TODO: eliminate
static int _num_full_suppressed = 0;
static int _num_part_suppressed = 0;
static int _num_form_based = 0;
static int _num_hunger_based = 0;
static int _num_transient = 0;

// Can the player transform?  Returns true if the player is ever capable
// of transforming (i.e. not a mummy or ghoul) and either: is transformed
// (ignoring blade hands and appendage), is a vampire of sufficient level
// to use bat form, or has a form-change spell (again, other than blade hands
// and beastly appendage) memorised.
static bool _player_can_transform()
{
    if (you.species == SP_MUMMY || you.species == SP_GHOUL)
        return false;

    if (form_changed_physiology())
        return true;

    // Bat form
    if (you.species == SP_VAMPIRE && you.experience_level >= 3)
        return true;

    for (int i = 0; i < MAX_KNOWN_SPELLS; i++)
    {
        switch (you.spells[i])
        {
        case SPELL_SPIDER_FORM:
        case SPELL_ICE_FORM:
        case SPELL_STATUE_FORM:
        case SPELL_DRAGON_FORM:
        case SPELL_NECROMUTATION:
            return true;
        default:
            break;
        }
    }

    return false;
}

static string _annotate_form_based(string desc, bool suppressed)
{
    if (suppressed)
    {
        desc = "<darkgrey>((" + desc + "))</darkgrey>";
        ++_num_full_suppressed;
    }

    if (_player_can_transform())
    {
        ++_num_form_based;
        desc += "<yellow>*</yellow>";
    }

    return desc + "\n";
}

static string _dragon_abil(string desc)
{
    const bool supp = form_changed_physiology() && you.form != TRAN_DRAGON;
    return _annotate_form_based(desc, supp);
}

string describe_mutations(bool center_title)
{
    string result;
    bool have_any = false;
    const char *mut_title = "Innate Abilities, Weirdness & Mutations";
    string scale_type = "plain brown";

    _num_full_suppressed = _num_part_suppressed = 0;
    _num_form_based = _num_hunger_based = 0;
    _num_transient = 0;

    if (center_title)
    {
        int offset = 39 - strwidth(mut_title) / 2;
        if (offset < 0) offset = 0;

        result += string(offset, ' ');
    }

    result += "<white>";
    result += mut_title;
    result += "</white>\n\n";

    // Innate abilities which don't fit as mutations.
    // TODO: clean these up with respect to transformations.  Currently
    // we handle only Naga/Draconian AC and Yellow Draconian rAcid.
    result += "<lightblue>";
    switch (you.species)
    {
    case SP_MERFOLK:
        result += _annotate_form_based(
            "You revert to your normal form in water.",
            form_changed_physiology());
        result += _annotate_form_based(
            "You are very nimble and swift while swimming.",
            form_changed_physiology());
        have_any = true;
        break;

    case SP_MINOTAUR:
        result += _annotate_form_based(
            "You reflexively headbutt those who attack you in melee.",
            !form_keeps_mutations());
        have_any = true;
        break;

    case SP_NAGA:
        result += "You cannot wear boots.\n";

        // Breathe poison replaces spit poison.
        if (!player_mutation_level(MUT_BREATHE_POISON))
            result += "You can spit poison.\n";

        if (you.experience_level > 12)
        {
            result += _annotate_form_based(
                "You can use your snake-like lower body to constrict enemies.",
                !form_keeps_mutations());
        }

        if (you.experience_level > 2)
        {
            ostringstream num;
            num << you.experience_level / 3;
            const string acstr = "Your serpentine skin is tough (AC +"
                                 + num.str() + ").";

            result += _annotate_form_based(acstr, player_is_shapechanged());
        }
        have_any = true;
        break;

    case SP_GHOUL:
        result += "Your body is rotting away.\n";
        have_any = true;
        break;

    case SP_TENGU:
        if (you.experience_level > 4)
        {
            string msg = "You can fly";
            if (you.experience_level > 14)
                msg += " continuously";
            msg += ".\n";

            result += msg;
            have_any = true;
        }
        break;

    case SP_MUMMY:
        result += "You do not eat or drink.\n";
        result += "Your flesh is vulnerable to fire.\n";
        if (you.experience_level > 12)
        {
            result += "You are";
            if (you.experience_level > 25)
                result += " strongly";

            result += " in touch with the powers of death.\n";
            result +=
                "You can restore your body by infusing magical energy.\n";
        }
        have_any = true;
        break;

    case SP_GREEN_DRACONIAN:
        result += _dragon_abil("You can breathe blasts of noxious fumes.");
        have_any = true;
        scale_type = "lurid green";
        break;

    case SP_GREY_DRACONIAN:
        result += "You can walk through water.\n";
        have_any = true;
        scale_type = "dull iron-grey";
        break;

    case SP_RED_DRACONIAN:
        result += _dragon_abil("You can breathe blasts of fire.");
        have_any = true;
        scale_type = "fiery red";
        break;

    case SP_WHITE_DRACONIAN:
        result += _dragon_abil("You can breathe waves of freezing cold.");
        result += _dragon_abil("You can buffet flying creatures when you breathe cold.");
        scale_type = "icy white";
        have_any = true;
        break;

    case SP_BLACK_DRACONIAN:
        result += _dragon_abil("You can breathe wild blasts of lightning.");
        if (you.experience_level >= 14)
            result += "You can fly continuously.\n";
        scale_type = "glossy black";
        have_any = true;
        break;

    case SP_YELLOW_DRACONIAN:
        result += _dragon_abil("You can spit globs of acid.");
        result += _dragon_abil("You can corrode armour when you spit acid.");
        result += _annotate_form_based("You are resistant to acid.",
                      !form_keeps_mutations() && you.form != TRAN_DRAGON);
        scale_type = "golden yellow";
        have_any = true;
        break;

    case SP_PURPLE_DRACONIAN:
        result += _dragon_abil("You can breathe bolts of energy.");
        result += _dragon_abil("You can dispel enchantments when you breathe energy.");
        scale_type = "rich purple";
        have_any = true;
        break;

    case SP_MOTTLED_DRACONIAN:
        result += _dragon_abil("You can spit globs of burning liquid.");
        result += _dragon_abil("You can ignite nearby creatures when you spit burning liquid.");
        scale_type = "weird mottled";
        have_any = true;
        break;

    case SP_PALE_DRACONIAN:
        result += _dragon_abil("You can breathe blasts of scalding steam.");
        scale_type = "pale cyan-grey";
        have_any = true;
        break;

    case SP_KOBOLD:
        result += "You recuperate from illness quickly.\n";
        have_any = true;
        break;

    case SP_VAMPIRE:
        have_any = true;
        if (you.hunger_state == HS_STARVING)
            result += "<green>You do not heal naturally.</green>\n";
        else if (you.hunger_state == HS_ENGORGED)
            result += "<green>Your natural rate of healing is extremely fast.</green>\n";
        else if (you.hunger_state < HS_SATIATED)
            result += "<green>You heal slowly.</green>\n";
        else if (you.hunger_state >= HS_FULL)
            result += "<green>Your natural rate of healing is unusually fast.</green>\n";
        else
            have_any = false;

        if (you.experience_level >= 6)
        {
            result += "You can bottle blood from corpses.\n";
            have_any = true;
        }
        break;

    case SP_DEEP_DWARF:
        result += "You are resistant to damage.\n";
        result += "You can recharge devices by infusing magical energy.\n";
        have_any = true;
        break;

    case SP_FELID:
        result += "You cannot wear armour.\n";
        result += "You are incapable of any advanced item manipulation.\n";
        result += _annotate_form_based("Your paws have sharp claws.",
            !form_keeps_mutations() || you.form == TRAN_BLADE_HANDS);
        have_any = true;
        break;

    case SP_OCTOPODE:
        result += "You cannot wear most types of armour.\n";
        result += "You are amphibious.\n";
        result += _annotate_form_based(
            "You can wear up to eight rings at the same time.",
            !form_keeps_mutations() && you.form != TRAN_SPIDER);
        result += _annotate_form_based(
            "You can use your tentacles to constrict many enemies at once.",
            !form_keeps_mutations());
        have_any = true;
        break;

<<<<<<< HEAD
    case SP_DJINNI:
        result += "You are immune to all types of fire, even holy and hellish.\n";
        result += "You are especially vulnerable to cold.\n";
        result += "You need no food.\n";
        result += "You have no legs.\n";
        have_any = true;
        break;
=======
    case SP_LAVA_ORC:
    {
        have_any = true;
        std::string col = "darkgrey";

        col = (temperature_effect(LORC_STONESKIN)) ? "lightgrey" : "darkgrey";
        result += "<" + col + ">You have stony skin.</" + col + ">\n";

        if (temperature_effect(LORC_FAST_MOVE))
        {
            // Fast move
            col = "lightred";
            result += "<" + col + ">You cover ground quickly.</" + col + ">\n";
        }
        else
        {
            // Slow or normal move
            col = (temperature_effect(LORC_SLOW_MOVE)) ? "lightgrey" : "darkgrey";
            result += "<" + col + ">You cover ground slowly.</" + col + ">\n";
        }

        // Fire res
        col = (temperature_effect(LORC_FIRE_RES_III)) ? "lightred" :
              (temperature_effect(LORC_FIRE_RES_II))  ? "white"    :
              (temperature_effect(LORC_FIRE_RES_I))   ? "lightgrey"    : "bugged";

        result += "<" + col + ">";
        result += (temperature_effect(LORC_FIRE_RES_III)) ? "Your flesh is almost immune to the effects of heat." :
                  (temperature_effect(LORC_FIRE_RES_II))  ? "Your flesh is very heat resistant." :
                  (temperature_effect(LORC_FIRE_RES_I))   ? "Your flesh is heat resistant." : "bugged";
        result += "</" + col + ">\n";

        // Lava/fire boost
        if (temperature_effect(LORC_LAVA_BOOST))
        {
            col = "white";
            result += "<" + col + ">Your lava-based spells are more powerful.<" + col + ">\n";
        }
        else if (temperature_effect(LORC_FIRE_BOOST))
        {
            col = "lightred";
            result += "<" + col + ">Your fire spells are more powerful.<" + col + ">\n";
        }

        // Cold vulnerability
        col = (temperature_effect(LORC_COLD_VULN)) ? "red" : "darkgrey";
        result += "<" + col + ">You are vulnerable to cold.</" + col + ">\n";

        // Passive heat
        col = (temperature_effect(LORC_PASSIVE_HEAT)) ? "lightred" : "darkgrey";
        result += "<" + col + ">Your heat harms attackers.</" + col + ">\n";

        // Heat aura
        col = (temperature_effect(LORC_HEAT_AURA)) ? "lightred" : "darkgrey";
        result += "<" + col + ">You bathe your surroundings in blazing heat.</" + col + ">\n";

        // No scrolls
        col = (temperature_effect(LORC_NO_SCROLLS)) ? "red" : "darkgrey";
        result += "<" + col + ">You are too hot to use scrolls or read books.</" + col + ">\n";

        break;
    }
>>>>>>> aff44e3d

    default:
        break;
    }

    switch (you.body_size(PSIZE_TORSO, true))
    {
    case SIZE_LITTLE:
        if (you.species == SP_FELID)
            break;
        result += "You are tiny and cannot use many weapons and most armour.\n";
        have_any = true;
        break;
    case SIZE_SMALL:
        result += "You are small and have problems with some larger weapons.\n";
        have_any = true;
        break;
    case SIZE_LARGE:
        result += "You are too large for most types of armour.\n";
        have_any = true;
        break;
    default:
        break;
    }

    if (player_genus(GENPC_DRACONIAN))
    {
        // Draconians are large for the purposes of armour, but only medium for
        // weapons and carrying capacity.
        ostringstream num;
        num << 4 + you.experience_level / 3
                 + (you.species == SP_GREY_DRACONIAN ? 5 : 0);

        string msg = "Your " + scale_type + " scales are "
              + (you.species == SP_GREY_DRACONIAN ? "very " : "") + "hard"
              + " (AC +" + num.str() + ").";

        result += _annotate_form_based(msg,
                      player_is_shapechanged() && you.form != TRAN_DRAGON);

        result += "Your body does not fit into most forms of armour.\n";

        msg = "Your cold-blooded metabolism reacts poorly to cold.";
        if (you.res_cold() <= 0)
            result += msg + "\n";
        else
            result += "<darkgrey>" + msg + "</darkgrey>\n";

        have_any = true;
    }

    result += "</lightblue>";

    if (beogh_water_walk())
    {
        result += "<green>You can walk on water.</green>\n";
        have_any = true;
    }

    if (you.duration[DUR_FIRE_SHIELD])
    {
        result += "<green>You are immune to clouds of flame.</green>\n";
        have_any = true;
    }

    textcolor(LIGHTGREY);

    // First add (non-removable) inborn abilities and demon powers.
    for (int i = 0; i < NUM_MUTATIONS; i++)
    {
        if (you.mutation[i] != 0 && you.innate_mutations[i])
        {
            mutation_type mut_type = static_cast<mutation_type>(i);
            result += mutation_name(mut_type, -1, true);
            result += "\n";
            have_any = true;
        }
    }

    // Now add removable mutations.
    for (int i = 0; i < NUM_MUTATIONS; i++)
    {
        if (you.mutation[i] != 0 && !you.innate_mutations[i]
                && !you.temp_mutations[i])
        {
            mutation_type mut_type = static_cast<mutation_type>(i);
            result += mutation_name(mut_type, -1, true);
            result += "\n";
            have_any = true;
        }
    }

    //Finally, temporary mutations.
    for (int i = 0; i < NUM_MUTATIONS; i++)
    {
        if (you.mutation[i] != 0 && you.temp_mutations[i])
        {
            mutation_type mut_type = static_cast<mutation_type>(i);
            result += mutation_name(mut_type, -1, true);
            result += "\n";
            have_any = true;
        }
    }

    if (!have_any)
        result +=  "You are rather mundane.\n";

    return result;
}

static const string _vampire_Ascreen_footer = (
#ifndef USE_TILE_LOCAL
    "Press '<w>!</w>'"
#else
    "<w>Right-click</w>"
#endif
    " to toggle between mutations and properties depending on your\n"
    "hunger status.\n");

static const std::string _lava_orc_Ascreen_footer = (
#ifndef USE_TILE_LOCAL
    "Press '<w>!</w>'"
#else
    "<w>Right-click</w>"
#endif
    " to toggle between mutations and properties depending on your\n"
    "temperature.\n");

static void _display_vampire_attributes()
{
    ASSERT(you.species == SP_VAMPIRE);

    string result;

    const int lines = 15;
    string column[lines][7] =
    {
       {"                     ", "<lightgreen>Alive</lightgreen>      ", "<green>Full</green>    ",
        "Satiated  ", "<yellow>Thirsty</yellow>  ", "<yellow>Near...</yellow>  ",
        "<lightred>Bloodless</lightred>"},
                                //Alive          Full       Satiated      Thirsty   Near...      Bloodless
       {"Metabolism           ", "very fast  ", "fast    ", "fast      ", "normal   ", "slow     ", "none  "},

       {"Regeneration         ", "very fast  ", "fast    ", "normal    ", "slow     ", "slow     ", "none  "},

       {"Stealth boost        ", "none       ", "none    ", "none      ", "minor    ", "major    ", "large "},

       {"Spell hunger         ", "full       ", "full    ", "full      ", "halved   ", "none     ", "none  "},

       {"\n<w>Resistances</w>\n"
        "Poison resistance    ", "           ", "        ", "          ", " +       ", " +       ", " +    "},

       {"Cold resistance      ", "           ", "        ", "          ", " +       ", " ++      ", " ++   "},

       {"Negative resistance  ", "           ", "        ", " +        ", " ++      ", " +++     ", " +++  "},

       {"Rotting resistance   ", "           ", "        ", "          ", " +       ", " +       ", " +    "},

       {"Torment resistance   ", "           ", "        ", "          ", "         ", "         ", " +    "},

       {"\n<w>Other effects</w>\n"
        "Mutation chance      ", "always     ", "often   ", "sometimes ", "never    ", "never    ", "never "},

       {"Non-physical \n"
        "mutation effects     ", "full       ", "capped  ", "capped    ", "none     ", "none     ", "none  "},

       {"Potion effects       ", "full       ", "full    ", "full      ", "halved   ", "halved   ", "halved"},

       {"Bat Form             ", "no         ", "no      ", "yes       ", "yes      ", "yes      ", "yes   "},

       {"Other transformation \n"
        "or going berserk     ", "yes        ", "yes     ", "no        ", "no       ", "no       ", "no    "}
    };

    int current = 0;
    switch (you.hunger_state)
    {
    case HS_ENGORGED:
        current = 1;
        break;
    case HS_VERY_FULL:
    case HS_FULL:
        current = 2;
        break;
    case HS_SATIATED:
        current = 3;
        break;
    case HS_HUNGRY:
    case HS_VERY_HUNGRY:
        current = 4;
        break;
    case HS_NEAR_STARVING:
        current = 5;
        break;
    case HS_STARVING:
        current = 6;
    }

    for (int y = 0; y < lines; y++)  // lines   (properties)
    {
        for (int x = 0; x < 7; x++)  // columns (hunger states)
        {
            if (y > 0 && x == current)
                result += "<w>";
            result += column[y][x];
            if (y > 0 && x == current)
                result += "</w>";
        }
        result += "\n";
    }

    result += "\n";
    result += _vampire_Ascreen_footer;

    formatted_scroller attrib_menu;
    attrib_menu.add_text(result);

    attrib_menu.show();
    if (attrib_menu.getkey() == '!'
        || attrib_menu.getkey() == CK_MOUSE_CMD)
    {
        display_mutations();
    }
}

static void _display_temperature()
{
    ASSERT(you.species == SP_LAVA_ORC);

    clrscr();
    cgotoxy(1,1);

    std::string result;

    std::string title = "Temperature Effects";

    // center title
    int offset = 39 - strwidth(title) / 2;
    if (offset < 0) offset = 0;

    result += std::string(offset, ' ');

    result += "<white>";
    result += title;
    result += "</white>\n\n";

    const int lines = TEMP_MAX + 1; // 15 lines plus one for off-by-one.
    std::string column[lines];

    for (int t = 1; t <= TEMP_MAX; t++)  // lines
    {
        std::string text;
        std::ostringstream ostr;

        std::string colourname = temperature_string(t);
#define F(x) stringize_glyph(dchar_glyph(DCHAR_FRAME_##x))
        if (t == TEMP_MAX)
            text = "  " + F(TL) + F(HORIZ) + "MAX" + F(HORIZ) + F(HORIZ) + F(TR);
        else if (t == TEMP_MIN)
            text = "  " + F(BL) + F(HORIZ) + F(HORIZ) + "MIN" + F(HORIZ) + F(BR);
        else if (temperature() < t)
            text = "  " + F(VERT) + "      " + F(VERT);
        else if (temperature() == t)
            text = "  " + F(VERT) + "~~~~~~" + F(VERT);
        else
            text = "  " + F(VERT) + "######" + F(VERT);
        text += "    ";
#undef F

        ostr << '<' << colourname << '>' << text
             << "</" << colourname << '>';

        colourname = (temperature() >= t) ? "lightred" : "darkgrey";
        text = temperature_text(t);
        ostr << '<' << colourname << '>' << text
             << "</" << colourname << '>';

       column[t] = ostr.str();
    }

    for (int y = TEMP_MAX; y >= TEMP_MIN; y--)  // lines
    {
        result += column[y];
        result += "\n";
    }

    result += "\n";

    result += "You get hot in tense situations, when berserking, or when you enter lava. You \ncool down when your rage ends or when you enter water.";
    result += "\n";
    result += "\n";

    result += _lava_orc_Ascreen_footer;

    formatted_scroller temp_menu;
    temp_menu.add_text(result);

    temp_menu.show();
    if (temp_menu.getkey() == '!'
        || temp_menu.getkey() == CK_MOUSE_CMD)
    {
        display_mutations();
    }
}

void display_mutations()
{
    string mutation_s = describe_mutations(true);

    string extra = "";
    if (_num_part_suppressed)
        extra += "<brown>()</brown>  : Partially suppressed.\n";
    if (_num_full_suppressed)
        extra += "<darkgrey>(())</darkgrey>: Completely suppressed.\n";
    if (_num_form_based) // TODO: check for form spells?
        extra += "<yellow>*</yellow>   : Suppressed by some changes of form.\n";
    if (_num_hunger_based)
        extra += "<lightred>+</lightred>   : Suppressed by thirst.\n";
    if (_num_transient)
        extra += "<magenta>[]</magenta>   : Transient mutations.";
    if (you.species == SP_VAMPIRE)
    {
        if (!extra.empty())
            extra += "\n";

        extra += _vampire_Ascreen_footer;
    }

    if (you.species == SP_LAVA_ORC)
    {
        if (!extra.empty())
            extra += "\n";

        extra += _lava_orc_Ascreen_footer;
    }

    if (!extra.empty())
    {
        mutation_s += "\n\n\n\n";
        mutation_s += extra;
    }

    formatted_scroller mutation_menu;
    mutation_menu.add_text(mutation_s);

    mouse_control mc(MOUSE_MODE_MORE);

    mutation_menu.show();

    if (you.species == SP_VAMPIRE
        && (mutation_menu.getkey() == '!'
            || mutation_menu.getkey() == CK_MOUSE_CMD))
    {
        _display_vampire_attributes();
    }
    if (you.species == SP_LAVA_ORC
        && (mutation_menu.getkey() == '!'
            || mutation_menu.getkey() == CK_MOUSE_CMD))
    {
        _display_temperature();
    }

}

static int _calc_mutation_amusement_value(mutation_type which_mutation)
{
    int amusement = 12 * (11 - get_mutation_def(which_mutation).rarity);

    switch (which_mutation)
    {
    case MUT_STRONG:
    case MUT_CLEVER:
    case MUT_AGILE:
    case MUT_POISON_RESISTANCE:
    case MUT_SHOCK_RESISTANCE:
    case MUT_REGENERATION:
    case MUT_SLOW_METABOLISM:
    case MUT_MAGIC_RESISTANCE:
    case MUT_CLARITY:
    case MUT_MUTATION_RESISTANCE:
    case MUT_ROBUST:
    case MUT_HIGH_MAGIC:
    case MUT_MANA_SHIELD:
    case MUT_MANA_REGENERATION:
    case MUT_MANA_LINK:
        amusement /= 2;  // not funny
        break;

    case MUT_CARNIVOROUS:
    case MUT_HERBIVOROUS:
    case MUT_SLOW_HEALING:
    case MUT_FAST_METABOLISM:
    case MUT_WEAK:
    case MUT_DOPEY:
    case MUT_CLUMSY:
    case MUT_TELEPORT:
    case MUT_FAST:
    case MUT_DEFORMED:
    case MUT_SPIT_POISON:
    case MUT_BREATHE_FLAMES:
    case MUT_BLINK:
    case MUT_HORNS:
    case MUT_BEAK:
    case MUT_SCREAM:
    case MUT_BERSERK:
    case MUT_DETERIORATION:
    case MUT_BLURRY_VISION:
    case MUT_FRAIL:
    case MUT_CLAWS:
    case MUT_FANGS:
    case MUT_HOOVES:
    case MUT_TALONS:
    case MUT_TENTACLE_SPIKE:
    case MUT_BREATHE_POISON:
    case MUT_STINGER:
    case MUT_BIG_WINGS:
    case MUT_LOW_MAGIC:
    case MUT_SLOW:
    case MUT_EVOLUTION:
        amusement *= 2; // funny!
        break;

    default:
        break;
    }

    return amusement;
}

static bool _accept_mutation(mutation_type mutat, bool ignore_rarity = false)
{
    if (!is_valid_mutation(mutat))
        return false;

    if (physiology_mutation_conflict(mutat))
        return false;

    const mutation_def& mdef = get_mutation_def(mutat);

    if (you.mutation[mutat] >= mdef.levels)
        return false;

    if (ignore_rarity)
        return true;

    const int rarity = mdef.rarity + you.innate_mutations[mutat];

    // Low rarity means unlikely to choose it.
    return x_chance_in_y(rarity, 10);
}

static mutation_type _get_random_slime_mutation()
{
    const mutation_type slime_muts[] = {
        MUT_GELATINOUS_BODY, MUT_EYEBALLS, MUT_TRANSLUCENT_SKIN,
        MUT_PSEUDOPODS, MUT_ACIDIC_BITE, MUT_TENDRILS,
        MUT_JELLY_GROWTH, MUT_JELLY_MISSILE
    };

    return RANDOM_ELEMENT(slime_muts);
}

static mutation_type _delete_random_slime_mutation()
{
    mutation_type mutat;

    while (true)
    {
        mutat = _get_random_slime_mutation();

        if (you.mutation[mutat] > 0)
            break;

        if (one_chance_in(500))
        {
            mutat = NUM_MUTATIONS;
            break;
        }
    }

    return mutat;
}

static bool _is_slime_mutation(mutation_type m)
{
    return (m == MUT_GELATINOUS_BODY || m == MUT_EYEBALLS
            || m == MUT_TRANSLUCENT_SKIN || m == MUT_PSEUDOPODS
            || m == MUT_ACIDIC_BITE || m == MUT_TENDRILS
            || m == MUT_JELLY_GROWTH || m == MUT_JELLY_MISSILE);
}

static mutation_type _get_random_xom_mutation()
{
    const mutation_type bad_muts[] = {
        MUT_WEAK,          MUT_DOPEY,
        MUT_CLUMSY,        MUT_DEFORMED,      MUT_SCREAM,
        MUT_DETERIORATION, MUT_BLURRY_VISION, MUT_FRAIL
    };

    mutation_type mutat = NUM_MUTATIONS;

    do
    {
        mutat = static_cast<mutation_type>(random2(NUM_MUTATIONS));

        if (one_chance_in(1000))
            return NUM_MUTATIONS;
        else if (one_chance_in(5))
            mutat = RANDOM_ELEMENT(bad_muts);
    }
    while (!_accept_mutation(mutat, false));

    return mutat;
}

static mutation_type _get_random_mutation(mutation_type mutclass)
{
    mut_total mt;
    switch (mutclass)
    {
    case RANDOM_MUTATION:      mt = MT_ALL; break;
    case RANDOM_BAD_MUTATION:  mt = MT_BAD; break;
    case RANDOM_GOOD_MUTATION: mt = MT_GOOD; break;
    default: die("invalid mutation class: %d", mutclass);
    }

    int tries = 0;
retry:

    int cweight = random2(total_rarity[mt]);
    for (unsigned i = 0; i < ARRAYSZ(mut_data); ++i)
    {
        if (!mut_data[i].bad == mt)
            continue;
        if ((cweight -= mut_data[i].rarity) >= 0)
            continue;

        if (_accept_mutation(mut_data[i].mutation, true))
            return mut_data[i].mutation;

        if (tries++ > 100)
            return NUM_MUTATIONS;
        goto retry;
    }

    die("mutation total changed???");
}

// Tries to give you the mutation by deleting a conflicting
// one, or clears out conflicting mutations if we should give
// you the mutation anyway.
// Return:
//  1 if we should stop processing (success);
//  0 if we should continue processing;
// -1 if we should stop processing (failure).
static int _handle_conflicting_mutations(mutation_type mutation,
                                         bool override,
                                         const string &reason,
                                         bool temp = false)
{
    const int conflict[][3] = {
        { MUT_REGENERATION,        MUT_SLOW_METABOLISM,  0},
        { MUT_REGENERATION,        MUT_SLOW_HEALING,     0},
        { MUT_ACUTE_VISION,        MUT_BLURRY_VISION,    0},
        { MUT_FAST,                MUT_SLOW,             0},
        { MUT_UNBREATHING,         MUT_BREATHE_FLAMES,   0},
        { MUT_UNBREATHING,         MUT_BREATHE_POISON,   0},
        { MUT_FANGS,               MUT_BEAK,            -1},
        { MUT_ANTENNAE,            MUT_HORNS,           -1},
        { MUT_HOOVES,              MUT_TALONS,          -1},
        { MUT_TRANSLUCENT_SKIN,    MUT_CAMOUFLAGE,      -1},
        { MUT_STRONG,              MUT_WEAK,             1},
        { MUT_CLEVER,              MUT_DOPEY,            1},
        { MUT_AGILE,               MUT_CLUMSY,           1},
        { MUT_STRONG_STIFF,        MUT_FLEXIBLE_WEAK,    1},
        { MUT_ROBUST,              MUT_FRAIL,            1},
        { MUT_HIGH_MAGIC,          MUT_LOW_MAGIC,        1},
        { MUT_CARNIVOROUS,         MUT_HERBIVOROUS,      1},
        { MUT_SLOW_METABOLISM,     MUT_FAST_METABOLISM,  1},
        { MUT_REGENERATION,        MUT_SLOW_HEALING,     1},
        { MUT_ACUTE_VISION,        MUT_BLURRY_VISION,    1},
        { MUT_FAST,                MUT_SLOW,             1},
        { MUT_MUTATION_RESISTANCE, MUT_EVOLUTION,       -1},
        };

    // If we have one of the pair, delete all levels of the other,
    // and continue processing.
    for (unsigned i = 0; i < ARRAYSZ(conflict); ++i)
    {
        for (int j = 0; j < 2; ++j)
        {
            const mutation_type a = (mutation_type)conflict[i][j];
            const mutation_type b = (mutation_type)conflict[i][1-j];

            if (mutation == a && you.mutation[b] > 0)
            {
                if (you.innate_mutations[b] >= you.mutation[b])
                    return -1;

                int res = conflict[i][2];
                switch (res)
                {
                case -1:
                    // Fail if not forced, otherwise override.
                    if (!override)
                        return -1;
                case 0:
                    // Ignore if not forced, otherwise override.
                    // All cases but regen:slowmeta will currently trade off.
                    if (override)
                    {
                        while (delete_mutation(b, reason, true, true))
                            ;
                    }
                    break;
                case 1:
                    // If we have one of the pair, delete a level of the
                    // other, and that's it.
                    //Temporary mutations can co-exist with things they would ordinarily conflict with
                    if (temp)
                        return 0;       // Allow conflicting transient mutations
                    else
                    {
                        delete_mutation(b, reason, true, true);
                        return 1;     // Nothing more to do.
                    }


                default:
                    die("bad mutation conflict resulution");
                }
            }
        }
    }

    return 0;
}

static int _body_covered()
{
    // Check how much of your body is covered by scales, etc.
    int covered = 0;

    if (you.species == SP_NAGA)
        covered++;

    if (player_genus(GENPC_DRACONIAN))
        covered += 3;

    for (unsigned i = 0; i < ARRAYSZ(_all_scales); ++i)
        covered += you.mutation[_all_scales[i]];

    return covered;
}

bool physiology_mutation_conflict(mutation_type mutat)
{
    // If demonspawn, and mutat is a scale, see if they were going
    // to get it sometime in the future anyway; otherwise, conflict.
    if (you.species == SP_DEMONSPAWN && _is_covering(mutat)
        && find(_all_scales, _all_scales+ARRAYSZ(_all_scales), mutat) !=
                _all_scales+ARRAYSZ(_all_scales))
    {
        bool found = false;

        for (unsigned j = 0; j < you.demonic_traits.size(); ++j)
        {
            if (you.demonic_traits[j].mutation == mutat)
                found = true;
        }

        return (!found);
    }

    // Strict 3-scale limit.
    if (_is_covering(mutat) && _body_covered() >= 3)
        return true;

    // Only Nagas and Draconians can get this one.
    if (you.species != SP_NAGA && !player_genus(GENPC_DRACONIAN)
        && mutat == MUT_STINGER)
    {
        return true;
    }

    // Need tentacles to grow something on them.
    if (you.species != SP_OCTOPODE && mutat == MUT_TENTACLE_SPIKE)
        return true;

    // No bones for thin skeletal structure, and too squishy for horns.
    if (you.species == SP_OCTOPODE
        && (mutat == MUT_THIN_SKELETAL_STRUCTURE || mutat == MUT_HORNS))
    {
        return true;
    }

    // No feet.
    if (!player_has_feet(false)
        && (mutat == MUT_HOOVES || mutat == MUT_TALONS))
    {
        return true;
    }

    // Only Nagas can get this upgrade.
    if (you.species != SP_NAGA && mutat == MUT_BREATHE_POISON)
        return true;

    // Red Draconians can already breathe flames.
    if (you.species == SP_RED_DRACONIAN && mutat == MUT_BREATHE_FLAMES)
        return true;

    // Green Draconians can breathe mephitic, poison is not really redundant
    // but its name might confuse players a bit ("noxious" vs "poison").
    if (you.species == SP_GREEN_DRACONIAN && mutat == MUT_SPIT_POISON)
        return true;

    // Only Draconians can get wings.
    if (!player_genus(GENPC_DRACONIAN) && mutat == MUT_BIG_WINGS)
        return true;

    // Vampires' healing and thirst rates depend on their blood level.
    if (you.species == SP_VAMPIRE
        && (mutat == MUT_CARNIVOROUS || mutat == MUT_HERBIVOROUS
            || mutat == MUT_REGENERATION || mutat == MUT_SLOW_HEALING
            || mutat == MUT_FAST_METABOLISM || mutat == MUT_SLOW_METABOLISM))
    {
        return true;
    }

    // Felids have innate claws, and unlike trolls/ghouls, there are no
    // increases for them.  And octopodes have no hands.
    if ((you.species == SP_FELID || you.species == SP_OCTOPODE)
         && mutat == MUT_CLAWS)
    {
        return true;
    }

    // Merfolk have no feet in the natural form, and we never allow mutations
    // that show up only in a certain transformation.
    if (you.species == SP_MERFOLK
        && (mutat == MUT_TALONS || mutat == MUT_HOOVES))
    {
        return true;
    }

    // Heat doesn't hurt fire.
    if (you.species == SP_DJINNI && mutat == MUT_HEAT_RESISTANCE)
        return true;

    equipment_type eq_type = EQ_NONE;

    // Mutations of the same slot conflict
    if (is_body_facet(mutat))
    {
        // Find equipment slot of attempted mutation
        for (unsigned i = 0; i < ARRAYSZ(_body_facets); i++)
            if (mutat == _body_facets[i].mut)
                eq_type = _body_facets[i].eq;

        if (eq_type != EQ_NONE)
        {
            for (unsigned i = 0; i < ARRAYSZ(_body_facets); i++)
            {
                if (eq_type == _body_facets[i].eq
                    && mutat != _body_facets[i].mut
                    && player_mutation_level(_body_facets[i].mut, false))
                {
                    return true;
                }
            }
        }
    }

    return false;
}

static const char* _stat_mut_desc(mutation_type mut, bool gain)
{
    stat_type stat = STAT_STR;
    bool positive = gain;
    switch (mut)
    {
    case MUT_WEAK:
        positive = !positive;
    case MUT_STRONG:
        stat = STAT_STR;
        break;

    case MUT_DOPEY:
        positive = !positive;
    case MUT_CLEVER:
        stat = STAT_INT;
        break;

    case MUT_CLUMSY:
        positive = !positive;
    case MUT_AGILE:
        stat = STAT_DEX;
        break;

    default:
        die("invalid stat mutation: %d", mut);
    }
    return stat_desc(stat, positive ? SD_INCREASE : SD_DECREASE);
}

static bool _undead_rot(bool is_beneficial_mutation)
{
    if (you.is_undead == US_SEMI_UNDEAD)
    {
        // Let beneficial mutation potions work at satiated or higher
        // for convenience
        if (is_beneficial_mutation && you.hunger_state >= HS_SATIATED)
            return false;
        switch (you.hunger_state)
        {
        case HS_SATIATED:  return !one_chance_in(3);
        case HS_FULL:      return coinflip();
        case HS_VERY_FULL: return one_chance_in(3);
        case HS_ENGORGED:  return false;
        default: return true;
        }
    }

    return you.is_undead;
}

bool mutate(mutation_type which_mutation, const string &reason, bool failMsg,
            bool force_mutation, bool god_gift, bool beneficial,
            bool demonspawn, bool no_rot, bool temporary)
{
    if (!god_gift)
    {
        const god_type god =
            (crawl_state.is_god_acting()) ? crawl_state.which_god_acting()
                                          : GOD_NO_GOD;

        if (god != GOD_NO_GOD)
            god_gift = true;
    }

    if (demonspawn)
        force_mutation = true;

    mutation_type mutat = which_mutation;

    if (!force_mutation)
    {
        // God gifts override all sources of mutation resistance other
        // than divine protection, and stat gain potions override all
        // sources of mutation resistance other than the mutation
        // resistance mutation.
        if (!god_gift)
        {
            if ((you.rmut_from_item()
                 && !one_chance_in(temporary ? 3 : 10) && !beneficial)
                || player_mutation_level(MUT_MUTATION_RESISTANCE) == 3
                || (player_mutation_level(MUT_MUTATION_RESISTANCE)
                    && !one_chance_in(temporary ? 2 : 3)))
            {
                if (failMsg)
                    mpr("You feel odd for a moment.", MSGCH_MUTATION);
                maybe_id_resist(BEAM_MALMUTATE);
                return false;
            }
        }

        // Zin's protection.
        if (you.religion == GOD_ZIN
            && (x_chance_in_y(you.piety, MAX_PIETY)
                || x_chance_in_y(you.piety, MAX_PIETY + 22)))
        {
            simple_god_message(" protects your body from mutation!");
            return false;
        }
    }

    // Undead bodies don't mutate, they fall apart. -- bwr
    // except for demonspawn (or other permamutations) in lichform -- haranp
    if (_undead_rot(beneficial) && !demonspawn)
    {
        if (no_rot)
            return false;

        if (temporary)
            lose_stat(STAT_RANDOM, 1, false, reason);
        else
        {
            mpr("Your body decomposes!", MSGCH_MUTATION);

            if (coinflip())
                lose_stat(STAT_RANDOM, 1, false, reason);
            else
            {
                ouch(3, NON_MONSTER, KILLED_BY_ROTTING, reason.c_str());
                rot_hp(roll_dice(1, 3));
            }

            xom_is_stimulated(50);
        }

        return true;
    }

    if (which_mutation == RANDOM_MUTATION
        || which_mutation == RANDOM_XOM_MUTATION)
    {
        // If already heavily mutated, remove a mutation instead.
        if (x_chance_in_y(how_mutated(false, true), 15)
            && !temporary)
        {
            // God gifts override mutation loss due to being heavily
            // mutated.
            if (!one_chance_in(3) && !god_gift && !force_mutation)
                return false;
            else
                return (delete_mutation(RANDOM_MUTATION, reason, failMsg,
                                        force_mutation, false));
        }
    }

    switch (which_mutation)
    {
    case RANDOM_MUTATION:
    case RANDOM_GOOD_MUTATION:
    case RANDOM_BAD_MUTATION:
        mutat = _get_random_mutation(which_mutation);
        break;
    case RANDOM_XOM_MUTATION:
        mutat = _get_random_xom_mutation();
        break;
    case RANDOM_SLIME_MUTATION:
        mutat = _get_random_slime_mutation();
        break;
    default:
        break;
    }

    if (!is_valid_mutation(mutat))
        return false;

    // [Cha] don't allow teleportitis in sprint
    if (mutat == MUT_TELEPORT && crawl_state.game_is_sprint())
        return false;

    if (you.species == SP_NAGA)
    {
        // gdl: Spit poison 'upgrades' to breathe poison.  Why not...
        if (mutat == MUT_SPIT_POISON)
        {
            if (coinflip())
                return false;

            mutat = MUT_BREATHE_POISON;

            // Breathe poison replaces spit poison (so it takes the slot).
            for (int i = 0; i < 52; ++i)
                if (you.ability_letter_table[i] == ABIL_SPIT_POISON)
                    you.ability_letter_table[i] = ABIL_BREATHE_POISON;
        }
    }

    if (physiology_mutation_conflict(mutat))
        return false;

    const mutation_def& mdef = get_mutation_def(mutat);

    if (you.mutation[mutat] >= mdef.levels)
    {
        bool found = false;
        if (you.species == SP_DEMONSPAWN)
            for (unsigned i = 0; i < you.demonic_traits.size(); ++i)
                if (you.demonic_traits[i].mutation == mutat)
                {
                    // This mutation is about to be re-gained, so there is
                    // no need to redraw any stats or print any messages.
                    found = true;
                    you.mutation[mutat]--;
                    break;
                }
        if (!found)
            return false;
    }

    // God gifts and forced mutations clear away conflicting mutations.
    int rc = _handle_conflicting_mutations(mutat, god_gift || force_mutation, reason, temporary);
    if (rc == 1)
        return true;
    if (rc == -1)
        return false;

    ASSERT(rc == 0);

    const unsigned int old_talents = your_talents(false).size();

    bool gain_msg = true;

    you.mutation[mutat]++;

    // More than three messages, need to give them by hand.
    switch (mutat)
    {
    case MUT_STRONG: case MUT_AGILE:  case MUT_CLEVER:
    case MUT_WEAK:   case MUT_CLUMSY: case MUT_DOPEY:
        mprf(MSGCH_MUTATION, "You feel %s.", _stat_mut_desc(mutat, true));
        gain_msg = false;
        break;

    case MUT_LARGE_BONE_PLATES:
        {
            const char *arms;
            if (you.species == SP_FELID)
                arms = "legs";
            else if (you.species == SP_OCTOPODE)
                arms = "tentacles";
            else
                break;
            mpr(replace_all(mdef.gain[you.mutation[mutat]-1], "arms",
                            arms).c_str(), MSGCH_MUTATION);
            gain_msg = false;
        }
        break;

    default:
        break;
    }

    // For all those scale mutations.
    you.redraw_armour_class = true;

    notify_stat_change("gaining a mutation");

    if (gain_msg)
        mpr(mdef.gain[you.mutation[mutat]-1], MSGCH_MUTATION);

    // Do post-mutation effects.
    switch (mutat)
    {
    case MUT_FRAIL:
    case MUT_ROBUST:
    case MUT_RUGGED_BROWN_SCALES:
        calc_hp();
        break;

    case MUT_LOW_MAGIC:
    case MUT_HIGH_MAGIC:
        calc_mp();
        break;

    case MUT_PASSIVE_MAPPING:
        add_daction(DACT_REAUTOMAP);
        break;

    case MUT_HOOVES:
    case MUT_TALONS:
        // Hooves and talons force boots off at 3.
        if (you.mutation[mutat] >= 3 && !you.melded[EQ_BOOTS])
            remove_one_equip(EQ_BOOTS, false, true);
        break;

    case MUT_CLAWS:
        // Claws force gloves off at 3.
        if (you.mutation[mutat] >= 3 && !you.melded[EQ_GLOVES])
            remove_one_equip(EQ_GLOVES, false, true);
        break;

    case MUT_HORNS:
    case MUT_ANTENNAE:
        // Horns & Antennae 3 removes all headgear.  Same algorithm as with
        // glove removal.
        if (you.mutation[mutat] >= 3 && !you.melded[EQ_HELMET])
            remove_one_equip(EQ_HELMET, false, true);
        // Intentional fall-through
    case MUT_BEAK:
        // Horns, beaks, and antennae force hard helmets off.
        if (you.equip[EQ_HELMET] != -1
            && is_hard_helmet(you.inv[you.equip[EQ_HELMET]])
            && !you.melded[EQ_HELMET])
        {
            remove_one_equip(EQ_HELMET, false, true);
        }
        break;

    case MUT_ACUTE_VISION:
        // We might have to turn autopickup back on again.
        autotoggle_autopickup(false);
        break;

    case MUT_NIGHTSTALKER:
        update_vision_range();
        break;

    case MUT_DEMONIC_GUARDIAN:
        if (you.religion == GOD_OKAWARU)
        {
            mpr("Your demonic guardian will not assist you as long as you "
                "worship Okawaru.", MSGCH_MUTATION);
        }
        break;

    default:
        break;
    }

    // Amusement value will be 12 * (11-rarity) * Xom's-sense-of-humor.
    xom_is_stimulated(_calc_mutation_amusement_value(mutat));

    if (!temporary)
        take_note(Note(NOTE_GET_MUTATION, mutat, you.mutation[mutat], reason.c_str()));
    else
    {
        you.temp_mutations[mutat]++;
        you.attribute[ATTR_TEMP_MUTATIONS]++;
        you.attribute[ATTR_TEMP_MUT_XP] =
                min(you.experience_level, 17) * (500 + roll_dice(5, 500)) / 17;
    }

#ifdef USE_TILE_LOCAL
    if (your_talents(false).size() != old_talents)
    {
        tiles.layout_statcol();
        redraw_screen();
    }
#endif
    if (crawl_state.game_is_hints()
        && your_talents(false).size() > old_talents)
    {
        learned_something_new(HINT_NEW_ABILITY_MUT);
    }
    return true;
}

static bool _delete_single_mutation_level(mutation_type mutat,
                                          const string &reason,
                                          bool transient = false)
{
    if (you.mutation[mutat] == 0)
        return false;

    if (you.innate_mutations[mutat] >= you.mutation[mutat])
        return false;

    if (!transient && (you.temp_mutations[mutat] >= you.mutation[mutat]))
        return false;

    const mutation_def& mdef = get_mutation_def(mutat);

    bool lose_msg = true;

    you.mutation[mutat]--;

    switch (mutat)
    {
    case MUT_STRONG: case MUT_AGILE:  case MUT_CLEVER:
    case MUT_WEAK:   case MUT_CLUMSY: case MUT_DOPEY:
        mprf(MSGCH_MUTATION, "You feel %s.", _stat_mut_desc(mutat, false));
        lose_msg = false;
        break;

    case MUT_BREATHE_POISON:
        // can't be removed yet, but still covered:
        if (you.species == SP_NAGA)
        {
            // natural ability to spit poison retakes the slot
            for (int i = 0; i < 52; ++i)
            {
                if (you.ability_letter_table[i] == ABIL_BREATHE_POISON)
                    you.ability_letter_table[i] = ABIL_SPIT_POISON;
            }
        }
        break;

    case MUT_NIGHTSTALKER:
        update_vision_range();
        break;

    default:
        break;
    }

    // For all those scale mutations.
    you.redraw_armour_class = true;

    notify_stat_change("losing a mutation");

    if (lose_msg)
        mpr(mdef.lose[you.mutation[mutat]], MSGCH_MUTATION);

    // Do post-mutation effects.
    if (mutat == MUT_FRAIL || mutat == MUT_ROBUST
        || mutat == MUT_RUGGED_BROWN_SCALES)
    {
        calc_hp();
    }
    if (mutat == MUT_LOW_MAGIC || mutat == MUT_HIGH_MAGIC)
        calc_mp();

    if (!transient)
        take_note(Note(NOTE_LOSE_MUTATION, mutat, you.mutation[mutat], reason.c_str()));

    return true;
}

bool delete_mutation(mutation_type which_mutation, const string &reason,
                     bool failMsg,
                     bool force_mutation, bool god_gift,
                     bool disallow_mismatch)
{
    if (!god_gift)
    {
        const god_type god =
            (crawl_state.is_god_acting()) ? crawl_state.which_god_acting()
                                          : GOD_NO_GOD;

        if (god != GOD_NO_GOD)
            god_gift = true;
    }

    mutation_type mutat = which_mutation;

    if (!force_mutation)
    {
        if (!god_gift)
        {
            if (player_mutation_level(MUT_MUTATION_RESISTANCE) > 1
                && (player_mutation_level(MUT_MUTATION_RESISTANCE) == 3
                    || coinflip()))
            {
                if (failMsg)
                    mpr("You feel rather odd for a moment.", MSGCH_MUTATION);
                return false;
            }
        }

        if (_undead_rot(false))
            return false;
    }

    if (which_mutation == RANDOM_MUTATION
        || which_mutation == RANDOM_XOM_MUTATION
        || which_mutation == RANDOM_GOOD_MUTATION
        || which_mutation == RANDOM_BAD_MUTATION
        || which_mutation == RANDOM_NON_SLIME_MUTATION)
    {
        while (true)
        {
            if (one_chance_in(1000))
                return false;

            mutat = static_cast<mutation_type>(random2(NUM_MUTATIONS));

            if (you.mutation[mutat] == 0
                && mutat != MUT_STRONG
                && mutat != MUT_CLEVER
                && mutat != MUT_AGILE
                && mutat != MUT_WEAK
                && mutat != MUT_DOPEY
                && mutat != MUT_CLUMSY)
            {
                continue;
            }

            if (which_mutation == RANDOM_NON_SLIME_MUTATION
                && _is_slime_mutation(mutat))
            {
                continue;
            }

            if (you.innate_mutations[mutat] >= you.mutation[mutat])
                continue;

            // MUT_ANTENNAE is 0, and you.attribute[] is initialized to 0.
            if (mutat && mutat == you.attribute[ATTR_APPENDAGE])
                continue;

            const mutation_def& mdef = get_mutation_def(mutat);

            if (random2(10) >= mdef.rarity && !_is_slime_mutation(mutat))
                continue;

            const bool mismatch =
                (which_mutation == RANDOM_GOOD_MUTATION && mdef.bad)
                    || (which_mutation == RANDOM_BAD_MUTATION && !mdef.bad);

            if (mismatch && (disallow_mismatch || !one_chance_in(10)))
                continue;

            break;
        }
    }
    else if (which_mutation == RANDOM_SLIME_MUTATION)
    {
        mutat = _delete_random_slime_mutation();

        if (mutat == NUM_MUTATIONS)
            return false;
    }

    return _delete_single_mutation_level(mutat, reason);
}

bool delete_all_mutations(const string &reason)
{
    for (int i = 0; i < NUM_MUTATIONS; ++i)
    {
        while (_delete_single_mutation_level(static_cast<mutation_type>(i), reason))
            ;
    }

    return !how_mutated();
}

bool delete_temp_mutation()
{
    if (you.attribute[ATTR_TEMP_MUTATIONS] > 0)
    {
        mutation_type mutat;

        while (true)
        {
            mutat = static_cast<mutation_type>(random2(NUM_MUTATIONS));

            if (you.temp_mutations[mutat] > 0)
                break;
        }

        if (_delete_single_mutation_level(mutat, "temp mutation expiry", true))
        {
            --you.temp_mutations[mutat];
            --you.attribute[ATTR_TEMP_MUTATIONS];
            return true;
        }
    }

    return false;
}

// Return a string describing the mutation.
// If colour is true, also add the colour annotation.
string mutation_name(mutation_type mut, int level, bool colour)
{
    // Ignore the player's forms, etc.
    const bool ignore_player = (level != -1);

    const mutation_activity_type active = mutation_activity_level(mut);
    const bool lowered = you.mutation[mut] > player_mutation_level(mut);
    const bool partially_active = (active == MUTACT_PARTIAL
        || active == MUTACT_HUNGER && lowered);
    const bool fully_inactive = (active == MUTACT_INACTIVE);

    const bool temporary   = (you.temp_mutations[mut] > 0);

    // level == -1 means default action of current level
    if (level == -1)
    {
        if (!fully_inactive)
            level = player_mutation_level(mut);
        else // give description of fully active mutation
            level = you.mutation[mut];
    }

    string result;
    bool innate_upgrade = (mut == MUT_BREATHE_POISON && you.species == SP_NAGA);

    const mutation_def& mdef = get_mutation_def(mut);

    if (mut == MUT_STRONG || mut == MUT_CLEVER
        || mut == MUT_AGILE || mut == MUT_WEAK
        || mut == MUT_DOPEY || mut == MUT_CLUMSY)
    {
        ostringstream ostr;
        ostr << mdef.have[0] << level << ").";
        result = ostr.str();
    }
    else if (mut == MUT_ICEMAIL)
    {
        ostringstream ostr;
        ostr << mdef.have[0] << player_icemail_armour_class() << ").";
        result = ostr.str();
    }
    else if (mut == MUT_DEFORMED && is_useless_skill(SK_ARMOUR))
        result = "Your body is misshapen.";
    else if (result.empty() && level > 0)
        result = mdef.have[level - 1];

    if (!ignore_player)
    {
        if (fully_inactive)
        {
            result = "((" + result + "))";
            ++_num_full_suppressed;
        }
        else if (partially_active)
        {
            result = "(" + result + ")";
            ++_num_part_suppressed;
        }

        if (mdef.form_based && _player_can_transform())
        {
            ++_num_form_based;
            result += colour ? "<yellow>*</yellow>" : "*";
        }

        if (you.species == SP_VAMPIRE && !mdef.physical
            && !you.innate_mutations[mut])
        {
            ++_num_hunger_based;
            result += colour ? "<lightred>+</lightred>" : "+";
        }
    }

    if (temporary)
    {
        result = "[" + result + "]";
        ++_num_transient;
    }

    if (colour)
    {
        const char* colourname = (mdef.bad ? "red" : "lightgrey");
        const bool permanent   = (you.innate_mutations[mut] > 0);

        if (innate_upgrade)
        {
            if (fully_inactive)
                colourname = "darkgrey";
            else if (partially_active)
                colourname = "blue";
            else
                colourname = "cyan";
        }
        else if (permanent)
        {
            const bool demonspawn = (you.species == SP_DEMONSPAWN);
            const bool extra = (you.mutation[mut] > you.innate_mutations[mut]);

            if (fully_inactive)
                colourname = "darkgrey";
            else if (partially_active)
                colourname = demonspawn ? "yellow"    : "blue";
            else if (extra)
                colourname = demonspawn ? "lightcyan" : "cyan";
            else
                colourname = demonspawn ? "cyan"      : "lightblue";
        }
        else if (fully_inactive)
            colourname = "darkgrey";
        else if (partially_active)
            colourname = "brown";
        else if (you.form == TRAN_APPENDAGE && you.attribute[ATTR_APPENDAGE] == mut)
            colourname = "lightgreen";
        else if (_is_slime_mutation(mut))
            colourname = "green";
        else if (temporary)
            colourname = (you.mutation[mut] > you.temp_mutations[mut]) ?
                         "lightmagenta" : "magenta";

        // Build the result
        ostringstream ostr;
        ostr << '<' << colourname << '>' << result
             << "</" << colourname << '>';
        result = ostr.str();
    }

    return result;
}

// The "when" numbers indicate the range of times in which the mutation tries
// to place itself; it will be approximately placed between when% and
// (when + 100)% of the way through the mutations. For example, you should
// usually get all your body slot mutations in the first 2/3 of your
// mutations and you should usually only start your tier 3 facet in the second
// half of your mutations. See _order_ds_mutations() for details.
static const facet_def _demon_facets[] =
{
    // Body Slot facets
    { 0, { MUT_CLAWS, MUT_CLAWS, MUT_CLAWS },
      { -33, -33, -33 } },
    { 0, { MUT_HORNS, MUT_HORNS, MUT_HORNS },
      { -33, -33, -33 } },
    { 0, { MUT_ANTENNAE, MUT_ANTENNAE, MUT_ANTENNAE },
      { -33, -33, -33 } },
    { 0, { MUT_HOOVES, MUT_HOOVES, MUT_HOOVES },
      { -33, -33, -33 } },
    { 0, { MUT_TALONS, MUT_TALONS, MUT_TALONS },
      { -33, -33, -33 } },
    // Scale mutations
    { 1, { MUT_DISTORTION_FIELD, MUT_DISTORTION_FIELD, MUT_DISTORTION_FIELD },
      { -33, -33, 0 } },
    { 1, { MUT_ICY_BLUE_SCALES, MUT_ICY_BLUE_SCALES, MUT_ICY_BLUE_SCALES },
      { -33, -33, 0 } },
    { 1, { MUT_IRIDESCENT_SCALES, MUT_IRIDESCENT_SCALES, MUT_IRIDESCENT_SCALES },
      { -33, -33, 0 } },
    { 1, { MUT_LARGE_BONE_PLATES, MUT_LARGE_BONE_PLATES, MUT_LARGE_BONE_PLATES },
      { -33, -33, 0 } },
    { 1, { MUT_MOLTEN_SCALES, MUT_MOLTEN_SCALES, MUT_MOLTEN_SCALES },
      { -33, -33, 0 } },
    { 1, { MUT_ROUGH_BLACK_SCALES, MUT_ROUGH_BLACK_SCALES, MUT_ROUGH_BLACK_SCALES },
      { -33, -33, 0 } },
    { 1, { MUT_RUGGED_BROWN_SCALES, MUT_RUGGED_BROWN_SCALES,
           MUT_RUGGED_BROWN_SCALES },
      { -33, -33, 0 } },
    { 1, { MUT_SLIMY_GREEN_SCALES, MUT_SLIMY_GREEN_SCALES, MUT_SLIMY_GREEN_SCALES },
      { -33, -33, 0 } },
    { 1, { MUT_THIN_METALLIC_SCALES, MUT_THIN_METALLIC_SCALES,
        MUT_THIN_METALLIC_SCALES },
      { -33, -33, 0 } },
    { 1, { MUT_THIN_SKELETAL_STRUCTURE, MUT_THIN_SKELETAL_STRUCTURE,
           MUT_THIN_SKELETAL_STRUCTURE },
      { -33, -33, 0 } },
    { 1, { MUT_YELLOW_SCALES, MUT_YELLOW_SCALES, MUT_YELLOW_SCALES },
      { -33, -33, 0 } },
    // Tier 2 facets
    { 2, { MUT_CONSERVE_SCROLLS, MUT_HEAT_RESISTANCE, MUT_IGNITE_BLOOD },
      { -33, 0, 0 } },
    { 2, { MUT_COLD_RESISTANCE, MUT_CONSERVE_POTIONS, MUT_ICEMAIL },
      { -33, 0, 0 } },
    { 2, { MUT_POWERED_BY_DEATH, MUT_POWERED_BY_DEATH, MUT_POWERED_BY_DEATH },
      { -33, 0, 0 } },
    { 2, { MUT_DEMONIC_GUARDIAN, MUT_DEMONIC_GUARDIAN, MUT_DEMONIC_GUARDIAN },
      { -66, 33, 66 } },
    { 2, { MUT_NIGHTSTALKER, MUT_NIGHTSTALKER, MUT_NIGHTSTALKER },
      { -33, 0, 0 } },
    { 2, { MUT_SPINY, MUT_SPINY, MUT_SPINY },
      { -33, 0, 0 } },
    { 2, { MUT_POWERED_BY_PAIN, MUT_POWERED_BY_PAIN, MUT_POWERED_BY_PAIN },
      { -33, 0, 0 } },
    { 2, { MUT_SAPROVOROUS, MUT_FOUL_STENCH, MUT_FOUL_STENCH },
      { -33, 0, 0 } },
    { 2, { MUT_MANA_SHIELD, MUT_MANA_REGENERATION, MUT_MANA_LINK },
      { -33, 0, 0 } },
    // Tier 3 facets
    { 3, { MUT_CONSERVE_SCROLLS, MUT_HEAT_RESISTANCE, MUT_HURL_HELLFIRE },
      { 50, 50, 50 } },
    { 3, { MUT_COLD_RESISTANCE, MUT_CONSERVE_POTIONS, MUT_PASSIVE_FREEZE },
      { 50, 50, 50 } },
    { 3, { MUT_ROBUST, MUT_ROBUST, MUT_ROBUST },
      { 50, 50, 50 } },
    { 3, { MUT_NEGATIVE_ENERGY_RESISTANCE, MUT_NEGATIVE_ENERGY_RESISTANCE,
           MUT_STOCHASTIC_TORMENT_RESISTANCE },
      { 50, 50, 50 } },
    { 3, { MUT_AUGMENTATION, MUT_AUGMENTATION, MUT_AUGMENTATION },
      { 50, 50, 50 } },
};

static bool _works_at_tier(const facet_def& facet, int tier)
{
    return facet.tier == tier;
}

#define MUTS_IN_SLOT ARRAYSZ(((facet_def*)0)->muts)
static bool _slot_is_unique(const mutation_type mut[MUTS_IN_SLOT],
                            set<const facet_def *> facets_used)
{
    set<const facet_def *>::const_iterator iter;
    equipment_type eq[MUTS_IN_SLOT];

    int k = 0;
    // find the equipment slot(s) used by mut
    for (unsigned i = 0; i < ARRAYSZ(_body_facets); i++)
    {
        for (unsigned j = 0; j < MUTS_IN_SLOT; j++)
        {
            if (_body_facets[i].mut == mut[j])
                eq[k++] = _body_facets[i].eq;
        }
    }

    if (k == 0)
        return true;

    for (iter = facets_used.begin() ; iter != facets_used.end() ; ++iter)
    {
        for (unsigned i = 0; i < ARRAYSZ(_body_facets); i++)
        {
            if (_body_facets[i].mut == (*iter)->muts[0])
            {
                for (unsigned j = 0; j < ARRAYSZ(eq); j++)
                {
                    if (_body_facets[i].eq == eq[j])
                        return false;
                }
            }
        }
    }

    return true;
}

static vector<demon_mutation_info> _select_ds_mutations()
{
    int ct_of_tier[] = { 1, 1, 2, 1 };
    // 1 in 10 chance to create a monstrous set
    if (one_chance_in(10))
    {
        ct_of_tier[0] = 3;
        ct_of_tier[1] = 0;
    }

try_again:
    vector<demon_mutation_info> ret;

    ret.clear();
    int absfacet = 0;
    int scales = 0;
    int ice_elemental = 0;
    int fire_elemental = 0;
    int cloud_producing = 0;

    set<const facet_def *> facets_used;

    for (int tier = ARRAYSZ(ct_of_tier) - 1; tier >= 0; --tier)
    {
        for (int nfacet = 0; nfacet < ct_of_tier[tier]; ++nfacet)
        {
            const facet_def* next_facet;

            do
                next_facet = &RANDOM_ELEMENT(_demon_facets);
            while (!_works_at_tier(*next_facet, tier)
                   || facets_used.find(next_facet) != facets_used.end()
                   || !_slot_is_unique(next_facet->muts, facets_used));

            facets_used.insert(next_facet);

            for (int i = 0; i < 3; ++i)
            {
                mutation_type m = next_facet->muts[i];

                ret.push_back(demon_mutation_info(m, next_facet->when[i],
                                                  absfacet));

                if (_is_covering(m))
                    ++scales;

                if (m == MUT_COLD_RESISTANCE)
                    ice_elemental++;

                if (m == MUT_CONSERVE_SCROLLS)
                    fire_elemental++;

                if (m == MUT_SAPROVOROUS || m == MUT_IGNITE_BLOOD)
                    cloud_producing++;
            }

            ++absfacet;
        }
    }

    if (scales > 3)
        goto try_again;

    if (ice_elemental + fire_elemental > 1)
        goto try_again;

    if (cloud_producing > 1)
        goto try_again;

    return ret;
}

static vector<mutation_type>
_order_ds_mutations(vector<demon_mutation_info> muts)
{
    vector<mutation_type> out;
    vector<int> times;
    FixedVector<int, 1000> time_slots;
    time_slots.init(-1);
    for (unsigned int i = 0; i < muts.size(); i++)
    {
        int first = max(0, muts[i].when);
        int last = min(100, muts[i].when + 100);
        int k;
        do
            k = 10 * first + random2(10 * (last - first));
        while (time_slots[k] >= 0);
        time_slots[k] = i;
        times.push_back(k);

        // Don't reorder mutations within a facet.
        for (unsigned int j = i; j > 0; j--)
        {
            if (muts[j].facet == muts[j-1].facet && times[j] < times[j-1])
            {
                int earlier = times[j];
                int later = times[j-1];
                time_slots[earlier] = j-1;
                time_slots[later] = j;
                times[j-1] = earlier;
                times[j] = later;
            }
            else
                break;
        }
    }

    for (int time = 0; time < 1000; time++)
        if (time_slots[time] >= 0)
            out.push_back(muts[time_slots[time]].mut);

    return out;
}

static vector<player::demon_trait>
_schedule_ds_mutations(vector<mutation_type> muts)
{
    list<mutation_type> muts_left(muts.begin(), muts.end());

    list<int> slots_left;

    vector<player::demon_trait> out;

    for (int level = 2; level <= 27; ++level)
        slots_left.push_back(level);

    while (!muts_left.empty())
    {
        if (out.empty() // always give a mutation at XL 2
            || x_chance_in_y(muts_left.size(), slots_left.size()))
        {
            player::demon_trait dt;

            dt.level_gained = slots_left.front();
            dt.mutation     = muts_left.front();

            dprf("Demonspawn will gain %s at level %d",
                    get_mutation_def(dt.mutation).wizname, dt.level_gained);

            out.push_back(dt);

            muts_left.pop_front();
        }
        slots_left.pop_front();
    }

    return out;
}

void roll_demonspawn_mutations()
{
    you.demonic_traits = _schedule_ds_mutations(
                         _order_ds_mutations(
                         _select_ds_mutations()));
}

bool perma_mutate(mutation_type which_mut, int how_much, const string &reason)
{
    ASSERT(is_valid_mutation(which_mut));

    int cap = get_mutation_def(which_mut).levels;
    how_much = min(how_much, cap);

    int rc = 1;
    // clear out conflicting mutations
    int count = 0;
    while (rc == 1 && ++count < 100)
        rc = _handle_conflicting_mutations(which_mut, true, reason);
    ASSERT(rc == 0);

    int levels = 0;
    while (how_much-- > 0)
    {
    dprf("Perma Mutate: %d, %d, %d", cap, you.mutation[which_mut], you.innate_mutations[which_mut]);
        if (you.mutation[which_mut] == cap
            && you.innate_mutations[which_mut] > 0
            && you.innate_mutations[which_mut] == cap-1)
        {
            // [rpb] primarily for demonspawn, if the mutation level is already
            // at the cap for this facet, the innate mutation level is greater
            // than zero, and the innate mutation level for the mutation
            // in question is one less than the cap, we are permafying a
            // temporary mutation. This fails to produce any output normally.
            mpr("Your mutations feel more permanent.", MSGCH_MUTATION);
        }
        else if (you.mutation[which_mut] < cap
            && !mutate(which_mut, reason, false, true, false, false, true))
        {
            return levels; // a partial success was still possible
        }
        levels++;
    }
    you.innate_mutations[which_mut] += levels;

    return (levels > 0);
}

bool temp_mutate(mutation_type which_mut, const string &reason)
{
    return mutate(which_mut, reason, false, false, false, false, false,
                  false, true);
}

int how_mutated(bool all, bool levels)
{
    int j = 0;

    for (int i = 0; i < NUM_MUTATIONS; ++i)
    {
        if (you.mutation[i])
        {
            if (!all && you.innate_mutations[i] >= you.mutation[i])
                continue;

            if (levels)
            {
                // These allow for 14 levels.
                if (i == MUT_STRONG || i == MUT_CLEVER || i == MUT_AGILE
                    || i == MUT_WEAK || i == MUT_DOPEY || i == MUT_CLUMSY)
                {
                    j += (you.mutation[i] / 5 + 1);
                }
                else
                    j += you.mutation[i];
            }
            else
                j++;
        }
    }

    dprf("how_mutated(): all = %u, levels = %u, j = %d", all, levels, j);

    return j;
}

// Return whether current tension is balanced
static bool _balance_demonic_guardian()
{
    const int mutlevel = player_mutation_level(MUT_DEMONIC_GUARDIAN);

    int tension = get_tension(GOD_NO_GOD), mons_val = 0, total = 0;
    monster_iterator mons;

    // tension is unfavorably high, perhaps another guardian should spawn
    if (tension*3/4 > mutlevel*6 + random2(mutlevel*mutlevel*2))
        return false;

    for (int i = 0; mons && i <= 20/mutlevel; ++mons)
    {
        mons_val = get_monster_tension(*mons, GOD_NO_GOD);
        const mon_attitude_type att = mons_attitude(*mons);

        if (testbits(mons->flags, MF_DEMONIC_GUARDIAN)
            && total < random2(mutlevel * 5)
            && att == ATT_FRIENDLY
            && !one_chance_in(3)
            && !mons->has_ench(ENCH_LIFE_TIMER))
        {
            mpr(mons->name(DESC_THE) + " "
                + summoned_poof_msg(*mons) + "!", MSGCH_PLAIN);
            monster_die(*mons, KILL_NONE, NON_MONSTER);
        }
        else
            total += mons_val;
    }

    return true;
}

// Primary function to handle and balance demonic guardians, if the tension
// is unfavorably high and a guardian was not recently spawned, a new guardian
// will be made, if tension is below a threshold (determined by the mutations
// level and a bit of randomness), guardians may be dismissed in
// _balance_demonic_guardian()
void check_demonic_guardian()
{
    // Don't spawn guardians with Oka, they're a huge pain.
    if (you.religion == GOD_OKAWARU)
        return;

    const int mutlevel = player_mutation_level(MUT_DEMONIC_GUARDIAN);

    if (!_balance_demonic_guardian() &&
        you.duration[DUR_DEMONIC_GUARDIAN] == 0)
    {
        monster_type mt;

        switch (mutlevel)
        {
        case 1:
            mt = random_choose(MONS_WHITE_IMP, MONS_LEMURE, MONS_UFETUBUS,
                               MONS_IRON_IMP, MONS_CRIMSON_IMP, -1);
            break;
        case 2:
            mt = random_choose(MONS_SIXFIRHY, MONS_SMOKE_DEMON, MONS_SOUL_EATER,
                               MONS_SUN_DEMON, MONS_ICE_DEVIL, -1);
            break;
        case 3:
            mt = random_choose(MONS_EXECUTIONER, MONS_BALRUG, MONS_REAPER,
                               MONS_CACODEMON, -1);
            break;
        default:
            die("Invalid demonic guardian level: %d", mutlevel);
        }

        monster *guardian = create_monster(mgen_data(mt, BEH_FRIENDLY, &you,
                                                     2, 0, you.pos(),
                                                     MHITYOU, MG_FORCE_BEH));

        if (!guardian)
            return;

        guardian->flags |= MF_NO_REWARD;
        guardian->flags |= MF_DEMONIC_GUARDIAN;

        guardian->add_ench(ENCH_LIFE_TIMER);

        // no more guardians for mutlevel+1 to mutlevel+20 turns
        you.duration[DUR_DEMONIC_GUARDIAN] = 10*(mutlevel + random2(20));
    }
}

void check_antennae_detect()
{
    int radius = player_mutation_level(MUT_ANTENNAE) * 2;
    if (you.religion == GOD_ASHENZARI && !player_under_penance())
        radius = max(radius, you.piety / 20);
    if (radius <= 0)
        return;
    radius = min(radius, LOS_RADIUS);

    for (radius_iterator ri(you.pos(), radius, C_ROUND); ri; ++ri)
    {
        discover_mimic(*ri, false);
        monster* mon = monster_at(*ri);
        map_cell& cell = env.map_knowledge(*ri);
        if (!mon)
        {
            if (cell.detected_monster())
                cell.clear_monster();
        }
        else if (!mons_is_firewood(mon))
        {
            // [ds] If the PC remembers the correct monster at this
            // square, don't trample it with MONS_SENSED. Forgetting
            // legitimate monster memory affects travel, which can
            // path around mimics correctly only if it can actually
            // *see* them in monster memory -- overwriting the mimic
            // with MONS_SENSED causes travel to bounce back and
            // forth, since every time it leaves LOS of the mimic, the
            // mimic is forgotten (replaced by MONS_SENSED).
            const monster_type remembered_monster = cell.monster();
            if (remembered_monster != mon->type)
            {
                monster_type mc = MONS_SENSED;

                if (mon->friendly())
                    mc = MONS_SENSED_FRIENDLY;
                else if (you.religion == GOD_ASHENZARI
                         && !player_under_penance())
                {
                    mc = ash_monster_tier(mon);
                }
                env.map_knowledge(*ri).set_detected_monster(mc);

                // Don't bother warning the player (or interrupting
                // autoexplore) about monsters known to be easy or
                // friendly, or those recently warned about
                if (mc == MONS_SENSED_TRIVIAL || mc == MONS_SENSED_EASY
                    || mc == MONS_SENSED_FRIENDLY
                    || testbits(mon->flags, MF_SENSED))
                {
                    continue;
                }

                for (radius_iterator ri2(mon->pos(), 2, C_ROUND); ri2; ++ri2)
                    if (you.see_cell(*ri2))
                    {
                        mon->flags |= MF_SENSED;
                        interrupt_activity(AI_SENSE_MONSTER);
                    }
            }
        }
    }
}

int handle_pbd_corpses(bool do_rot)
{
    int corpse_count = 0;

    for (radius_iterator ri(you.pos(),
         player_mutation_level(MUT_POWERED_BY_DEATH) * 3); ri; ++ri)
    {
        for (stack_iterator j(*ri); j; ++j)
        {
            if (j->base_type == OBJ_CORPSES && j->sub_type == CORPSE_BODY
                && j->special > 50)
            {
                ++corpse_count;

                int chance = player_mutation_level(MUT_POWERED_BY_DEATH)*16;
                if (do_rot && x_chance_in_y(you.duration[DUR_POWERED_BY_DEATH],
                                chance))
                {
                    j->special -= random2(3);
                }

                if (corpse_count == 7)
                    break;
            }
        }
    }

    return corpse_count;
}

int augmentation_amount()
{
    int amount = 0;
    const int level = player_mutation_level(MUT_AUGMENTATION);

    for (int i = 0; i < level; ++i)
    {
        if (you.hp >= ((i + level) * you.hp_max) / (2 * level))
            amount++;
    }

    return amount;
}<|MERGE_RESOLUTION|>--- conflicted
+++ resolved
@@ -530,7 +530,6 @@
         have_any = true;
         break;
 
-<<<<<<< HEAD
     case SP_DJINNI:
         result += "You are immune to all types of fire, even holy and hellish.\n";
         result += "You are especially vulnerable to cold.\n";
@@ -538,7 +537,7 @@
         result += "You have no legs.\n";
         have_any = true;
         break;
-=======
+
     case SP_LAVA_ORC:
     {
         have_any = true;
@@ -601,7 +600,6 @@
 
         break;
     }
->>>>>>> aff44e3d
 
     default:
         break;
