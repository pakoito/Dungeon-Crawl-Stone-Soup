#ifndef ACTOR_H
#define ACTOR_H

#include "itemprop-enum.h"
#include "los_def.h"

enum ev_ignore_type
{
    EV_IGNORE_NONE       = 0,
    EV_IGNORE_HELPLESS   = 1,
    EV_IGNORE_PHASESHIFT = 2,
};

struct bolt;

/* Axe this block soon */
// (needed for asserts in is_player())
class player;
extern player you;
/***********************/

class actor
{
public:
    virtual ~actor();

    monster_type type;
    mid_t        mid;
    virtual int       mindex() const = 0;
    virtual actor_type atype() const = 0;

    bool is_player() const
    {
        ASSERT(this);
        if (atype() == ACT_PLAYER)
        {
#ifndef DEBUG_GLOBALS
            ASSERT(this == (actor*)&you); // there can be only one
#endif
            return true;
        }
        return false;
    }
    bool is_monster() const { return !is_player(); }
    virtual monster* as_monster() = 0;
    virtual player* as_player() = 0;
    virtual const monster* as_monster() const = 0;
    virtual const player* as_player() const = 0;

    virtual kill_category kill_alignment() const = 0;
    virtual god_type  deity() const = 0;

    virtual bool      alive() const = 0;

    // Should return false for perma-summoned things.
    virtual bool is_summoned(int* duration = NULL,
                             int* summon_type = NULL) const = 0;

    virtual bool is_perm_summoned() const = 0;

    // [ds] Low-level moveto() - moves the actor without updating relevant
    // grids, such as mgrd.
    virtual void moveto(const coord_def &c, bool clear_net = true) = 0;

    // High-level actor movement. If in doubt, use this. Returns false if the
    // actor cannot be moved to the target, possibly because it is already
    // occupied.
    virtual bool move_to_pos(const coord_def &c, bool clear_net = true) = 0;

    virtual void apply_location_effects(const coord_def &oldpos,
                                        killer_type killer = KILL_NONE,
                                        int killernum = -1) = 0;

    virtual void set_position(const coord_def &c);
    virtual const coord_def& pos() const { return position; }

    virtual bool self_destructs() { return false; }

    // Blink the actor to the destination. c should be a
    // valid target, though the method returns false
    // if the blink fails.
    virtual bool blink_to(const coord_def &c, bool quiet = false) = 0;

    virtual bool      swimming() const = 0;
    virtual bool      submerged() const = 0;
    virtual bool      floundering() const = 0;

    // Returns true if the actor is exceptionally well balanced.
    virtual bool      extra_balanced() const = 0;

    virtual int       get_experience_level() const = 0;

    virtual bool shove(const char* feat_name = "") = 0;
    virtual bool can_pass_through_feat(dungeon_feature_type grid) const = 0;
    virtual bool can_pass_through(int x, int y) const;
    virtual bool can_pass_through(const coord_def &c) const;

    virtual bool is_habitable_feat(dungeon_feature_type actual_grid) const = 0;
            bool is_habitable(const coord_def &pos) const;

    virtual size_type body_size(size_part_type psize = PSIZE_TORSO,
                                bool base = false) const = 0;
    virtual int       body_weight(bool base = false) const;
    virtual int       total_weight() const = 0;

    virtual brand_type damage_brand(int which_attack = -1) = 0;
    virtual int       damage_type(int which_attack = -1) = 0;
    virtual item_def *weapon(int which_attack = -1) const = 0;
    const item_def *primary_weapon() const
    {
        return weapon(0);
    }
    virtual int has_claws(bool allow_tran = true) const = 0;
    virtual item_def *shield() = 0;
    virtual item_def *slot_item(equipment_type eq,
                                bool include_melded=false) const = 0;
    virtual int wearing(equipment_type slot, int sub_type,
                        bool calc_unid = true) const = 0;
    virtual int wearing_ego(equipment_type slot, int sub_type,
                            bool calc_unid = true) const = 0;
    virtual int scan_artefacts(artefact_prop_type which_property,
                               bool calc_unid = true) const = 0;

            bool can_wield(const item_def* item,
                           bool ignore_curse = false,
                           bool ignore_brand = false,
                           bool ignore_shield = false,
                           bool ignore_transform = false) const;
    virtual bool can_wield(const item_def &item,
                           bool ignore_curse = false,
                           bool ignore_brand = false,
                           bool ignore_shield = false,
                           bool ignore_transform = false) const = 0;
    virtual bool could_wield(const item_def &item,
                             bool ignore_brand = false,
                             bool ignore_transform = false) const = 0;

    virtual void make_hungry(int nutrition, bool silent = true)
    {
    }

    virtual void lose_energy(energy_use_type, int div = 1, int mult = 1)
    {
    }
    virtual void gain_energy(energy_use_type, int div = 1, int mult = 1)
    {
    }

    virtual string name(description_level_type type,
                        bool force_visible = false) const = 0;
    virtual string pronoun(pronoun_type which_pronoun,
                           bool force_visible = false) const = 0;
    virtual string conj_verb(const string &verb) const = 0;
    virtual string hand_name(bool plural, bool *can_plural = NULL) const = 0;
    virtual string foot_name(bool plural, bool *can_plural = NULL) const = 0;
    virtual string arm_name(bool plural, bool *can_plural = NULL) const = 0;

    virtual bool fumbles_attack(bool verbose = true) = 0;

    virtual bool fights_well_unarmed(int heavy_armour_penalty)
    {
        return true;
    }
    // Returns true if the actor has no way to attack (plants, statues).
    // (statues have only indirect attacks).
    virtual bool cannot_fight() const = 0;
    virtual void attacking(actor *other) = 0;
    virtual bool can_go_berserk() const = 0;
    virtual void go_berserk(bool intentional, bool potion = false) = 0;
    virtual bool berserk() const = 0;
    virtual bool can_see_invisible() const = 0;
    virtual bool invisible() const = 0;
    virtual bool nightvision() const = 0;

    // Would looker be able to see the actor when in LOS?
    virtual bool visible_to(const actor *looker) const = 0;

    // Is the given cell within LOS of the actor?
    virtual bool see_cell(const coord_def &c) const;
    virtual bool see_cell_no_trans(const coord_def &c) const;

    virtual const los_base* get_los();
    virtual const los_base* get_los_no_trans();

    // Can the actor actually see the target?
    virtual bool can_see(const actor *target) const;

    // Visibility as required by messaging. In usual play:
    //   Does the player know what's happening to the actor?
    virtual bool observable() const;

    virtual bool is_icy() const = 0;
    virtual bool is_fiery() const = 0;
    virtual bool is_skeletal() const = 0;
    virtual bool has_lifeforce() const = 0;
    virtual bool can_mutate() const = 0;
    virtual bool can_safely_mutate() const = 0;
    virtual bool can_polymorph() const = 0;
    virtual bool can_bleed(bool allow_tran = true) const = 0;
    virtual bool mutate(const string &reason) = 0;
    virtual bool polymorph(int pow) = 0;
    virtual bool drain_exp(actor *agent, const char *aux = NULL,
                           bool quiet = false, int pow = 3) = 0;
    virtual bool rot(actor *agent, int amount, int immediate = 0,
                     bool quiet = false) = 0;
    virtual int  hurt(const actor *attacker, int amount,
                      beam_type flavour = BEAM_MISSILE,
                      bool cleanup_dead = true) = 0;
    virtual bool heal(int amount, bool max_too = false) = 0;
    virtual void banish(actor *agent, const string &who = "") = 0;
    virtual void blink(bool allow_partial_control = true) = 0;
    virtual void teleport(bool right_now = false,
                          bool abyss_shift = false,
                          bool wizard_tele = false) = 0;
    virtual bool poison(actor *attacker, int amount = 1, bool force = false) = 0;
    virtual bool sicken(int amount, bool allow_hint = true, bool quiet = false) = 0;
    virtual void paralyse(actor *attacker, int strength, string source = "") = 0;
    virtual void petrify(actor *attacker) = 0;
    virtual bool fully_petrify(actor *foe, bool quiet = false) = 0;
    virtual void slow_down(actor *attacker, int strength) = 0;
    virtual void confuse(actor *attacker, int strength) = 0;
    virtual void put_to_sleep(actor *attacker, int strength) = 0;
    virtual void weaken(actor *attacker, int pow) = 0;
    virtual void expose_to_element(beam_type element, int strength = 0,
                                   bool damage_inventory = true,
                                   bool slow_cold_blood = true) = 0;
    virtual void drain_stat(stat_type stat, int amount, actor* attacker) { }
    virtual bool can_hibernate(bool holi_only = false,
                               bool intrinsic_only = false) const;
    virtual bool can_sleep(bool holi_only = false) const;
    virtual void hibernate(int power = 0) = 0;
    virtual void check_awaken(int disturbance) = 0;
    virtual int beam_resists(bolt &beam, int hurted, bool doEffects,
                             string source = "") = 0;

    virtual int  skill(skill_type sk, int scale = 1, bool real = false) const = 0;
    int  skill_rdiv(skill_type sk, int mult = 1, int div = 1) const;

    virtual int stat_hp() const = 0;
    virtual int stat_maxhp() const = 0;

    virtual int stealth () const = 0;

    virtual bool can_throw_large_rocks() const = 0;

    virtual int armour_class() const = 0;
    virtual int gdr_perc() const = 0;
    int apply_ac(int damage, int max_damage = 0, ac_type ac_rule = AC_NORMAL,
                 int stab_bypass = 0) const;
    virtual int melee_evasion(const actor *attacker,
                              ev_ignore_type ign = EV_IGNORE_NONE) const = 0;
    virtual int shield_bonus() const = 0;
    virtual int shield_block_penalty() const = 0;
    virtual int shield_bypass_ability(int tohit) const = 0;
    virtual void shield_block_succeeded(actor *foe);
    virtual int missile_deflection() const = 0; // 1 = RMsl, 2 = DMsl

    // Combat-related virtual class methods
    virtual int unadjusted_body_armour_penalty() const = 0;
    virtual int adjusted_body_armour_penalty(int scale = 1,
                                             bool use_size = false) const = 0;
    virtual int adjusted_shield_penalty(int scale) const = 0;
    virtual int armour_tohit_penalty(bool random_factor, int scale = 1) const = 0;
    virtual int shield_tohit_penalty(bool random_factor, int scale = 1) const = 0;

    virtual monster_type mons_species(bool zombie_base = false) const = 0;

    virtual mon_holy_type holiness() const = 0;
    virtual bool undead_or_demonic() const = 0;
    virtual bool is_holy(bool spells = true) const = 0;
    virtual bool is_unholy(bool spells = true) const = 0;
    virtual bool is_evil(bool spells = true) const = 0;
    virtual bool is_chaotic() const = 0;
    virtual bool is_artificial() const = 0;
    virtual bool is_unbreathing() const = 0;
    virtual bool is_insubstantial() const = 0;
    virtual int res_acid(bool calc_unid = true) const = 0;
    virtual int res_fire() const = 0;
    virtual int res_holy_fire() const;
    virtual int res_steam() const = 0;
    virtual int res_cold() const = 0;
    virtual int res_elec() const = 0;
    virtual int res_poison(bool temp = true) const = 0;
    virtual int res_rotting(bool temp = true) const = 0;
    virtual int res_asphyx() const = 0;
    virtual int res_water_drowning() const = 0;
    virtual int res_sticky_flame() const = 0;
    virtual int res_holy_energy(const actor *attacker) const = 0;
    virtual int res_negative_energy(bool intrinsic_only = false) const = 0;
    virtual int res_torment() const = 0;
    virtual int res_wind() const = 0;
    virtual int res_petrify(bool temp = true) const = 0;
    virtual int res_constrict() const = 0;
    virtual int res_magic() const = 0;
    virtual int check_res_magic(int power);
    virtual bool no_tele(bool calc_unid = true, bool permit_id = true,
                         bool blink = false) const = 0;
    virtual bool inaccuracy() const;

    virtual bool gourmand(bool calc_unid = true, bool items = true) const;
    virtual bool conservation(bool calc_unid = true, bool items = true) const;
    virtual bool res_corr(bool calc_unid = true, bool items = true) const;
    bool has_notele_item(bool calc_unid = true) const;
    virtual bool stasis(bool calc_unid = true, bool items = true) const;
    virtual bool run(bool calc_unid = true, bool items = true) const;
    virtual bool angry(bool calc_unid = true, bool items = true) const;
    virtual bool clarity(bool calc_unid = true, bool items = true) const;
    virtual bool faith(bool calc_unid = true, bool items = true) const;
    virtual bool warding(bool calc_unid = true, bool items = true) const;
    virtual bool archmagi(bool calc_unid = true, bool items = true) const;
    virtual bool no_cast(bool calc_unid = true, bool items = true) const;

    virtual bool rmut_from_item(bool calc_unid = true) const;
    virtual bool evokable_berserk(bool calc_unid = true) const;
    virtual bool evokable_invis(bool calc_unid = true) const;

    // Return an int so we know whether an item is the sole source.
    virtual int evokable_flight(bool calc_unid = true) const;
    virtual int spirit_shield(bool calc_unid = true, bool items = true) const;

    virtual flight_type flight_mode() const = 0;
    virtual bool is_wall_clinging() const;
    virtual bool is_banished() const = 0;
    virtual bool can_cling_to_walls() const = 0;
    virtual bool can_cling_to(const coord_def& p) const;
    virtual bool check_clinging(bool stepped, bool door = false);
    virtual void clear_clinging();
    virtual bool is_web_immune() const = 0;
    virtual bool airborne() const;
    virtual bool ground_level() const;
    virtual bool stand_on_solid_ground() const;

    virtual bool paralysed() const = 0;
    virtual bool cannot_move() const = 0;
    virtual bool cannot_act() const = 0;
    virtual bool confused() const = 0;
    virtual bool caught() const = 0;
    virtual bool asleep() const { return false; }

    // check_haloed: include halo
    // self_halo: include own halo (actually if self_halo = false
    //            and has a halo, returns false; so if you have a
    //            halo you're not affected by others' halos for this
    //            purpose)
    virtual bool backlit(bool check_haloed = true,
                         bool self_halo = true,
                         bool check_corona = true) const = 0;
    virtual bool umbra(bool check_haloed = true,
                         bool self_halo = true) const = 0;
    // Within any actor's halo?
    virtual bool haloed() const;
    // Within an umbra?
    virtual bool umbraed() const;
    // Magically suppressed?
    virtual bool suppressed() const;
    // Being heated by a heat aura?
    virtual bool heated() const;
    // Squared halo radius.
    virtual int halo_radius2() const = 0;
    // Squared silence radius.
    virtual int silence_radius2() const = 0;
    // Squared liquefying radius
    virtual int liquefying_radius2 () const = 0;
    virtual int umbra_radius2 () const = 0;
    virtual int suppression_radius2 () const = 0;
<<<<<<< HEAD
    virtual int heat_radius2 () const = 0;
=======
    virtual int soul_aura_radius2 () const = 0;
>>>>>>> 1ef5305b

    virtual bool glows_naturally() const = 0;

    virtual bool petrifying() const = 0;
    virtual bool petrified() const = 0;

    virtual bool liquefied_ground() const = 0;

    virtual bool handle_trap();

    virtual void god_conduct(conduct_type thing_done, int level) { }

    virtual bool incapacitated() const
    {
        return cannot_move()
            || asleep()
            || confused()
            || caught()
            || petrifying();
    }

    virtual bool wont_attack() const = 0;
    virtual mon_attitude_type temp_attitude() const = 0;

    virtual bool has_spell(spell_type spell) const = 0;

    virtual bool     will_trigger_shaft() const;
    virtual level_id shaft_dest(bool known) const;
    virtual bool     do_shaft() = 0;

    coord_def position;

    CrawlHashTable props;

    // Constriction stuff:

    // What is holding us?  Not necessarily a monster.
    held_type held;
    mid_t constricted_by;
    int escape_attempts;

    // Map from mid to duration.
    typedef map<mid_t, int> constricting_t;
    // Freed and set to NULL when empty.
    constricting_t *constricting;

    void start_constricting(actor &whom, int duration = 0);

    void stop_constricting(mid_t whom, bool intentional = false,
                           bool quiet = false);
    void stop_constricting_all(bool intentional = false, bool quiet = false);
    void stop_being_constricted(bool quiet = false);

    bool can_constrict(actor* defender);
    void clear_far_constrictions();
    void accum_has_constricted();
    void handle_constriction();
    bool is_constricted() const;
    bool is_constricting() const;
    int num_constricting() const;
    virtual bool has_usable_tentacle() const = 0;
    virtual int constriction_damage() const = 0;

    string describe_props() const;


protected:
    void clear_constricted();
    void end_constriction(constricting_t::iterator i, bool intentional,
                          bool quiet);

    // These are here for memory management reasons...
    los_glob los;
    los_glob los_no_trans;
};

bool actor_slime_wall_immune(const actor *actor);

#endif<|MERGE_RESOLUTION|>--- conflicted
+++ resolved
@@ -363,11 +363,8 @@
     virtual int liquefying_radius2 () const = 0;
     virtual int umbra_radius2 () const = 0;
     virtual int suppression_radius2 () const = 0;
-<<<<<<< HEAD
+    virtual int soul_aura_radius2 () const = 0;
     virtual int heat_radius2 () const = 0;
-=======
-    virtual int soul_aura_radius2 () const = 0;
->>>>>>> 1ef5305b
 
     virtual bool glows_naturally() const = 0;
 
