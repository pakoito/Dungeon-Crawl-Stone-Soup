#ifndef TAG_VERSION_H
#define TAG_VERSION_H

// Let CDO updaters know if the syntax changes.
#define TAG_MAJOR_VERSION  28

// Minor version will be reset to zero when major version changes.
enum tag_minor_version
{
    TAG_MINOR_RESET        = 0, // Minor tags were reset
<<<<<<< HEAD
    TAG_MINOR_DACTIONS     = 1, // Delayed level functions.
    TAG_MINOR_DA_MSTATS    = 2, // Counts of monsters affectable by dactions.
    TAG_MINOR_MAPDESC      = 3, // Save individual map descriptions.
    TAG_MINOR_SAVEVER      = 4, // Save full game version into .chr file.
    TAG_MINOR_CAT_LIVES    = 5, // Let cats accumulate lives.
    TAG_MINOR_NO_ROD_DISCO = 6, // Remove rods of discovery.
    TAG_MINOR_GREY_DRACS   = 7, // Add monster grey draconians.
    TAG_MINOR_VERSION      = 7, // Current version.  (Keep equal to max.)
=======
    TAG_MINOR_VERSION      = 0, // Current version.  (Keep equal to max.)
>>>>>>> be27b0b7
};

#endif<|MERGE_RESOLUTION|>--- conflicted
+++ resolved
@@ -8,18 +8,7 @@
 enum tag_minor_version
 {
     TAG_MINOR_RESET        = 0, // Minor tags were reset
-<<<<<<< HEAD
-    TAG_MINOR_DACTIONS     = 1, // Delayed level functions.
-    TAG_MINOR_DA_MSTATS    = 2, // Counts of monsters affectable by dactions.
-    TAG_MINOR_MAPDESC      = 3, // Save individual map descriptions.
-    TAG_MINOR_SAVEVER      = 4, // Save full game version into .chr file.
-    TAG_MINOR_CAT_LIVES    = 5, // Let cats accumulate lives.
-    TAG_MINOR_NO_ROD_DISCO = 6, // Remove rods of discovery.
-    TAG_MINOR_GREY_DRACS   = 7, // Add monster grey draconians.
-    TAG_MINOR_VERSION      = 7, // Current version.  (Keep equal to max.)
-=======
     TAG_MINOR_VERSION      = 0, // Current version.  (Keep equal to max.)
->>>>>>> be27b0b7
 };
 
 #endif