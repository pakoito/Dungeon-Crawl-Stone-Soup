#ifndef TAG_VERSION_H
#define TAG_VERSION_H

// Let CDO updaters know if the syntax changes.
#define TAG_MAJOR_VERSION  31

// Minor version will be reset to zero when major version changes.
enum tag_minor_version
{
<<<<<<< HEAD
    TAG_MINOR_RESET        = 0, // Minor tags were reset
    TAG_MINOR_DIAG_COUNTERS= 1, // Counters for diag/ortho moves.
    TAG_MINOR_FISHTAIL     = 2, // Merfolk's tail state.
    TAG_MINOR_DENSITY      = 3, // Count of level's explorable area.
    TAG_MINOR_MALIGN       = 4, // Keep malign gateway markers around for longer.
    TAG_MINOR_GOD_GIFTS    = 5, // Track current as well as total god gifts.
    TAG_MINOR_ATT_SWAP     = 6, // Sort attitude enums by friendliness.
    TAG_MINOR_GRATE        = 7, // Iron grates.
    TAG_MINOR_XP_STEALING  = 8, // Block kill sniping.
    TAG_MINOR_EARTH_ATTUNE = 9, // [G]nomes earth attunement.
    TAG_MINOR_CROSSTRAIN   = 10, // Track skill points gained with crosstraining.
    TAG_MINOR_ADD_ID_INFO  = 11, // Additional identification info
    TAG_MINOR_SLOW_RESKILL = 12, // Ashenzari progressive reskilling
    TAG_MINOR_RUNE_SUBST   = 13, // Removal of stored rune_subst.
    TAG_MINOR_ENCH_SPLIT   = 14, // Enchantments split.
    TAG_MINOR_VERSION      = 14, // Current version.  (Keep equal to max.)
=======
    TAG_MINOR_INVALID         = -1,
    TAG_MINOR_RESET           = 0, // Minor tags were reset
    TAG_MINOR_DIAG_COUNTERS   = 1, // Counters for diag/ortho moves.
    TAG_MINOR_FISHTAIL        = 2, // Merfolk's tail state.
    TAG_MINOR_DENSITY         = 3, // Count of level's explorable area.
    TAG_MINOR_MALIGN          = 4, // Keep malign gateway markers around for longer.
    TAG_MINOR_GOD_GIFTS       = 5, // Track current as well as total god gifts.
    TAG_MINOR_ATT_SWAP        = 6, // Sort attitude enums by friendliness.
    TAG_MINOR_GRATE           = 7, // Iron grates.
    TAG_MINOR_XP_STEALING     = 8, // Block kill sniping.
    TAG_MINOR_EARTH_ATTUNE    = 9, // [G]nomes earth attunement.
    TAG_MINOR_CROSSTRAIN      = 10, // Track skill points gained with crosstraining.
    TAG_MINOR_ADD_ID_INFO     = 11, // Additional identification info
    TAG_MINOR_SLOW_RESKILL    = 12, // Ashenzari progressive reskilling
    TAG_MINOR_RUNE_SUBST      = 13, // Removal of stored rune_subst.
    TAG_MINOR_NO_CSTRINGS     = 14, // No const-length strings in saves.
    TAG_MINOR_YOU_FORM        = 15, // Give transformations a field on their own.
    TAG_MINOR_NEMELEX_TOGGLE  = 16, // Store Nemelex' sacrificing toggle values.
    TAG_MINOR_ZOTDEF_NAME     = 17, // ZotDef wave name.
    TAG_MINOR_LAYOUT_TYPES    = 18, // Layout type turned into a string_set.
    TAG_MINOR_RANGE_CHANCES   = 19, // Map depths and chances are ranges.
    TAG_MINOR_MONSTER_ID      = 20, // Monsters get globally unique serial ids.
    TAG_MINOR_FIX_MG          = 21, // Fix malign gateways.
    TAG_MINOR_CLOUD_BLAME     = 22, // Store the monster guilty of a cloud.
    TAG_MINOR_DNGN_TILECOUNT  = 23, // Recreate tile data if dngn tilecount has changed.
    TAG_MINOR_MON_NUMBER_32   = 24, // Save full 32 bits of mon.number.
    TAG_MINOR_TILE_NAMES      = 25, // Store vault defined tile names.
    TAG_MINOR_FIX_MID         = 26, // Cope with broken monster mids.
    TAG_MINOR_MINF_MIMIC_FEAT = 27, // Keep track of mimic feat in monster info
    TAG_MINOR_FIX_STAIR_MIMIC = 28, // Fix stair mimics being counted as branch stairs
    TAG_MINOR_SWAMP_TREES     = 29, // Convert all trees in swamp to mangroves.
    TAG_MINOR_VERSION         = 29, // Current version.  (Keep equal to max.)
>>>>>>> fd18e77a
};

#endif<|MERGE_RESOLUTION|>--- conflicted
+++ resolved
@@ -7,24 +7,6 @@
 // Minor version will be reset to zero when major version changes.
 enum tag_minor_version
 {
-<<<<<<< HEAD
-    TAG_MINOR_RESET        = 0, // Minor tags were reset
-    TAG_MINOR_DIAG_COUNTERS= 1, // Counters for diag/ortho moves.
-    TAG_MINOR_FISHTAIL     = 2, // Merfolk's tail state.
-    TAG_MINOR_DENSITY      = 3, // Count of level's explorable area.
-    TAG_MINOR_MALIGN       = 4, // Keep malign gateway markers around for longer.
-    TAG_MINOR_GOD_GIFTS    = 5, // Track current as well as total god gifts.
-    TAG_MINOR_ATT_SWAP     = 6, // Sort attitude enums by friendliness.
-    TAG_MINOR_GRATE        = 7, // Iron grates.
-    TAG_MINOR_XP_STEALING  = 8, // Block kill sniping.
-    TAG_MINOR_EARTH_ATTUNE = 9, // [G]nomes earth attunement.
-    TAG_MINOR_CROSSTRAIN   = 10, // Track skill points gained with crosstraining.
-    TAG_MINOR_ADD_ID_INFO  = 11, // Additional identification info
-    TAG_MINOR_SLOW_RESKILL = 12, // Ashenzari progressive reskilling
-    TAG_MINOR_RUNE_SUBST   = 13, // Removal of stored rune_subst.
-    TAG_MINOR_ENCH_SPLIT   = 14, // Enchantments split.
-    TAG_MINOR_VERSION      = 14, // Current version.  (Keep equal to max.)
-=======
     TAG_MINOR_INVALID         = -1,
     TAG_MINOR_RESET           = 0, // Minor tags were reset
     TAG_MINOR_DIAG_COUNTERS   = 1, // Counters for diag/ortho moves.
@@ -56,8 +38,8 @@
     TAG_MINOR_MINF_MIMIC_FEAT = 27, // Keep track of mimic feat in monster info
     TAG_MINOR_FIX_STAIR_MIMIC = 28, // Fix stair mimics being counted as branch stairs
     TAG_MINOR_SWAMP_TREES     = 29, // Convert all trees in swamp to mangroves.
-    TAG_MINOR_VERSION         = 29, // Current version.  (Keep equal to max.)
->>>>>>> fd18e77a
+    TAG_MINOR_ENCH_SPLIT      = 30, // Enchantments split.
+    TAG_MINOR_VERSION         = 30, // Current version.  (Keep equal to max.)
 };
 
 #endif