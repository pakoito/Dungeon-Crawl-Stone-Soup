--- conflicted
+++ resolved
@@ -114,13 +114,8 @@
 # Dummy entry
 
 NAME:   bzr_entry_dummy
-<<<<<<< HEAD
 TAGS:   bzr_entry transparent trowel_portal zotdef_bazaar allow_dup
-MARKER: O = lua:bazaar_portal()
-=======
-TAGS:   bzr_entry transparent trowel_portal allow_dup
 : place_bazaar_portal(_G)
->>>>>>> c6bb1de8
 MAP
 O
 ENDMAP
