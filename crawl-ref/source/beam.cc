--- conflicted
+++ resolved
@@ -848,7 +848,7 @@
     case DNGN_SLIMY_WALL:
     case DNGN_GRATE:
         nuke_wall(pos());
-        if (!msg_generated && you.see_cell(pos()))
+        if (!msg_generated)
         {
             if (!you.see_cell(pos()))
             {
@@ -877,15 +877,10 @@
                 wall = "weird stuff";
             else
                 wall = "rock";
-<<<<<<< HEAD
-            mprf("%s %s liquefies and sinks out of sight.",
+
+            mprf("%s %s shatters into small pieces.",
                  agent() && agent()->is_player() ? "The" : "Some",
                  wall.c_str());
-            // This is silent.
-=======
-
-            mprf("The %s shatters into small pieces.", wall.c_str());
->>>>>>> 361a7477
         }
         break;
 
