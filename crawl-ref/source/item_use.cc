/**
 * @file
 * @brief Functions for making use of inventory items.
**/

#include "AppHdr.h"

#include "item_use.h"

#include "ability.h"
#include "act-iter.h"
#include "areas.h"
#include "art-enum.h"
#include "artefact.h"
#include "cloud.h"
#include "colour.h"
#include "coordit.h"
#include "decks.h"
#include "delay.h"
#include "describe.h"
#include "effects.h"
#include "env.h"
#include "exercise.h"
#include "food.h"
#include "godabil.h"
#include "godconduct.h"
#include "goditem.h"
#include "hints.h"
#include "invent.h"
#include "evoke.h"
#include "itemprop.h"
#include "items.h"
#include "libutil.h"
#include "macro.h"
#include "makeitem.h"
#include "message.h"
#include "mgen_data.h"
#include "misc.h"
#include "mon-behv.h"
#include "mon-place.h"
#include "mutation.h"
#include "options.h"
#include "player-equip.h"
#include "player-stats.h"
#include "potion.h"
#include "random.h"
#include "religion.h"
#include "shout.h"
#include "skills.h"
#include "skills2.h"
#include "spl-book.h"
#include "spl-clouds.h"
#include "spl-damage.h"
#include "spl-goditem.h"
#include "spl-miscast.h"
#include "spl-selfench.h"
#include "spl-summoning.h"
#include "spl-transloc.h"
#include "state.h"
#include "stuff.h"
#include "target.h"
#include "terrain.h"
#include "throw.h"
#include "transform.h"
#include "uncancel.h"
#include "unwind.h"
#include "view.h"
#include "xom.h"

static bool _safe_to_remove_or_wear(const item_def &item, bool remove,
                                    bool quiet = false);

/*
 * Can the player wield the given weapon?
 *
 * Temporary considerations governed by ignore_temporary_disability include
 * things such as player forms, curses, shields with two-handed weapons, and
 * vampiric brand.
 * @param weapon A pointer to the weapon's item definition.
 * @param say_reason If we can't wield the weapon, should we report the reason
 *                   to the player?
 * @param ignore_temporary_disability If true don't consider temporary reasons
 *                                    that prevent wielding the weapon.
 * @param unwield If true, determine if we can unwield the wielded weapon.
 * @param only_known If true, only consider the known (identified) properties
 *                   of weapons.
 * @returns True if the player can wield this weapon, false otherwise.
 */
bool can_wield(item_def *weapon, bool say_reason,
               bool ignore_temporary_disability, bool unwield, bool only_known)
{
#define SAY(x) {if (say_reason) { x; }}

    if (!ignore_temporary_disability && you.berserk())
    {
        SAY(canned_msg(MSG_TOO_BERSERK));
        return false;
    }

    if (you.melded[EQ_WEAPON] && unwield)
    {
        SAY(mpr("Your weapon is melded into your body!"));
        return false;
    }

    if (!ignore_temporary_disability && !form_can_wield(you.form))
    {
        SAY(mpr("You can't wield anything in your present form."));
        return false;
    }

    if (!ignore_temporary_disability
        && you.weapon()
        && is_weapon(*you.weapon())
        && you.weapon()->cursed())
    {
        SAY(mprf("You can't unwield your weapon%s!",
                 !unwield ? " to draw a new one" : ""));
        return false;
    }

    // If we don't have an actual weapon to check, return now.
    if (!weapon)
        return true;

    for (int i = EQ_MIN_ARMOUR; i <= EQ_MAX_WORN; i++)
    {
        if (you.equip[i] != -1 && &you.inv[you.equip[i]] == weapon)
        {
            SAY(mpr("You are wearing that object!"));
            return false;
        }
    }

    if (you.species == SP_FELID && is_weapon(*weapon))
    {
        SAY(mpr("You can't use weapons."));
        return false;
    }

    if (weapon->base_type == OBJ_ARMOUR)
    {
        SAY(mpr("You can't wield armour."));
        return false;
    }

    if (weapon->base_type == OBJ_JEWELLERY)
    {
        SAY(mpr("You can't wield jewellery."));
        return false;
    }

<<<<<<< HEAD
    // Only ogres and trolls can wield giant clubs or large rocks
    // (sandblast).
    if (you.body_size() < SIZE_LARGE
        && ((weapon->base_type == OBJ_WEAPONS
             && is_giant_club_type(weapon->sub_type))
            || (weapon->base_type == OBJ_MISSILES &&
                weapon->sub_type == MI_LARGE_ROCK)))
=======
    // Only ogres and trolls can wield giant clubs (>= 30 aum)
    // and large rocks (60 aum).
    if (you.body_size(PSIZE_TORSO, true) < SIZE_LARGE && (item_mass(*weapon) >= 500
                                         || weapon->base_type == OBJ_WEAPONS
                                            && item_mass(*weapon) >= 300))
>>>>>>> 22bbcf64
    {
        SAY(mpr("That's too large and heavy for you to wield."));
        return false;
    }

    // All non-weapons only need a shield check.
    if (weapon->base_type != OBJ_WEAPONS)
    {
        if (!ignore_temporary_disability && is_shield_incompatible(*weapon))
        {
            SAY(mpr("You can't wield that with a shield."));
            return false;
        }
        else
            return true;
    }

    // Small species wielding large weapons...
    if (you.body_size(PSIZE_BODY) < SIZE_MEDIUM
        && !check_weapon_wieldable_size(*weapon, you.body_size(PSIZE_BODY)))
    {
        SAY(mpr("That's too large for you to wield."));
        return false;
    }

    bool id_brand = false;

    if (you.undead_or_demonic() && is_holy_item(*weapon)
        && (item_type_known(*weapon) || !only_known))
    {
        if (say_reason)
        {
            mpr("This weapon is holy and will not allow you to wield it.");
            id_brand = true;
        }
    }
    else if (!ignore_temporary_disability
             && you.hunger_state < HS_FULL
             && get_weapon_brand(*weapon) == SPWPN_VAMPIRICISM
             && !crawl_state.game_is_zotdef()
             && !you.is_undead
             && !you_foodless()
             && (item_type_known(*weapon) || !only_known))
    {
        if (say_reason)
        {
            mpr("This weapon is vampiric, and you must be Full or above to equip it.");
            id_brand = true;
        }
    }
#if TAG_MAJOR_VERSION == 34
    else if (you.species == SP_DJINNI
             && get_weapon_brand(*weapon) == SPWPN_ANTIMAGIC
             && (item_type_known(*weapon) || !only_known))
    {
        if (say_reason)
        {
            mpr("As you grasp it, you feel your magic disrupted. Quickly, you stop.");
            id_brand = true;
        }
    }
#endif

    if (id_brand)
    {
        if (!is_artefact(*weapon) && !is_blessed(*weapon)
            && !item_type_known(*weapon))
        {
            set_ident_flags(*weapon, ISFLAG_KNOW_TYPE);
            if (in_inventory(*weapon))
                mprf_nocap("%s", weapon->name(DESC_INVENTORY_EQUIP).c_str());
        }
        else if (is_artefact(*weapon) && !item_type_known(*weapon))
            artefact_wpn_learn_prop(*weapon, ARTP_BRAND);
        return false;
    }

    if (!ignore_temporary_disability && is_shield_incompatible(*weapon))
    {
        SAY(mpr("You can't wield that with a shield."));
        return false;
    }

    // We can wield this weapon. Phew!
    return true;

#undef SAY
}

static bool _valid_weapon_swap(const item_def &item)
{
    if (is_weapon(item))
        return you.species != SP_FELID;

    // Some misc. items need to be wielded to be evoked.
    if (is_deck(item) || item.base_type == OBJ_MISCELLANY
                         && item.sub_type == MISC_LANTERN_OF_SHADOWS)
    {
        return true;
    }

    if (item.base_type == OBJ_MISSILES
        && (item.sub_type == MI_STONE || item.sub_type == MI_LARGE_ROCK))
    {
        return you.has_spell(SPELL_SANDBLAST);
    }

    // Snakable missiles; weapons were already handled above.
    if (item_is_snakable(item) && you.has_spell(SPELL_STICKS_TO_SNAKES))
        return true;

    // What follows pertains only to Sublimation of Blood and/or Simulacrum.
    if (!you.has_spell(SPELL_SUBLIMATION_OF_BLOOD)
        && !you.has_spell(SPELL_SIMULACRUM))
    {
        return false;
    }

    if (item.base_type == OBJ_FOOD && food_is_meaty(item))
        return item.sub_type == FOOD_CHUNK || you.has_spell(SPELL_SIMULACRUM);

    if (item.base_type == OBJ_POTIONS && item_type_known(item)
        && you.has_spell(SPELL_SUBLIMATION_OF_BLOOD))
    {
        return is_blood_potion(item);
    }

    return false;
}

/**
 * @param force If true, don't check weapon inscriptions.
 * (Assuming the player was already prompted for that.)
 */
bool wield_weapon(bool auto_wield, int slot, bool show_weff_messages,
                  bool force, bool show_unwield_msg, bool show_wield_msg)
{
    if (inv_count() < 1)
    {
        canned_msg(MSG_NOTHING_CARRIED);
        return false;
    }

    // Look for conditions like berserking that could prevent wielding
    // weapons.
    if (!can_wield(NULL, true, false, slot == SLOT_BARE_HANDS))
        return false;

    int item_slot = 0;          // default is 'a'

    if (auto_wield)
    {
        if (item_slot == you.equip[EQ_WEAPON]
            || you.equip[EQ_WEAPON] == -1
               && !_valid_weapon_swap(you.inv[item_slot]))
        {
            item_slot = 1;      // backup is 'b'
        }

        if (slot != -1)         // allow external override
            item_slot = slot;
    }

    // If the swap slot has a bad (but valid) item in it,
    // the swap will be to bare hands.
    const bool good_swap = (item_slot == SLOT_BARE_HANDS
                            || _valid_weapon_swap(you.inv[item_slot]));

    // Prompt if not using the auto swap command, or if the swap slot
    // is empty.
    if (item_slot != SLOT_BARE_HANDS
        && (!auto_wield || !you.inv[item_slot].defined() || !good_swap))
    {
        if (!auto_wield)
        {
            item_slot = prompt_invent_item(
                            "Wield which item (- for none, * to show all)?",
                            MT_INVLIST, OSEL_WIELD,
                            true, true, true, '-', -1, NULL, OPER_WIELD);
        }
        else
            item_slot = SLOT_BARE_HANDS;
    }

    if (prompt_failed(item_slot))
        return false;
    else if (item_slot == you.equip[EQ_WEAPON])
    {
        mpr("You are already wielding that!");
        return true;
    }

    // Now we really change weapons! (Most likely, at least...)
    if (you.duration[DUR_SURE_BLADE])
    {
        mpr("The bond with your blade fades away.");
        you.duration[DUR_SURE_BLADE] = 0;
    }
    // Reset the warning counter.
    you.received_weapon_warning = false;

    if (item_slot == SLOT_BARE_HANDS)
    {
        if (const item_def* wpn = you.weapon())
        {
            // Can we safely unwield this item?
            if (needs_handle_warning(*wpn, OPER_WIELD))
            {
                const string prompt =
                    "Really unwield " + wpn->name(DESC_INVENTORY) + "?";
                if (!yesno(prompt.c_str(), false, 'n'))
                {
                    canned_msg(MSG_OK);
                    return false;
                }
            }

            if (!unwield_item(show_weff_messages))
                return false;

            if (show_unwield_msg)
                canned_msg(MSG_EMPTY_HANDED_NOW);

            // Switching to bare hands is extra fast.
            you.turn_is_over = true;
            you.time_taken *= 3;
            you.time_taken /= 10;
        }
        else
            canned_msg(MSG_EMPTY_HANDED_ALREADY);

        return true;
    }

    item_def& new_wpn(you.inv[item_slot]);

    // Non-auto_wield cases are checked below.
    if (auto_wield && !force
        && !check_warning_inscriptions(new_wpn, OPER_WIELD))
    {
        return false;
    }

    // Ensure wieldable, stat loss non-fatal
    if (!can_wield(&new_wpn, true) || !_safe_to_remove_or_wear(new_wpn, false))
        return false;

    // Really ensure wieldable, even unknown brand
    if (!can_wield(&new_wpn, true, false, false, false))
        return false;

    // Unwield any old weapon.
    if (you.weapon())
    {
        if (unwield_item(show_weff_messages))
        {
            // Enable skills so they can be re-disabled later
            update_can_train();
        }
        else
            return false;
    }

    const unsigned int old_talents = your_talents(false).size();

    // Go ahead and wield the weapon.
    equip_item(EQ_WEAPON, item_slot, show_weff_messages);

    if (show_wield_msg)
        mprf_nocap("%s", new_wpn.name(DESC_INVENTORY_EQUIP).c_str());

    check_item_hint(new_wpn, old_talents);

    // Time calculations.
    you.time_taken /= 2;

    you.wield_change  = true;
    you.m_quiver->on_weapon_changed();
    you.turn_is_over  = true;

    return true;
}

bool item_is_worn(int inv_slot)
{
    for (int i = EQ_MIN_ARMOUR; i <= EQ_MAX_WORN; ++i)
        if (inv_slot == you.equip[i])
            return true;

    return false;
}

//---------------------------------------------------------------
//
// armour_prompt
//
// Prompt the user for some armour. Returns true if the user picked
// something legit.
//
//---------------------------------------------------------------
bool armour_prompt(const string & mesg, int *index, operation_types oper)
{
    ASSERT(index != NULL);

    if (inv_count() < 1)
        canned_msg(MSG_NOTHING_CARRIED);
    else if (you.berserk())
        canned_msg(MSG_TOO_BERSERK);
    else
    {
        int selector = OBJ_ARMOUR;
        if (oper == OPER_TAKEOFF && !Options.equip_unequip)
            selector = OSEL_WORN_ARMOUR;
        int slot = prompt_invent_item(mesg.c_str(), MT_INVLIST, selector,
                                      true, true, true, 0, -1, NULL,
                                      oper);

        if (!prompt_failed(slot))
        {
            *index = slot;
            return true;
        }
    }

    return false;
}


//---------------------------------------------------------------
//
// wear_armour
//
//---------------------------------------------------------------
void wear_armour(int slot) // slot is for tiles
{
    if (you.species == SP_FELID)
    {
        mpr("You can't wear anything.");
        return;
    }

    if (!form_can_wear())
    {
        mpr("You can't wear anything in your present form.");
        return;
    }

    int armour_wear_2 = 0;

    if (slot != -1)
        armour_wear_2 = slot;
    else if (!armour_prompt("Wear which item?", &armour_wear_2, OPER_WEAR))
        return;

    do_wear_armour(armour_wear_2, false);
}

static int armour_equip_delay(const item_def &item)
{
    int delay = property(item, PARM_AC);

    // Shields are comparatively easy to wear.
    if (is_shield(item))
        delay = delay / 2 + 1;

    if (delay < 1)
        delay = 1;

    return delay;
}

bool can_wear_armour(const item_def &item, bool verbose, bool ignore_temporary)
{
    const object_class_type base_type = item.base_type;
    if (base_type != OBJ_ARMOUR || you.species == SP_FELID)
    {
        if (verbose)
            mpr("You can't wear that.");

        return false;
    }

    const int sub_type = item.sub_type;
    const equipment_type slot = get_armour_slot(item);

    if (you.species == SP_OCTOPODE && slot != EQ_HELMET && slot != EQ_SHIELD)
    {
        if (verbose)
            mpr("You can't wear that!");
        return false;
    }

    if (player_genus(GENPC_DRACONIAN) && slot == EQ_BODY_ARMOUR)
    {
        if (verbose)
        {
            mprf("Your wings%s won't fit in that.", you.mutation[MUT_BIG_WINGS]
                 ? "" : ", even vestigial as they are,");
        }
        return false;
    }

    if (sub_type == ARM_NAGA_BARDING || sub_type == ARM_CENTAUR_BARDING)
    {
        if (you.species == SP_NAGA && sub_type == ARM_NAGA_BARDING
            || you.species == SP_CENTAUR && sub_type == ARM_CENTAUR_BARDING)
        {
            if (ignore_temporary || !player_is_shapechanged())
                return true;
            else if (verbose)
                mpr("You can wear that only in your normal form.");
        }
        else if (verbose)
            mpr("You can't wear that!");
        return false;
    }

    // Lear's hauberk covers also head, hands and legs.
    if (is_unrandom_artefact(item) && item.special == UNRAND_LEAR)
    {
        if (!player_has_feet(!ignore_temporary))
        {
            if (verbose)
                mpr("You have no feet.");
            return false;
        }

        if (ignore_temporary)
        {
            // Hooves and talons were already checked by player_has_feet.

            if (species_has_claws(you.species) >= 3
                || player_mutation_level(MUT_CLAWS, false) >= 3)
            {
                if (verbose)
                    mpr("The hauberk won't fit your hands.");
                return false;
            }

            if (player_mutation_level(MUT_HORNS, false) >= 3
                || player_mutation_level(MUT_ANTENNAE, false) >= 3)
            {
                if (verbose)
                    mpr("The hauberk won't fit your head.");
                return false;
            }
        }
        else
        {
            for (int s = EQ_HELMET; s <= EQ_BOOTS; s++)
            {
                // No strange race can wear this.
                const char* parts[] = { "head", "hands", "feet" };
                // Auto-disrobing would be nice.
                if (you.equip[s] != -1)
                {
                    if (verbose)
                        mprf("You'd need your %s free.", parts[s - EQ_HELMET]);
                    return false;
                }

                if (!you_tran_can_wear(s, true))
                {
                    if (verbose)
                    {
                        mprf(you_tran_can_wear(s) ? "The hauberk won't fit your %s."
                                                  : "You have no %s!",
                             parts[s - EQ_HELMET]);
                    }
                    return false;
                }
            }
        }
    }
    else if (slot >= EQ_HELMET && slot <= EQ_BOOTS
             && !ignore_temporary
             && player_equip_unrand(UNRAND_LEAR))
    {
        // The explanation is iffy for loose headgear, especially crowns:
        // kings loved hooded hauberks, according to portraits.
        if (verbose)
            mpr("You can't wear this over your hauberk.");
        return false;
    }

    size_type player_size = you.body_size(PSIZE_TORSO, ignore_temporary);
    int bad_size = fit_armour_size(item, player_size);

    if (bad_size)
    {
        if (verbose)
        {
            mprf("This armour is too %s for you!",
                 (bad_size > 0) ? "big" : "small");
        }

        return false;
    }

    if (you.form == TRAN_APPENDAGE
        && ignore_temporary
        && slot == beastly_slot(you.attribute[ATTR_APPENDAGE])
        && you.mutation[you.attribute[ATTR_APPENDAGE]])
    {
        unwind_var<uint8_t> mutv(you.mutation[you.attribute[ATTR_APPENDAGE]], 0);
        // disable the mutation then check again
        return can_wear_armour(item, verbose, ignore_temporary);
    }

    if (sub_type == ARM_GLOVES)
    {
        if (you.has_claws(false) == 3)
        {
            if (verbose)
                mpr("You can't wear gloves with your huge claws!");
            return false;
        }
    }

    if (sub_type == ARM_BOOTS)
    {
        if (player_mutation_level(MUT_HOOVES) == 3)
        {
            if (verbose)
                mpr("You can't wear boots with hooves!");
            return false;
        }

        if (you.has_talons(false) == 3)
        {
            if (verbose)
                mpr("Boots don't fit your talons!");
            return false;
        }

        if (you.species == SP_NAGA
#if TAG_MAJOR_VERSION == 34
            || you.species == SP_DJINNI
#endif
           )
        {
            if (verbose)
                mpr("You have no legs!");
            return false;
        }

        if (!ignore_temporary && you.fishtail)
        {
            if (verbose)
                mpr("You don't currently have feet!");
            return false;
        }
    }

    if (slot == EQ_HELMET)
    {
        // Horns 3 & Antennae 3 mutations disallow all headgear
        if (player_mutation_level(MUT_HORNS) == 3)
        {
            if (verbose)
                mpr("You can't wear any headgear with your large horns!");
            return false;
        }

        if (player_mutation_level(MUT_ANTENNAE) == 3)
        {
            if (verbose)
                mpr("You can't wear any headgear with your large antennae!");
            return false;
        }

        // Soft helmets (caps and wizard hats) always fit, otherwise.
        if (is_hard_helmet(item))
        {
            if (player_mutation_level(MUT_HORNS))
            {
                if (verbose)
                    mpr("You can't wear that with your horns!");
                return false;
            }

            if (player_mutation_level(MUT_BEAK))
            {
                if (verbose)
                    mpr("You can't wear that with your beak!");
                return false;
            }

            if (player_mutation_level(MUT_ANTENNAE))
            {
                if (verbose)
                    mpr("You can't wear that with your antennae!");
                return false;
            }

            if (player_genus(GENPC_DRACONIAN))
            {
                if (verbose)
                    mpr("You can't wear that with your reptilian head.");
                return false;
            }

            if (you.species == SP_OCTOPODE)
            {
                if (verbose)
                    mpr("You can't wear that!");
                return false;
            }
        }
    }

    if (!ignore_temporary && !form_can_wear_item(item, you.form))
    {
        if (verbose)
            mpr("You can't wear that in your present form.");
        return false;
    }

    return true;
}

bool do_wear_armour(int item, bool quiet)
{
    const item_def &invitem = you.inv[item];
    if (!invitem.defined())
    {
        if (!quiet)
            mpr("You don't have any such object.");
        return false;
    }

    if (!can_wear_armour(invitem, !quiet, false))
        return false;

    const equipment_type slot = get_armour_slot(invitem);

    if (item == you.equip[EQ_WEAPON])
    {
        if (!quiet)
            mpr("You are wielding that object!");
        return false;
    }

    if (item_is_worn(item))
    {
        if (Options.equip_unequip)
            return !takeoff_armour(item);
        else
        {
            mpr("You're already wearing that object!");
            return false;
        }
    }

    // if you're wielding something,
    if (you.weapon()
        // attempting to wear a shield,
        && is_shield(invitem)
        && is_shield_incompatible(*you.weapon(), &invitem))
    {
        if (!quiet)
        {
            if (you.species == SP_OCTOPODE)
                mpr("You need the rest of your tentacles for walking.");
            else
                mprf("You'd need three %s to do that!", you.hand_name(true).c_str());
        }
        return false;
    }

    if ((slot == EQ_CLOAK
           || slot == EQ_HELMET
           || slot == EQ_GLOVES
           || slot == EQ_BOOTS
           || slot == EQ_SHIELD
           || slot == EQ_BODY_ARMOUR)
        && you.equip[slot] != -1)
    {
        if (!takeoff_armour(you.equip[slot]))
            return false;
    }

    you.turn_is_over = true;

    if (!_safe_to_remove_or_wear(invitem, false))
        return false;

    const int delay = armour_equip_delay(invitem);
    if (delay)
        start_delay(DELAY_ARMOUR_ON, delay, item);

    return true;
}

bool takeoff_armour(int item)
{
    const item_def& invitem = you.inv[item];

    if (invitem.base_type != OBJ_ARMOUR)
    {
        mpr("You aren't wearing that!");
        return false;
    }

    if (you.berserk())
    {
        canned_msg(MSG_TOO_BERSERK);
        return false;
    }

    const equipment_type slot = get_armour_slot(invitem);
    if (item == you.equip[slot] && you.melded[slot])
    {
        mprf("%s is melded into your body!",
             invitem.name(DESC_YOUR).c_str());
        return false;
    }

    if (!item_is_worn(item))
    {
        if (Options.equip_unequip)
            return do_wear_armour(item, true);
        else
        {
            mpr("You aren't wearing that object!");
            return false;
        }
    }

    // If we get here, we're wearing the item.
    if (invitem.cursed())
    {
        mprf("%s is stuck to your body!", invitem.name(DESC_YOUR).c_str());
        return false;
    }

    if (!_safe_to_remove_or_wear(invitem, true))
        return false;


    switch (slot)
    {
    case EQ_BODY_ARMOUR:
    case EQ_SHIELD:
    case EQ_CLOAK:
    case EQ_HELMET:
    case EQ_GLOVES:
    case EQ_BOOTS:
        if (item != you.equip[slot])
        {
            mpr("You aren't wearing that!");
            return false;
        }
        break;

    default:
        break;
    }

    you.turn_is_over = true;

    const int delay = armour_equip_delay(invitem);
    start_delay(DELAY_ARMOUR_OFF, delay, item);

    return true;
}

// Returns a list of possible ring slots.
static vector<equipment_type> _current_ring_types()
{
    vector<equipment_type> ret;
    if (you.species == SP_OCTOPODE)
    {
        const int num_rings = (form_keeps_mutations() || you.form == TRAN_SPIDER
                               ? 8 : 2);
        for (int i = 0; i != num_rings; ++i)
            ret.push_back((equipment_type)(EQ_RING_ONE + i));
    }
    else
    {
        ret.push_back(EQ_LEFT_RING);
        ret.push_back(EQ_RIGHT_RING);
    }
    if (player_equip_unrand(UNRAND_FINGER_AMULET))
        ret.push_back(EQ_RING_AMULET);
    return ret;
}

static vector<equipment_type> _current_jewellery_types()
{
    vector<equipment_type> ret = _current_ring_types();
    ret.push_back(EQ_AMULET);
    return ret;
}

static int _prompt_ring_to_remove(int new_ring)
{
    const vector<equipment_type> ring_types = _current_ring_types();
    vector<char> slot_chars;
    vector<item_def*> rings;
    for (vector<equipment_type>::const_iterator eq_it = ring_types.begin();
         eq_it != ring_types.end();
         ++eq_it)
    {
        rings.push_back(you.slot_item(*eq_it, true));
        ASSERT(rings.back());
        slot_chars.push_back(index_to_letter(rings.back()->link));
    }

    mesclr();

    mprf(MSGCH_PROMPT,
         "You're wearing all the rings you can. Remove which one?");
    mprf(MSGCH_PROMPT, "(<w>?</w> for menu, <w>Esc</w> to cancel)");

    // FIXME: Needs TOUCH_UI version

    for (size_t i = 0; i < rings.size(); i++)
    {
        string m;
        if (ring_types[i] == EQ_LEFT_RING)
            m += "<< or ";
        if (ring_types[i] == EQ_RIGHT_RING)
            m += "> or ";
        if (ring_types[i] == EQ_RING_AMULET)
            m += "^ or ";
        m += rings[i]->name(DESC_INVENTORY);
        mprf_nocap("%s", m.c_str());
    }
    flush_prev_message();

    // Deactivate choice from tile inventory.
    // FIXME: We need to be able to get the choice (item letter)n
    //        *without* the choice taking action by itself!
    int eqslot = EQ_NONE;

    mouse_control mc(MOUSE_MODE_PROMPT);
    int c;
    do
    {
        c = getchm();
        for (size_t i = 0; i < slot_chars.size(); i++)
        {
            if (c == slot_chars[i]
                || (ring_types[i] == EQ_LEFT_RING   && c == '<')
                || (ring_types[i] == EQ_RIGHT_RING  && c == '>')
                || (ring_types[i] == EQ_RING_AMULET && c == '^'))
            {
                eqslot = ring_types[i];
                c = ' ';
                break;
            }
        }
    } while (!key_is_escape(c) && c != ' ' && c != '?');

    mesclr();

    if (c == '?')
        return EQ_NONE;
    else if (key_is_escape(c) || eqslot == EQ_NONE)
        return -2;

    return you.equip[eqslot];
}

// Checks whether a to-be-worn or to-be-removed item affects
// character stats and whether wearing/removing it could be fatal.
// If so, warns the player, or just returns false if quiet is true.
static bool _safe_to_remove_or_wear(const item_def &item, bool remove, bool quiet)
{
    if (remove && !safe_to_remove(item, quiet))
        return false;

    int prop_str = 0;
    int prop_dex = 0;
    int prop_int = 0;
    if (item.base_type == OBJ_JEWELLERY
        && item_ident(item, ISFLAG_KNOW_PLUSES))
    {
        switch (item.sub_type)
        {
        case RING_STRENGTH:
            if (item.plus != 0)
                prop_str = item.plus;
            break;
        case RING_DEXTERITY:
            if (item.plus != 0)
                prop_dex = item.plus;
            break;
        case RING_INTELLIGENCE:
            if (item.plus != 0)
                prop_int = item.plus;
            break;
        default:
            break;
        }
    }
    else if (item.base_type == OBJ_ARMOUR && item_type_known(item))
    {
        switch (item.special)
        {
        case SPARM_STRENGTH:
            prop_str = 3;
            break;
        case SPARM_INTELLIGENCE:
            prop_int = 3;
            break;
        case SPARM_DEXTERITY:
            prop_dex = 3;
            break;
        default:
            break;
        }
    }

    if (is_artefact(item))
    {
        prop_str += artefact_known_wpn_property(item, ARTP_STRENGTH);
        prop_int += artefact_known_wpn_property(item, ARTP_INTELLIGENCE);
        prop_dex += artefact_known_wpn_property(item, ARTP_DEXTERITY);
    }

    if (!remove)
    {
        prop_str *= -1;
        prop_int *= -1;
        prop_dex *= -1;
    }
    stat_type red_stat = NUM_STATS;
    if (prop_str >= you.strength() && you.strength() > 0)
        red_stat = STAT_STR;
    else if (prop_int >= you.intel() && you.intel() > 0)
        red_stat = STAT_INT;
    else if (prop_dex >= you.dex() && you.dex() > 0)
        red_stat = STAT_DEX;

    if (red_stat == NUM_STATS)
        return true;

    if (quiet)
        return false;

    string verb = "";
    if (remove)
    {
        if (item.base_type == OBJ_WEAPONS)
            verb = "Unwield";
        else
            verb = "Remov"; // -ing, not a typo
    }
    else
    {
        if (item.base_type == OBJ_WEAPONS)
            verb = "Wield";
        else
            verb = "Wear";
    }

    string prompt = make_stringf("%sing this item will reduce your %s to zero "
                                 "or below. Continue?", verb.c_str(),
                                 stat_desc(red_stat, SD_NAME));
    if (!yesno(prompt.c_str(), true, 'n', true, false))
    {
        canned_msg(MSG_OK);
        return false;
    }
    return true;
}

// Checks whether removing an item would cause flight to end and the
// player to fall to their death.
bool safe_to_remove(const item_def &item, bool quiet)
{
    item_info inf = get_item_info(item);

    const bool grants_flight =
         inf.base_type == OBJ_JEWELLERY && inf.sub_type == RING_FLIGHT
         || inf.base_type == OBJ_ARMOUR && inf.special == SPARM_FLYING
         || is_artefact(inf)
            && artefact_known_wpn_property(inf, ARTP_FLY);

    // assumes item can't grant flight twice
    const bool removing_ends_flight = you.flight_mode()
          && !you.racial_permanent_flight()
          && !you.attribute[ATTR_FLIGHT_UNCANCELLABLE]
          && (you.evokable_flight() == 1);

    const dungeon_feature_type feat = grd(you.pos());

    if (grants_flight && removing_ends_flight
        && is_feat_dangerous(feat, false, true))
    {
        if (!quiet)
            mpr("Losing flight right now would be fatal!");
        return false;
    }

    return true;
}

// Assumptions:
// you.inv[ring_slot] is a valid ring.
// EQ_LEFT_RING and EQ_RIGHT_RING are both occupied, and ring_slot is not
// one of the worn rings.
//
// Does not do amulets.
static bool _swap_rings(int ring_slot)
{
    vector<equipment_type> ring_types = _current_ring_types();
    const int num_rings = ring_types.size();
    int unwanted = 0;
    int last_inscribed = 0;
    int cursed = 0;
    int inscribed = 0;
    int melded = 0; // Both melded rings and unavailable slots.
    int available = 0;
    bool all_same = true;
    item_def* first_ring = NULL;
    for (vector<equipment_type>::iterator eq_it = ring_types.begin();
         eq_it != ring_types.end();
         ++eq_it)
    {
        item_def* ring = you.slot_item(*eq_it, true);
        if (!you_tran_can_wear(*eq_it) || you.melded[*eq_it])
            melded++;
        else if (ring != NULL)
        {
            if (first_ring == NULL)
                first_ring = ring;
            else if (all_same)
            {
                if (ring->sub_type != first_ring->sub_type
                    || ring->plus  != first_ring->plus
                    || ring->plus2 != first_ring->plus2
                    || is_artefact(*ring) || is_artefact(*first_ring))
                {
                    all_same = false;
                }
            }

            if (ring->cursed())
                cursed++;
            else if (strstr(ring->inscription.c_str(), "=R"))
            {
                inscribed++;
                last_inscribed = you.equip[*eq_it];
            }
            else
            {
                available++;
                unwanted = you.equip[*eq_it];
            }
        }
    }

    // If the only swappable rings are inscribed =R, go ahead and use them.
    if (available == 0 && inscribed > 0)
    {
        available += inscribed;
        unwanted = last_inscribed;
    }

    // We can't put a ring on, because we're wearing all cursed ones.
    if (melded == num_rings)
    {
        // Shouldn't happen, because hogs and bats can't put on jewellery at
        // all and thus won't get this far.
        mpr("You can't wear that in your present form.");
        return false;
    }
    else if (available == 0)
    {
        mprf("You're already wearing %s cursed rings!%s",
             number_in_words(cursed).c_str(),
             (cursed > 2 ? " Isn't that enough for you?" : ""));
        return false;
    }
    // The simple case - only one available ring.
    else if (available == 1)
    {
        if (!remove_ring(unwanted, false))
            return false;
    }
    // We can't put a ring on without swapping - because we found
    // multiple available rings.
    else if (available > 1)
    {
        // Don't prompt if all the rings are the same
        if (!all_same)
            unwanted = _prompt_ring_to_remove(ring_slot);

        // Cancelled:
        if (unwanted < -1)
        {
            canned_msg(MSG_OK);
            return false;
        }

        if (!remove_ring(unwanted, false))
            return false;
    }

    // Put on the new ring.
    start_delay(DELAY_JEWELLERY_ON, 1, ring_slot);

    return true;
}

static bool _puton_item(int item_slot)
{
    item_def& item = you.inv[item_slot];

    for (int eq = EQ_LEFT_RING; eq < NUM_EQUIP; eq++)
        if (item_slot == you.equip[eq])
        {
            // "Putting on" an equipped item means taking it off.
            if (Options.equip_unequip)
                return !remove_ring(item_slot);
            else
            {
                mpr("You're already wearing that object!");
                return false;
            }
        }

    if (item_slot == you.equip[EQ_WEAPON])
    {
        mpr("You are wielding that object.");
        return false;
    }

    if (item.base_type != OBJ_JEWELLERY)
    {
        mpr("You can only put on jewellery.");
        return false;
    }

    const vector<equipment_type> ring_types = _current_ring_types();
    const bool is_amulet = jewellery_is_amulet(item);

    if (!is_amulet)     // i.e. it's a ring
    {
        if (!you_tran_can_wear(item))
        {
            mpr("You can't wear that in your present form.");
            return false;
        }

        bool need_swap = true;
        for (vector<equipment_type>::const_iterator eq_it = ring_types.begin();
             eq_it != ring_types.end();
             ++eq_it)
            if (!you.slot_item(*eq_it, true))
            {
                need_swap = false;
                break;
            }

        if (need_swap)
            return _swap_rings(item_slot);
    }
    else if (you.slot_item(EQ_AMULET, true))
    {
        // Remove the previous one.
        if (!remove_ring(you.equip[EQ_AMULET], true))
            return false;

        // Check for stat loss.
        if (!_safe_to_remove_or_wear(item, false))
            return false;

        // Put on the new amulet.
        start_delay(DELAY_JEWELLERY_ON, 1, item_slot);

        // Assume it's going to succeed.
        return true;
    }

    // Check for stat loss.
    if (!_safe_to_remove_or_wear(item, false))
        return false;

    equipment_type hand_used = EQ_NONE;

    if (is_amulet)
        hand_used = EQ_AMULET;
    else
    {
        for (vector<equipment_type>::const_iterator eq_it = ring_types.begin();
             eq_it != ring_types.end();
             ++eq_it)
        {
            if (!you.slot_item(*eq_it, true))
            {
                hand_used = *eq_it;
                break;
            }
        }
    }

    const unsigned int old_talents = your_talents(false).size();

    // Actually equip the item.
    equip_item(hand_used, item_slot);

    check_item_hint(you.inv[item_slot], old_talents);
#ifdef USE_TILE_LOCAL
    if (your_talents(false).size() != old_talents)
    {
        tiles.layout_statcol();
        redraw_screen();
    }
#endif

    // Putting on jewellery is as fast as wielding weapons.
    you.time_taken /= 2;
    you.turn_is_over = true;

    return true;
}

bool puton_ring(int slot)
{
    int item_slot;

    if (inv_count() < 1)
    {
        canned_msg(MSG_NOTHING_CARRIED);
        return false;
    }

    if (you.berserk())
    {
        canned_msg(MSG_TOO_BERSERK);
        return false;
    }

    if (slot != -1)
        item_slot = slot;
    else
    {
        item_slot = prompt_invent_item("Put on which piece of jewellery?",
                                        MT_INVLIST, OBJ_JEWELLERY, true, true,
                                        true, 0, -1, NULL, OPER_PUTON);
    }

    if (prompt_failed(item_slot))
        return false;

    return _puton_item(item_slot);
}

bool remove_ring(int slot, bool announce)
{
    equipment_type hand_used = EQ_NONE;
    int ring_wear_2;
    bool has_jewellery = false;
    bool has_melded = false;
    const vector<equipment_type> ring_types = _current_ring_types();
    const vector<equipment_type> jewellery_slots = _current_jewellery_types();

    for (vector<equipment_type>::const_iterator eq_it = jewellery_slots.begin();
         eq_it != jewellery_slots.end();
         ++eq_it)
    {
        if (player_wearing_slot(*eq_it))
        {
            if (has_jewellery)
            {
                // At least one other piece, which means we'll have to ask
                hand_used = EQ_NONE;
            }
            else
                hand_used = *eq_it;

            has_jewellery = true;
        }
        else if (you.melded[*eq_it])
            has_melded = true;
    }

    if (!has_jewellery)
    {
        if (has_melded)
            mpr("You aren't wearing any unmelded rings or amulets.");
        else
            mpr("You aren't wearing any rings or amulets.");

        return false;
    }

    if (you.berserk())
    {
        canned_msg(MSG_TOO_BERSERK);
        return false;
    }

    if (hand_used == EQ_NONE)
    {
        const int equipn =
            (slot == -1)? prompt_invent_item("Remove which piece of jewellery?",
                                             MT_INVLIST,
                                             OBJ_JEWELLERY, true, true, true,
                                             0, -1, NULL, OPER_REMOVE,
                                             false, false)
                        : slot;

        if (prompt_failed(equipn))
            return false;

        hand_used = item_equip_slot(you.inv[equipn]);
        if (hand_used == EQ_NONE)
        {
            mpr("You aren't wearing that.");
            return false;
        }
        else if (you.inv[equipn].base_type != OBJ_JEWELLERY)
        {
            mpr("That isn't a piece of jewellery.");
            return false;
        }
    }

    if (you.equip[hand_used] == -1)
    {
        mpr("I don't think you really meant that.");
        return false;
    }
    else if (you.melded[hand_used])
    {
        mpr("You can't take that off while it's melded.");
        return false;
    }
    else if (hand_used == EQ_AMULET
        && you.equip[EQ_RING_AMULET] != -1
        && !remove_ring(you.equip[EQ_RING_AMULET], announce))
    {
        // This can be removed in the future if more ring amulets are added.
        ASSERT(player_equip_unrand(UNRAND_FINGER_AMULET));

        mpr("The amulet cannot be taken off without first removing the ring!");
        return false;
    }

    if (!check_warning_inscriptions(you.inv[you.equip[hand_used]],
                                    OPER_REMOVE))
    {
        canned_msg(MSG_OK);
        return false;
    }

    if (you.inv[you.equip[hand_used]].cursed())
    {
        if (announce)
        {
            mprf("%s is stuck to you!",
                 you.inv[you.equip[hand_used]].name(DESC_YOUR).c_str());
        }
        else
            mpr("It's stuck to you!");

        set_ident_flags(you.inv[you.equip[hand_used]], ISFLAG_KNOW_CURSE);
        return false;
    }

    ring_wear_2 = you.equip[hand_used];

    // Remove the ring.
    if (!_safe_to_remove_or_wear(you.inv[ring_wear_2], true))
        return false;

    mprf("You remove %s.", you.inv[ring_wear_2].name(DESC_YOUR).c_str());
#ifdef USE_TILE_LOCAL
    const unsigned int old_talents = your_talents(false).size();
#endif
    unequip_item(hand_used);
#ifdef USE_TILE_LOCAL
    if (your_talents(false).size() != old_talents)
    {
        tiles.layout_statcol();
        redraw_screen();
    }
#endif

    you.time_taken /= 2;
    you.turn_is_over = true;

    return true;
}

static int _wand_range(zap_type ztype)
{
    // FIXME: Eventually we should have sensible values here.
    return LOS_RADIUS;
}

static int _max_wand_range()
{
    return LOS_RADIUS;
}

static bool _dont_use_invis()
{
    if (!you.backlit())
        return false;

    if (you.haloed() || you.glows_naturally())
    {
        mpr("You can't turn invisible.");
        return true;
    }
    else if (get_contamination_level() > 1
             && !yesno("Invisibility will do you no good right now; "
                       "use anyway?", false, 'n'))
    {
        canned_msg(MSG_OK);
        return true;
    }

    return false;
}

static targetter *_wand_targetter(const item_def *wand)
{
    int range = _wand_range(wand->zap());
    const int power = 15 + you.skill(SK_EVOCATIONS, 5) / 2;

    switch (wand->sub_type)
    {
    case WAND_FIREBALL:
        return new targetter_beam(&you, range, ZAP_FIREBALL, power, 1, 1);
    case WAND_LIGHTNING:
        return new targetter_beam(&you, range, ZAP_LIGHTNING_BOLT, power, 0, 0);
    case WAND_FLAME:
        return new targetter_beam(&you, range, ZAP_THROW_FLAME, power, 0, 0);
    case WAND_FIRE:
        return new targetter_beam(&you, range, ZAP_BOLT_OF_FIRE, power, 0, 0);
    case WAND_FROST:
        return new targetter_beam(&you, range, ZAP_THROW_FROST, power, 0, 0);
    case WAND_COLD:
        return new targetter_beam(&you, range, ZAP_BOLT_OF_COLD, power, 0, 0);
    case WAND_DIGGING:
        return new targetter_beam(&you, range, ZAP_DIG, power, 0, 0);
    default:
        return 0;
    }
}

void zap_wand(int slot)
{
    if (!form_can_use_wand())
    {
        mpr("You have no means to grasp a wand firmly enough.");
        return;
    }

    bolt beam;
    dist zap_wand;
    int item_slot;

    // Unless the character knows the type of the wand, the targeting
    // system will default to enemies. -- [ds]
    targ_mode_type targ_mode = TARG_HOSTILE;

    beam.beam_source = MHITYOU;

    if (inv_count() < 1)
    {
        canned_msg(MSG_NOTHING_CARRIED);
        return;
    }

    if (you.berserk())
    {
        canned_msg(MSG_TOO_BERSERK);
        return;
    }

    if (slot != -1)
        item_slot = slot;
    else
    {
        item_slot = prompt_invent_item("Zap which item?",
                                       MT_INVLIST,
                                       OBJ_WANDS,
                                       true, true, true, 0, -1, NULL,
                                       OPER_ZAP);
    }

    if (prompt_failed(item_slot))
        return;

    item_def& wand = you.inv[item_slot];
    if (wand.base_type != OBJ_WANDS)
    {
        canned_msg(MSG_NOTHING_HAPPENS);
        return;
    }

    // If you happen to be wielding the wand, its display might change.
    if (you.equip[EQ_WEAPON] == item_slot)
        you.wield_change = true;

    const zap_type type_zapped = wand.zap();

    bool has_charges = true;
    if (wand.plus < 1)
    {
        if (wand.plus2 == ZAPCOUNT_EMPTY)
        {
            mpr("This wand has no charges.");
            return;
        }
        has_charges = false;
    }

    const bool alreadyknown = item_type_known(wand);
          bool invis_enemy  = false;
    const bool dangerous    = player_in_a_dangerous_place(&invis_enemy);
    targetter *hitfunc      = 0;

    if (!alreadyknown)
    {
        beam.effect_known = false;
        beam.effect_wanton = false;
    }
    else
    {
        switch (wand.sub_type)
        {
        case WAND_DIGGING:
        case WAND_TELEPORTATION:
            targ_mode = TARG_ANY;
            break;

        case WAND_HEAL_WOUNDS:
            if (you_worship(GOD_ELYVILON))
            {
                targ_mode = TARG_ANY;
                break;
            }
            // else intentional fall-through
        case WAND_HASTING:
        case WAND_INVISIBILITY:
            targ_mode = TARG_FRIEND;
            break;

        default:
            targ_mode = TARG_HOSTILE;
            break;
        }

        hitfunc = _wand_targetter(&wand);
    }

    const int tracer_range =
        (alreadyknown && wand.sub_type != WAND_RANDOM_EFFECTS) ?
        _wand_range(type_zapped) : _max_wand_range();
    const string zap_title =
        "Zapping: " + get_menu_colour_prefix_tags(wand, DESC_INVENTORY);
    direction_chooser_args args;
    args.mode = targ_mode;
    args.range = tracer_range;
    args.top_prompt = zap_title;
    args.hitfunc = hitfunc;
    direction(zap_wand, args);

    if (hitfunc)
        delete hitfunc;

    if (!zap_wand.isValid)
    {
        if (zap_wand.isCancel)
            canned_msg(MSG_OK);
        return;
    }

    if (alreadyknown && zap_wand.target == you.pos())
    {
        if (wand.sub_type == WAND_TELEPORTATION && you.no_tele(false, false))
        {
            if (you.species == SP_FORMICID)
                mpr("You cannot teleport.");
            else
                mpr("You cannot teleport right now.");
            return;
        }
        else if (wand.sub_type == WAND_HASTING && you.stasis(false))
        {
            if (you.species == SP_FORMICID)
                mpr("You cannot haste.");
            else
                mpr("You cannot haste right now.");
            return;
        }
        else if (wand.sub_type == WAND_INVISIBILITY && _dont_use_invis())
            return;
    }

    if (!has_charges)
    {
        canned_msg(MSG_NOTHING_HAPPENS);
        // It's an empty wand; inscribe it that way.
        wand.plus2 = ZAPCOUNT_EMPTY;
        you.turn_is_over = true;
        return;
    }

    if (you.confused())
        zap_wand.confusion_fuzz();

    if (wand.sub_type == WAND_RANDOM_EFFECTS)
    {
        beam.effect_known = false;
        beam.effect_wanton = alreadyknown;
    }

    beam.source   = you.pos();
    beam.attitude = ATT_FRIENDLY;
    beam.set_target(zap_wand);

    const bool aimed_at_self = (beam.target == you.pos());
    const int power = 15 + you.skill(SK_EVOCATIONS, 5) / 2;

    // Check whether we may hit friends, use "safe" values for random effects
    // and unknown wands (highest possible range, and unresistable beam
    // flavour). Don't use the tracer if firing at self.
    if (!aimed_at_self)
    {
        beam.range = tracer_range;
        if (!player_tracer(beam.effect_known ? type_zapped
                                             : ZAP_DEBUGGING_RAY,
                           power, beam, beam.effect_known ? 0 : 17))
        {
            return;
        }
    }

    // Zapping the wand isn't risky if you aim it away from all monsters
    // and yourself, unless there's a nearby invisible enemy and you're
    // trying to hit it at random.
    const bool risky = dangerous && (beam.friend_info.count
                                     || beam.foe_info.count
                                     || invis_enemy
                                     || aimed_at_self);

    if (risky && alreadyknown && wand.sub_type == WAND_RANDOM_EFFECTS)
    {
        // Xom loves it when you use a Wand of Random Effects and
        // there is a dangerous monster nearby...
        xom_is_stimulated(200);
    }

    // Reset range.
    beam.range = _wand_range(type_zapped);

#ifdef WIZARD
    if (you.wizard)
    {
        string str = wand.inscription;
        int wiz_range = strip_number_tag(str, "range:");
        if (wiz_range != TAG_UNFOUND)
            beam.range = wiz_range;
    }
#endif

    // zapping() updates beam.
    zapping(type_zapped, power, beam);

    // Take off a charge.
    wand.plus--;

    // Zap counts count from the last recharge.
    if (wand.plus2 == ZAPCOUNT_RECHARGED)
        wand.plus2 = 0;
    // Increment zap count.
    if (wand.plus2 >= 0)
        wand.plus2++;

    // Identify if unknown.
    if (!alreadyknown)
    {
        set_ident_type(wand, ID_KNOWN_TYPE);
        if (wand.sub_type == WAND_RANDOM_EFFECTS)
            mpr("You feel that this wand is rather unreliable.");

        mprf_nocap("%s", wand.name(DESC_INVENTORY_EQUIP).c_str());
    }

    if (item_type_known(wand)
        && (item_ident(wand, ISFLAG_KNOW_PLUSES)
            || you.skill(SK_EVOCATIONS, 10) > 50 + random2(141)))
    {
        if (!item_ident(wand, ISFLAG_KNOW_PLUSES))
        {
            mpr("Your skill with magical items lets you calculate "
                "the power of this device...");
        }

        mprf("This wand has %d charge%s left.",
             wand.plus, wand.plus == 1 ? "" : "s");

        set_ident_flags(wand, ISFLAG_KNOW_PLUSES);
    }
    // Mark as empty if necessary.
    if (wand.plus == 0 && wand.flags & ISFLAG_KNOW_PLUSES)
        wand.plus2 = ZAPCOUNT_EMPTY;

    practise(EX_DID_ZAP_WAND);
    count_action(CACT_EVOKE, EVOC_WAND);
    alert_nearby_monsters();

    if (!alreadyknown && risky)
    {
        // Xom loves it when you use an unknown wand and there is a
        // dangerous monster nearby...
        xom_is_stimulated(200);
    }

    you.turn_is_over = true;
}

void prompt_inscribe_item()
{
    if (inv_count() < 1)
    {
        mpr("You don't have anything to inscribe.");
        return;
    }

    int item_slot = prompt_invent_item("Inscribe which item?",
                                       MT_INVLIST, OSEL_ANY);

    if (prompt_failed(item_slot))
        return;

    inscribe_item(you.inv[item_slot], true);
}

static void _vampire_corpse_help()
{
    if (you.species != SP_VAMPIRE)
        return;

    if (check_blood_corpses_on_ground() || count_corpses_in_pack(true) > 0)
        mpr("If it's blood you're after, try <w>e</w>.");
}

void drink(int slot)
{
    if (you_foodless(true))
    {
        mpr("You can't drink.");
        return;
    }

    if (inv_count() == 0)
    {
        canned_msg(MSG_NOTHING_CARRIED);
        _vampire_corpse_help();
        return;
    }

    if (you.berserk())
    {
        canned_msg(MSG_TOO_BERSERK);
        return;
    }

    if (you.form == TRAN_BAT)
    {
        canned_msg(MSG_PRESENT_FORM);
        _vampire_corpse_help();
        return;
    }

    if (you.duration[DUR_NO_POTIONS])
    {
        mpr("You cannot drink potions in your current state!");
        return;
    }

    if (slot == -1)
    {
        slot = prompt_invent_item("Drink which item?",
                                  MT_INVLIST, OBJ_POTIONS,
                                  true, true, true, 0, -1, NULL,
                                  OPER_QUAFF);
        if (prompt_failed(slot))
        {
            _vampire_corpse_help();
            return;
        }
    }

    item_def& potion = you.inv[slot];

    if (potion.base_type != OBJ_POTIONS)
    {
        if (you.species == SP_VAMPIRE && potion.base_type == OBJ_CORPSES)
            eat_food(slot);
        else
            mpr("You can't drink that!");
        return;
    }

    const bool alreadyknown = item_type_known(potion);

    if (alreadyknown && you.hunger_state == HS_ENGORGED
        && (is_blood_potion(potion) || potion.sub_type == POT_PORRIDGE))
    {
        mpr("You are much too full right now.");
        return;
    }

    if (alreadyknown && potion.sub_type == POT_INVISIBILITY
        && _dont_use_invis())
    {
        return;
    }

    if (alreadyknown && potion.sub_type == POT_BERSERK_RAGE
        && (!berserk_check_wielded_weapon()
            || !you.can_go_berserk(true, true)))
    {
        return;
    }

    if (alreadyknown && is_blood_potion(potion)
        && is_good_god(you.religion)
        && !yesno("Really drink that potion of blood?", false, 'n'))
    {
        canned_msg(MSG_OK);
        return;
    }

    zin_recite_interrupt();

    // The "> 1" part is to reduce the amount of times that Xom is
    // stimulated when you are a low-level 1 trying your first unknown
    // potions on monsters.
    const bool dangerous = (player_in_a_dangerous_place()
                            && you.experience_level > 1);
    potion_type pot_type = (potion_type)potion.sub_type;

    if (!potion_effect(static_cast<potion_type>(potion.sub_type),
                       40, &potion, alreadyknown))
    {
        return;
    }

    if (!alreadyknown && dangerous)
    {
        // Xom loves it when you drink an unknown potion and there is
        // a dangerous monster nearby...
        xom_is_stimulated(200);
    }

    if (is_blood_potion(potion))
    {
        // Always drink oldest potion.
        remove_oldest_blood_potion(potion);
    }

    dec_inv_item_quantity(slot, 1);
    count_action(CACT_USE, OBJ_POTIONS);
    you.turn_is_over = true;

    // This got deferred from the it_use2 switch to prevent SIGHUP abuse.
    if (pot_type == POT_EXPERIENCE)
        level_change();
}

// XXX: Only checks brands that can be rebranded to,
// there's probably a nicer way of doing this.
static bool _god_hates_brand(const int brand)
{
    if (is_good_god(you.religion)
        && (brand == SPWPN_DRAINING
            || brand == SPWPN_VAMPIRICISM
            || brand == SPWPN_CHAOS))
    {
        return true;
    }

    if (you_worship(GOD_DITHMENOS)
        && (brand == SPWPN_FLAMING
            || brand == SPWPN_FLAME
            || brand == SPWPN_CHAOS))
    {
        return true;
    }

    if (you_worship(GOD_SHINING_ONE) && brand == SPWPN_VENOM)
        return true;

    if (you_worship(GOD_CHEIBRIADOS) && brand == SPWPN_CHAOS)
        return true;

    return false;
}

static void _rebrand_weapon(item_def& wpn)
{
    const int old_brand = get_weapon_brand(wpn);
    int new_brand = old_brand;
    const string itname = wpn.name(DESC_YOUR);

    // now try and find an appropriate brand
    while (old_brand == new_brand || _god_hates_brand(new_brand))
    {
        if (is_range_weapon(wpn))
        {
            new_brand = random_choose_weighted(
                                    30, SPWPN_FLAME,
                                    30, SPWPN_FROST,
                                    20, SPWPN_VENOM,
                                    20, SPWPN_VORPAL,
                                    12, SPWPN_EVASION,
                                    5, SPWPN_ELECTROCUTION,
                                    3, SPWPN_CHAOS,
                                    0);
        }
        else
        {
            new_brand = random_choose_weighted(
                                    30, SPWPN_FLAMING,
                                    30, SPWPN_FREEZING,
                                    20, SPWPN_VENOM,
                                    15, SPWPN_DRAINING,
                                    15, SPWPN_VORPAL,
                                    15, SPWPN_ELECTROCUTION,
                                    12, SPWPN_PROTECTION,
                                    8, SPWPN_VAMPIRICISM,
                                    3, SPWPN_CHAOS,
                                    0);
        }
    }

    set_item_ego_type(wpn, OBJ_WEAPONS, new_brand);
    convert2bad(wpn);
}

static void _brand_weapon(item_def &wpn)
{
    you.wield_change = true;

    _rebrand_weapon(wpn);

    const string itname = wpn.name(DESC_YOUR);
    bool success = true;
    colour_t flash_colour = BLACK;

    switch (get_weapon_brand(wpn))
    {
    case SPWPN_VORPAL:
    case SPWPN_PROTECTION:
    case SPWPN_EVASION:
        flash_colour = YELLOW;
        mprf("%s emits a brilliant flash of light!",itname.c_str());
        break;

    case SPWPN_FLAME:
    case SPWPN_FLAMING:
        flash_colour = RED;
        mprf("%s is engulfed in flames!", itname.c_str());
        break;

    case SPWPN_FROST:
    case SPWPN_FREEZING:
        flash_colour = LIGHTCYAN;
        mprf("%s is covered with a thin layer of ice!", itname.c_str());
        break;

    case SPWPN_DRAINING:
    case SPWPN_VAMPIRICISM:
        flash_colour = DARKGREY;
        mprf("%s thirsts for the lives of mortals!", itname.c_str());
        break;

    case SPWPN_VENOM:
        flash_colour = GREEN;
        mprf("%s drips with poison.", itname.c_str());
        break;

    case SPWPN_ELECTROCUTION:
        flash_colour = LIGHTCYAN;
        mprf("%s crackles with electricity.", itname.c_str());
        break;

    case SPWPN_CHAOS:
        flash_colour = random_colour();
        mprf("%s erupts in a glittering mayhem of colour.", itname.c_str());
        break;

    default:
        success = false;
        break;
    }

    if (success)
    {
        item_set_appearance(wpn);
        // Might be rebranding to/from protection or evasion.
        you.redraw_armour_class = true;
        you.redraw_evasion = true;
        // Might be removing antimagic.
        calc_mp();
        flash_view_delay(flash_colour, 300);
    }
    return;
}

static object_selector _enchant_selector(scroll_type scroll)
{
    if (scroll == SCR_BRAND_WEAPON)
        return OSEL_BRANDABLE_WEAPON;
    else if (scroll == SCR_ENCHANT_WEAPON_I)
        return OSEL_ENCHANTABLE_WEAPON_I;
    else if (scroll == SCR_ENCHANT_WEAPON_II)
        return OSEL_ENCHANTABLE_WEAPON_II;
    else if (scroll == SCR_ENCHANT_WEAPON_III)
        return OSEL_ENCHANTABLE_WEAPON_III;
    die("Invalid scroll type %d for _enchant_selector", (int)scroll);
}

// Returns NULL if no weapon was chosen.
static item_def* _scroll_choose_weapon(bool alreadyknown, string *pre_msg, scroll_type scroll)
{
    int item_slot;
    const bool branding = scroll == SCR_BRAND_WEAPON;
    const object_selector selector = _enchant_selector(scroll);

    while (true)
    {
        item_slot = prompt_invent_item(branding ? "Brand which weapon?"
                                                : "Enchant which weapon?",
                                       MT_INVLIST, selector,
                                       true, true, false);

        // The scroll is used up if we didn't know what it was originally.
        if (item_slot == PROMPT_NOTHING)
            return NULL;

        if (item_slot == PROMPT_ABORT)
        {
            if (alreadyknown
                || crawl_state.seen_hups
                || yesno("Really abort (and waste the scroll)?", false, 0))
            {
                canned_msg(MSG_OK);
                return NULL;
            }
            else
                continue;
        }

        item_def* wpn = &you.inv[item_slot];

        if (!is_item_selected(*wpn, selector))
        {
            mpr("Choose a valid weapon, or Esc to abort.");
            more();

            continue;
        }

        // Now we're definitely using up the scroll.
        if (pre_msg && alreadyknown)
            mpr(pre_msg->c_str());

        return wpn;
    }
}

// Returns true if the scroll is used up.
static bool _handle_brand_weapon(bool alreadyknown, string *pre_msg)
{
    item_def* weapon = _scroll_choose_weapon(alreadyknown, pre_msg, SCR_BRAND_WEAPON);

    if (!weapon)
        return !alreadyknown;

    _brand_weapon(*weapon);
    return true;
}

bool enchant_weapon(item_def &wpn, int acc, int dam, const char *colour)
{
    bool success = false;

    // Get item name now before changing enchantment.
    string iname = wpn.name(DESC_YOUR);
    const char *s = wpn.quantity == 1 ? "s" : "";

    // Blowguns only have one stat.
    if (wpn.base_type == OBJ_WEAPONS && wpn.sub_type == WPN_BLOWGUN)
    {
        acc = acc + dam;
        dam = 0;
    }

    if (is_weapon(wpn))
    {
        if (!is_artefact(wpn) && wpn.base_type == OBJ_WEAPONS)
        {
            while (acc--)
            {
                if (wpn.plus < 4 || !x_chance_in_y(wpn.plus, MAX_WPN_ENCHANT))
                    wpn.plus++, success = true;
            }
            while (dam--)
            {
                if (wpn.plus2 < 4 || !x_chance_in_y(wpn.plus2, MAX_WPN_ENCHANT))
                    wpn.plus2++, success = true;
            }
            if (success && colour)
                mprf("%s glow%s %s for a moment.", iname.c_str(), s, colour);
        }
        if (wpn.cursed())
        {
            if (!success && colour)
            {
                if (const char *space = strchr(colour, ' '))
                    colour = space + 1;
                mprf("%s glow%s silvery %s for a moment.", iname.c_str(), s, colour);
            }
            do_uncurse_item(wpn, true, true);
            success = true;
        }
    }

    if (!success && colour)
        mprf("%s very briefly gain%s a %s sheen.", iname.c_str(), s, colour);

    if (success)
        you.wield_change = true;

    return success;
}

// Returns true if the scroll is used up.
static bool _identify(bool alreadyknown, string *pre_msg)
{
    int item_slot = -1;
    while (true)
    {
        if (item_slot == -1)
        {
            item_slot = prompt_invent_item(
                "Identify which item? (\\ to view known items)",
                MT_INVLIST, OSEL_UNIDENT, true, true, false, 0,
                -1, NULL, OPER_ANY, true);
        }

        if (item_slot == PROMPT_NOTHING)
            return !alreadyknown;

        if (item_slot == PROMPT_ABORT)
        {
            if (alreadyknown
                || crawl_state.seen_hups
                || yesno("Really abort (and waste the scroll)?", false, 0))
            {
                canned_msg(MSG_OK);
                return !alreadyknown;
            }
            else
            {
                item_slot = -1;
                continue;
            }
        }

        item_def& item(you.inv[item_slot]);

        if (fully_identified(item)
            && (!is_deck(item) || top_card_is_known(item)))
        {
            mpr("Choose an unidentified item, or Esc to abort.");
            more();
            item_slot = -1;
            continue;
        }

        if (alreadyknown && pre_msg)
            mpr(pre_msg->c_str());

        set_ident_type(item, ID_KNOWN_TYPE);
        set_ident_flags(item, ISFLAG_IDENT_MASK);

        if (is_deck(item) && !top_card_is_known(item))
            deck_identify_first(item_slot);

        // Output identified item.
        mprf_nocap("%s", item.name(DESC_INVENTORY_EQUIP).c_str());
        if (item_slot == you.equip[EQ_WEAPON])
            you.wield_change = true;

        if (item.base_type == OBJ_JEWELLERY
            && item.sub_type == AMU_INACCURACY
            && item_slot == you.equip[EQ_AMULET]
            && !item_known_cursed(item))
        {
            learned_something_new(HINT_INACCURACY);
        }

        return true;
    }
}

static bool _handle_enchant_weapon(bool alreadyknown, string *pre_msg, scroll_type scr)
{
    item_def* weapon = _scroll_choose_weapon(alreadyknown, pre_msg, scr);
    if (!weapon)
        return !alreadyknown;

    int acc = (scr == SCR_ENCHANT_WEAPON_I ? 1 : scr == SCR_ENCHANT_WEAPON_II ? 0 : 1 + random2(2));
    int dam = (scr == SCR_ENCHANT_WEAPON_I ? 0 : scr == SCR_ENCHANT_WEAPON_II ? 1 : 1 + random2(2));
    enchant_weapon(*weapon, acc, dam, scr == SCR_ENCHANT_WEAPON_I ? "green" :
                                     scr == SCR_ENCHANT_WEAPON_II ? "red"  :
                                     "yellow");
    return true;
}

bool enchant_armour(int &ac_change, bool quiet, item_def &arm)
{
    ASSERT(arm.defined());
    ASSERT(arm.base_type == OBJ_ARMOUR);

    ac_change = 0;

    // Cannot be enchanted nor uncursed.
    if (!is_enchantable_armour(arm, true))
    {
        if (!quiet)
            canned_msg(MSG_NOTHING_HAPPENS);

        return false;
    }

    const bool is_cursed = arm.cursed();

    // Turn hides into mails where applicable.
    // NOTE: It is assumed that armour which changes in this way does
    // not change into a form of armour with a different evasion modifier.
    if (armour_is_hide(arm, false))
    {
        if (!quiet)
        {
            mprf("%s glows purple and changes!",
                 arm.name(DESC_YOUR).c_str());
        }

        ac_change = property(arm, PARM_AC);
        hide2armour(arm);
        ac_change = property(arm, PARM_AC) - ac_change;

        do_uncurse_item(arm, true, true);

        // No additional enchantment.
        return true;
    }

    // Even if not affected, it may be uncursed.
    if (!is_enchantable_armour(arm, false))
    {
        if (is_cursed)
        {
            if (!quiet)
            {
                mprf("%s glows silver for a moment.",
                     arm.name(DESC_YOUR).c_str());
            }

            do_uncurse_item(arm, true, true);
            return true;
        }
        else
        {
            if (!quiet)
                canned_msg(MSG_NOTHING_HAPPENS);

            return false;
        }
    }

    // Output message before changing enchantment and curse status.
    if (!quiet)
    {
        mprf("%s glows green for a moment.",
             arm.name(DESC_YOUR).c_str());
    }

    arm.plus++;
    ac_change++;
    do_uncurse_item(arm, true, true);

    return true;
}

static int _handle_enchant_armour(bool alreadyknown, string *pre_msg)
{
    int item_slot = -1;
    do
    {
        if (item_slot == -1)
        {
            item_slot = prompt_invent_item("Enchant which item?", MT_INVLIST,
                                           OSEL_ENCH_ARM, true, true, false);
        }

        if (item_slot == PROMPT_NOTHING)
            return alreadyknown ? -1 : 0;

        if (item_slot == PROMPT_ABORT)
        {
            if (alreadyknown
                || crawl_state.seen_hups
                || yesno("Really abort (and waste the scroll)?", false, 0))
            {
                canned_msg(MSG_OK);
                return alreadyknown ? -1 : 0;
            }
            else
            {
                item_slot = -1;
                continue;
            }
        }

        item_def& arm(you.inv[item_slot]);

        if (!is_enchantable_armour(arm, true, true))
        {
            mpr("Choose some type of armour to enchant, or Esc to abort.");
            more();

            item_slot = -1;
            continue;
        }

        // Okay, we may actually (attempt to) enchant something.
        if (pre_msg && alreadyknown)
            mpr(pre_msg->c_str());

        int ac_change;
        bool result = enchant_armour(ac_change, false, arm);

        if (ac_change)
            you.redraw_armour_class = true;

        return result ? 1 : 0;
    }
    while (true);

    return 0;
}

static void _handle_read_book(int item_slot)
{
    if (you.berserk())
    {
        canned_msg(MSG_TOO_BERSERK);
        return;
    }

    if (you.stat_zero[STAT_INT])
    {
        mpr("Reading books requires mental cohesion, which you lack.");
        return;
    }

    item_def& book(you.inv[item_slot]);
    ASSERT(book.sub_type != BOOK_MANUAL);

    if (book.sub_type == BOOK_DESTRUCTION)
    {
        if (silenced(you.pos()))
            mpr("This book does not work if you cannot read it aloud!");
        else
            tome_of_power(item_slot);
        return;
    }

    while (true)
    {
        // Spellbook
        const int ltr = read_book(book, RBOOK_READ_SPELL);

        if (ltr < 'a' || ltr > 'h')     //jmf: was 'g', but 8=h
        {
            mesclr();
            return;
        }

        const spell_type spell = which_spell_in_book(book,
                                                     letter_to_index(ltr));
        if (spell == SPELL_NO_SPELL)
        {
            mesclr();
            return;
        }

        describe_spell(spell, &book);

        // Player memorised spell which was being looked at.
        if (you.turn_is_over)
            return;
    }
}

static void _vulnerability_scroll()
{
    // First cast antimagic on yourself.
    antimagic();

    mon_enchant lowered_mr(ENCH_LOWERED_MR, 1, &you, 400);

    // Go over all creatures in LOS.
    for (radius_iterator ri(you.pos(), LOS_NO_TRANS); ri; ++ri)
    {
        if (monster* mon = monster_at(*ri))
        {
            debuff_monster(mon);

            // If relevant, monsters have their MR halved.
            if (!mons_immune_magic(mon))
                mon->add_ench(lowered_mr);

            // Annoying but not enough to turn friendlies against you.
            if (!mon->wont_attack())
                behaviour_event(mon, ME_ANNOY, &you);
        }
    }

    you.set_duration(DUR_LOWERED_MR, 40, 0,
                     "Magic dampens, then quickly surges around you.");
}

static bool _is_cancellable_scroll(scroll_type scroll)
{
    return scroll == SCR_IDENTIFY
           || scroll == SCR_BLINKING
           || scroll == SCR_RECHARGING
           || scroll == SCR_ENCHANT_ARMOUR
           || scroll == SCR_AMNESIA
           || scroll == SCR_REMOVE_CURSE
           || scroll == SCR_CURSE_ARMOUR
           || scroll == SCR_CURSE_JEWELLERY
           || scroll == SCR_BRAND_WEAPON
           || scroll == SCR_ENCHANT_WEAPON_I
           || scroll == SCR_ENCHANT_WEAPON_II
           || scroll == SCR_ENCHANT_WEAPON_III;
}

void read_scroll(int slot)
{
    if (you.berserk())
    {
        canned_msg(MSG_TOO_BERSERK);
        return;
    }

    if (you.confused())
    {
        canned_msg(MSG_TOO_CONFUSED);
        return;
    }

    if (you.duration[DUR_WATER_HOLD] && !you.res_water_drowning())
    {
        mpr("You cannot read scrolls while unable to breathe!");
        return;
    }

    if (inv_count() < 1)
    {
        canned_msg(MSG_NOTHING_CARRIED);
        return;
    }

    int item_slot = (slot != -1) ? slot
                                 : prompt_invent_item("Read which item?",
                                                       MT_INVLIST,
                                                       OBJ_SCROLLS,
                                                       true, true, true, 0, -1,
                                                       NULL, OPER_READ);

    if (prompt_failed(item_slot))
        return;

    item_def& scroll = you.inv[item_slot];

    if ((scroll.base_type != OBJ_BOOKS || scroll.sub_type == BOOK_MANUAL)
        && scroll.base_type != OBJ_SCROLLS)
    {
        mpr("You can't read that!");
        crawl_state.zero_turns_taken();
        return;
    }

    // Here we try to read a book {dlb}:
    if (scroll.base_type == OBJ_BOOKS)
    {
        _handle_read_book(item_slot);
        return;
    }

    if (silenced(you.pos()))
    {
        mpr("Magic scrolls do not work when you're silenced!");
        crawl_state.zero_turns_taken();
        return;
    }

#if TAG_MAJOR_VERSION == 34
    // Prevent hot lava orcs reading scrolls
    if (you.species == SP_LAVA_ORC && temperature_effect(LORC_NO_SCROLLS))
    {
        crawl_state.zero_turns_taken();
        return mpr("You'd burn any scroll you tried to read!");
    }
#endif

    const scroll_type which_scroll = static_cast<scroll_type>(scroll.sub_type);
    const bool alreadyknown = item_type_known(scroll);

    if (alreadyknown)
    {
        switch (which_scroll)
        {
        case SCR_BLINKING:
        case SCR_TELEPORTATION:
            if (you.no_tele(false, false, which_scroll == SCR_BLINKING))
            {
                if (you.species == SP_FORMICID)
                    mpr("You cannot teleport.");
                else
                    mpr("You cannot teleport right now.");
                return;
            }
            break;

        case SCR_ENCHANT_ARMOUR:
            if (!any_items_to_select(OSEL_ENCH_ARM, true))
                return;
            break;

        case SCR_ENCHANT_WEAPON_I:
        case SCR_ENCHANT_WEAPON_II:
        case SCR_ENCHANT_WEAPON_III:
            if (!any_items_to_select(_enchant_selector(which_scroll), true))
                return;
            break;

        case SCR_IDENTIFY:
            if (!any_items_to_select(OSEL_UNIDENT, true))
                return;
            break;

        case SCR_RECHARGING:
            if (!any_items_to_select(OSEL_RECHARGE, true))
                return;
            break;

        case SCR_AMNESIA:
            if (you.spell_no == 0)
            {
                canned_msg(MSG_NO_SPELLS);
                return;
            }
            break;

        case SCR_REMOVE_CURSE:
            if (!any_items_to_select(OSEL_CURSED_WORN, true))
                return;
            break;

        case SCR_CURSE_ARMOUR:
            if (!any_items_to_select(OSEL_UNCURSED_WORN_ARMOUR, true))
                return;
            break;

        case SCR_CURSE_JEWELLERY:
            if (!any_items_to_select(OSEL_UNCURSED_WORN_JEWELLERY, true))
                return;
            break;

        default:
            break;
        }
    }

    // Ok - now we FINALLY get to read a scroll !!! {dlb}
    you.turn_is_over = true;

    zin_recite_interrupt();

    // ... but some scrolls may still be cancelled afterwards.
    bool cancel_scroll = false;

    if (you.stat_zero[STAT_INT] && !one_chance_in(5))
    {
        // mpr("You stumble in your attempt to read the scroll. Nothing happens!");
        // mpr("Your reading takes too long for the scroll to take effect.");
        // mpr("Your low mental capacity makes reading really difficult. You give up!");
        mpr("You almost manage to decipher the scroll, but fail in this attempt.");
        return;
    }

    // Imperfect vision prevents players from reading actual content {dlb}:
    if (player_mutation_level(MUT_BLURRY_VISION)
        && x_chance_in_y(player_mutation_level(MUT_BLURRY_VISION), 5))
    {
        mpr("The writing blurs in front of your eyes.");
        return;
    }

    // For cancellable scrolls leave printing this message to their
    // respective functions.
    string pre_succ_msg =
            make_stringf("As you read the %s, it crumbles to dust.",
                          scroll.name(DESC_QUALNAME).c_str());
    if (!_is_cancellable_scroll(which_scroll))
    {
        mpr(pre_succ_msg.c_str());
        // Actual removal of scroll done afterwards. -- bwr
    }

    const bool dangerous = player_in_a_dangerous_place();

    bool bad_effect = false; // for Xom: result is bad (or at least dangerous)

    int prev_quantity = you.inv[item_slot].quantity;

    switch (which_scroll)
    {
    case SCR_RANDOM_USELESSNESS:
        random_uselessness(item_slot);
        break;

    case SCR_BLINKING:
        // XXX Because some checks in blink() are made before players get to
        // choose target location it is possible to "abuse" scrolls' free
        // cancelling to get some normally hidden information (i.e. presence
        // of (unidentified) -Tele gear).
        if (!alreadyknown)
        {
            mpr(pre_succ_msg.c_str());
            blink(1000, false);
        }
        else
            cancel_scroll = (blink(1000, false, false, &pre_succ_msg) == -1);
        break;

    case SCR_TELEPORTATION:
        you_teleport();
        break;

    case SCR_REMOVE_CURSE:
        if (!alreadyknown)
        {
            mprf("%s", pre_succ_msg.c_str());
            remove_curse(false);
        }
        else
            cancel_scroll = !remove_curse(true, &pre_succ_msg);
        break;

    case SCR_ACQUIREMENT:
        mpr("This is a scroll of acquirement!");
        more();
        // Identify it early in case the player checks the '\' screen.
        set_ident_type(scroll, ID_KNOWN_TYPE);
        run_uncancel(UNC_ACQUIREMENT, AQ_SCROLL);
        break;

    case SCR_FEAR:
        mpr("You assume a fearsome visage.");
        mass_enchantment(ENCH_FEAR, 1000);
        break;

    case SCR_NOISE:
        noisy(25, you.pos(), "You hear a loud clanging noise!");
        break;

    case SCR_SUMMONING:
        cast_shadow_creatures(MON_SUMM_SCROLL);
        break;

    case SCR_FOG:
        mpr("The scroll dissolves into smoke.");
        big_cloud(random_smoke_type(), &you, you.pos(), 50, 8 + random2(8));
        break;

    case SCR_MAGIC_MAPPING:
        magic_mapping(500, 90 + random2(11), false);
        break;

    case SCR_TORMENT:
        torment(&you, TORMENT_SCROLL, you.pos());

        // This is only naughty if you know you're doing it.
        did_god_conduct(DID_NECROMANCY, 10, item_type_known(scroll));
        bad_effect = true;
        break;

    case SCR_IMMOLATION:
    {
        // Dithmenos hates trying to play with fire, even if it does nothing.
        did_god_conduct(DID_FIRE, 2 + random2(3), item_type_known(scroll));

        bool had_effect = false;
        for (monster_near_iterator mi(you.pos(), LOS_NO_TRANS); mi; ++mi)
        {
            if (mons_immune_magic(*mi) || mi->is_summoned())
                continue;

            if (mi->add_ench(mon_enchant(ENCH_INNER_FLAME, 0, &you)))
                had_effect = true;
        }

        if (had_effect)
            mpr("The creatures around you are filled with an inner flame!");
        else
            mpr("The air around you briefly surges with heat, but it dissipates.");

        bad_effect = true;
        break;
    }

    case SCR_CURSE_WEAPON:
    {
        // Not you.weapon() because we want to handle melded weapons too.
        item_def * const weapon = you.slot_item(EQ_WEAPON, true);
        if (!weapon || !is_weapon(*weapon) || weapon->cursed())
        {
            bool plural = false;
            const string weapon_name =
                weapon ? weapon->name(DESC_YOUR)
                       : "Your " + you.hand_name(true, &plural);
            mprf("%s very briefly gain%s a black sheen.",
                 weapon_name.c_str(), plural ? "" : "s");
        }
        else
        {
            // Also sets wield_change.
            do_curse_item(*weapon, false);
            learned_something_new(HINT_YOU_CURSED);
            bad_effect = true;
        }
        break;
    }

    case SCR_ENCHANT_WEAPON_I:
    case SCR_ENCHANT_WEAPON_II:
    case SCR_ENCHANT_WEAPON_III:
        if (!alreadyknown)
        {
            mpr(pre_succ_msg.c_str());
            mprf("It is a scroll of enchant weapon %s.",
                    which_scroll == SCR_ENCHANT_WEAPON_I ? "I" :
                    which_scroll == SCR_ENCHANT_WEAPON_II ? "II" :
                    "III");
            // Pause to display the message before jumping to the weapon list.
            more();
        }

        cancel_scroll = !_handle_enchant_weapon(alreadyknown, &pre_succ_msg, which_scroll);
        break;

    case SCR_BRAND_WEAPON:
        if (!alreadyknown)
        {
            mpr(pre_succ_msg.c_str());
            mpr("It is a scroll of brand weapon.");
            // Pause to display the message before jumping to the weapon list.
            more();
        }

        cancel_scroll = !_handle_brand_weapon(alreadyknown, &pre_succ_msg);
        break;

    case SCR_IDENTIFY:
        if (!alreadyknown)
        {
            mpr(pre_succ_msg.c_str());
            mpr("It is a scroll of identify.");
            more();
            // Do this here so it doesn't turn up in the ID menu.
            set_ident_type(scroll, ID_KNOWN_TYPE);
        }
        cancel_scroll = !_identify(alreadyknown, &pre_succ_msg);
        break;

    case SCR_RECHARGING:
        if (!alreadyknown)
        {
            mpr(pre_succ_msg.c_str());
            mpr("It is a scroll of recharging.");
            more();
        }
        cancel_scroll = (recharge_wand(alreadyknown, &pre_succ_msg) == -1);
        break;

    case SCR_ENCHANT_ARMOUR:
        if (!alreadyknown)
        {
            mpr(pre_succ_msg.c_str());
            mpr("It is a scroll of enchant armour.");
            more();
        }
        cancel_scroll =
            (_handle_enchant_armour(alreadyknown, &pre_succ_msg) == -1);
        break;

    // Should always be identified by Ashenzari.
    case SCR_CURSE_ARMOUR:
    case SCR_CURSE_JEWELLERY:
    {
        const bool armour = which_scroll == SCR_CURSE_ARMOUR;
        cancel_scroll = !curse_item(armour, &pre_succ_msg);
        break;
    }

    case SCR_HOLY_WORD:
    {
        holy_word(100, HOLY_WORD_SCROLL, you.pos(), false, &you);

        // This is always naughty, even if you didn't affect anyone.
        // Don't speak those foul holy words even in jest!
        did_god_conduct(DID_HOLY, 10, item_type_known(scroll));
        break;
    }

    case SCR_SILENCE:
        cast_silence(30);
        break;

    case SCR_VULNERABILITY:
        _vulnerability_scroll();
        break;

    case SCR_AMNESIA:
        if (!alreadyknown)
            mpr(pre_succ_msg.c_str());
        if (you.spell_no == 0)
            mpr("You feel forgetful for a moment.");
        else if (!alreadyknown)
            cast_selective_amnesia();
        else
            cancel_scroll = (cast_selective_amnesia(&pre_succ_msg) == -1);
        break;

    default:
        mpr("Read a buggy scroll, please report this.");
        break;
    }

    if (cancel_scroll)
        you.turn_is_over = false;

    set_ident_type(scroll, ID_KNOWN_TYPE);
    set_ident_flags(scroll, ISFLAG_KNOW_TYPE); // for notes

    string scroll_name = scroll.name(DESC_QUALNAME).c_str();

    if (!cancel_scroll)
    {
        dec_inv_item_quantity(item_slot, 1);
        count_action(CACT_USE, OBJ_SCROLLS);
    }

    if (!alreadyknown
        && which_scroll != SCR_ACQUIREMENT
        && which_scroll != SCR_BRAND_WEAPON
        && which_scroll != SCR_ENCHANT_WEAPON_I
        && which_scroll != SCR_ENCHANT_WEAPON_II
        && which_scroll != SCR_ENCHANT_WEAPON_III
        && which_scroll != SCR_IDENTIFY
        && which_scroll != SCR_ENCHANT_ARMOUR
        && which_scroll != SCR_RECHARGING)
    {
        mprf("It %s a %s.",
             you.inv[item_slot].quantity < prev_quantity ? "was" : "is",
             scroll_name.c_str());
    }

    if (!alreadyknown && dangerous)
    {
        // Xom loves it when you read an unknown scroll and there is a
        // dangerous monster nearby... (though not as much as potions
        // since there are no *really* bad scrolls, merely useless ones).
        xom_is_stimulated(bad_effect ? 100 : 50);
    }
}

bool stasis_blocks_effect(bool calc_unid,
                          const char *msg, int noise,
                          const char *silenced_msg)
{
    if (you.stasis(calc_unid))
    {
        item_def *amulet = you.slot_item(EQ_AMULET, false);

        // For non-amulet sources of stasis.
        if (amulet && amulet->sub_type != AMU_STASIS)
            amulet = 0;

        if (msg)
        {
            // Override message for formicids
            if (you.species == SP_FORMICID)
                mpr("Your stasis keeps you stable.");
            else
            {
                const string name(amulet? amulet->name(DESC_YOUR) : "Something");
                const string message = make_stringf(msg, name.c_str());

                if (noise)
                {
                    if (!noisy(noise, you.pos(), message.c_str())
                        && silenced_msg)
                    {
                        mprf(silenced_msg, name.c_str());
                    }
                }
                else
                    mpr(message.c_str());
            }
        }
        return true;
    }
    return false;
}

#ifdef USE_TILE
// Interactive menu for item drop/use.

void tile_item_use_floor(int idx)
{
    if (mitm[idx].base_type == OBJ_CORPSES
        && mitm[idx].sub_type != CORPSE_SKELETON
        && !food_is_rotten(mitm[idx]))
    {
        butchery(idx);
    }
}

void tile_item_pickup(int idx, bool part)
{
    if (part)
    {
        pickup_menu(idx);
        return;
    }
    pickup_single_item(idx, -1);
}

void tile_item_drop(int idx, bool partdrop)
{
    int quantity = you.inv[idx].quantity;
    if (partdrop && quantity > 1)
    {
        quantity = prompt_for_int("Drop how many? ", true);
        if (quantity < 1)
        {
            canned_msg(MSG_OK);
            return;
        }
        if (quantity > you.inv[idx].quantity)
            quantity = you.inv[idx].quantity;
    }
    drop_item(idx, quantity);
}

static bool _prompt_eat_bad_food(const item_def food)
{
    if (food.base_type != OBJ_CORPSES
        && (food.base_type != OBJ_FOOD || food.sub_type != FOOD_CHUNK))
    {
        return true;
    }

    if (!is_bad_food(food))
        return true;

    const string food_colour = item_prefix(food);
    string colour            = "";
    string colour_off        = "";

    const int col = menu_colour(food.name(DESC_A), food_colour, "pickup");
    if (col != -1)
        colour = colour_to_str(col);

    if (!colour.empty())
    {
        // Order is important here.
        colour_off  = "</" + colour + ">";
        colour      = "<" + colour + ">";
    }

    const string qualifier = colour
                             + (is_poisonous(food)      ? "poisonous" :
                                is_mutagenic(food)      ? "mutagenic" :
                                causes_rot(food)        ? "rot-inducing" :
                                is_forbidden_food(food) ? "forbidden" : "")
                             + colour_off;

    string prompt  = "Really ";
           prompt += (you.species == SP_VAMPIRE ? "drink from" : "eat");
           prompt += " this " + qualifier;
           prompt += (food.base_type == OBJ_CORPSES ? " corpse"
                                                    : " chunk of meat");
           prompt += "?";

    if (!yesno(prompt.c_str(), false, 'n'))
    {
        canned_msg(MSG_OK);
        return false;
    }
    return true;
}

void tile_item_eat_floor(int idx)
{
    if (mitm[idx].base_type == OBJ_CORPSES
            && you.species == SP_VAMPIRE
        || mitm[idx].base_type == OBJ_FOOD
            && you.is_undead != US_UNDEAD && you.species != SP_VAMPIRE)
    {
        if (can_ingest(mitm[idx], false)
            && _prompt_eat_bad_food(mitm[idx]))
        {
            eat_item(mitm[idx]);
        }
    }
}

void tile_item_use_secondary(int idx)
{
    const item_def item = you.inv[idx];

    if (item.base_type == OBJ_WEAPONS && is_throwable(&you, item))
    {
        if (check_warning_inscriptions(item, OPER_FIRE))
            fire_thing(idx); // fire weapons
    }
    else if (you.equip[EQ_WEAPON] == idx)
        wield_weapon(true, SLOT_BARE_HANDS);
    else if (_valid_weapon_swap(item))
    {
        // secondary wield for several spells and such
        wield_weapon(true, idx); // wield
    }
}

void tile_item_use(int idx)
{
    const item_def item = you.inv[idx];

    // Equipped?
    bool equipped = false;
    bool equipped_weapon = false;
    for (unsigned int i = 0; i < NUM_EQUIP; i++)
    {
        if (you.equip[i] == idx)
        {
            equipped = true;
            if (i == EQ_WEAPON)
                equipped_weapon = true;
            break;
        }
    }

    // Special case for folks who are wielding something
    // that they shouldn't be wielding.
    // Note that this is only a problem for equipables
    // (otherwise it would only waste a turn)
    if (you.equip[EQ_WEAPON] == idx
        && (item.base_type == OBJ_ARMOUR
            || item.base_type == OBJ_JEWELLERY))
    {
        wield_weapon(true, SLOT_BARE_HANDS);
        return;
    }

    const int type = item.base_type;

    // Use it
    switch (type)
    {
        case OBJ_WEAPONS:
        case OBJ_STAVES:
        case OBJ_RODS:
        case OBJ_MISCELLANY:
        case OBJ_WANDS:
            // Wield any unwielded item of these types.
            if (!equipped && item_is_wieldable(item))
            {
                wield_weapon(true, idx);
                return;
            }
            // Evoke misc. items, rods, or wands.
            if (item_is_evokable(item, false))
            {
                evoke_item(idx);
                return;
            }
            // Unwield wielded items.
            if (equipped)
                wield_weapon(true, SLOT_BARE_HANDS);
            return;

        case OBJ_MISSILES:
            if (check_warning_inscriptions(item, OPER_FIRE))
                fire_thing(idx);
            return;

        case OBJ_ARMOUR:
            if (!form_can_wear())
            {
                mpr("You can't wear or remove anything in your present form.");
                return;
            }
            if (equipped && !equipped_weapon)
            {
                if (check_warning_inscriptions(item, OPER_TAKEOFF))
                    takeoff_armour(idx);
            }
            else if (check_warning_inscriptions(item, OPER_WEAR))
                wear_armour(idx);
            return;

        case OBJ_CORPSES:
            if (you.species != SP_VAMPIRE
                || item.sub_type == CORPSE_SKELETON
                || food_is_rotten(item))
            {
                break;
            }
            // intentional fall-through for Vampires
        case OBJ_FOOD:
            if (check_warning_inscriptions(item, OPER_EAT)
                && _prompt_eat_bad_food(item))
            {
                eat_food(idx);
            }
            return;

        case OBJ_BOOKS:
            if (item.sub_type == BOOK_MANUAL)
                return;
            if (!item_is_spellbook(item) || !you.skill(SK_SPELLCASTING))
            {
                if (check_warning_inscriptions(item, OPER_READ))
                    _handle_read_book(idx);
            } // else it's a spellbook
            else if (check_warning_inscriptions(item, OPER_MEMORISE))
                learn_spell(); // offers all spells, might not be what we want
            return;

        case OBJ_SCROLLS:
            if (check_warning_inscriptions(item, OPER_READ))
                read_scroll(idx);
            return;

        case OBJ_JEWELLERY:
            if (equipped && !equipped_weapon)
                remove_ring(idx);
            else if (check_warning_inscriptions(item, OPER_PUTON))
                puton_ring(idx);
            return;

        case OBJ_POTIONS:
            if (check_warning_inscriptions(item, OPER_QUAFF))
                drink(idx);
            return;

        default:
            return;
    }
}
#endif<|MERGE_RESOLUTION|>--- conflicted
+++ resolved
@@ -150,21 +150,13 @@
         return false;
     }
 
-<<<<<<< HEAD
     // Only ogres and trolls can wield giant clubs or large rocks
     // (sandblast).
-    if (you.body_size() < SIZE_LARGE
+    if (you.body_size(PSIZE_TORSO, true) < SIZE_LARGE
         && ((weapon->base_type == OBJ_WEAPONS
              && is_giant_club_type(weapon->sub_type))
-            || (weapon->base_type == OBJ_MISSILES &&
-                weapon->sub_type == MI_LARGE_ROCK)))
-=======
-    // Only ogres and trolls can wield giant clubs (>= 30 aum)
-    // and large rocks (60 aum).
-    if (you.body_size(PSIZE_TORSO, true) < SIZE_LARGE && (item_mass(*weapon) >= 500
-                                         || weapon->base_type == OBJ_WEAPONS
-                                            && item_mass(*weapon) >= 300))
->>>>>>> 22bbcf64
+            || (weapon->base_type == OBJ_MISSILES
+                && weapon->sub_type == MI_LARGE_ROCK)))
     {
         SAY(mpr("That's too large and heavy for you to wield."));
         return false;
