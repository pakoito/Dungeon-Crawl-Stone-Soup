/*
 *  File:       item_use.cc
 *  Summary:    Functions for making use of inventory items.
 *  Written by: Linley Henzell
 */

#include "AppHdr.h"

#include "item_use.h"

#include <math.h>
#include <sstream>
#include <string.h>
#include <stdlib.h>
#include <stdio.h>

#include "externs.h"

#include "abl-show.h"
#include "acquire.h"
#include "artefact.h"
#include "beam.h"
#include "cio.h"
#include "cloud.h"
#include "colour.h"
#include "command.h"
#include "coordit.h"
#include "debug.h"
#include "decks.h"
#include "delay.h"
#include "describe.h"
#include "directn.h"
#include "effects.h"
#include "env.h"
#include "exercise.h"
#include "map_knowledge.h"
#include "fight.h"
#include "food.h"
#include "godabil.h"
#include "goditem.h"
#include "invent.h"
#include "it_use2.h"
#include "it_use3.h"
#include "items.h"
#include "itemname.h"
#include "itemprop.h"
#include "macro.h"
#include "message.h"
#include "misc.h"
#include "mon-behv.h"
#include "mon-util.h"
#include "mon-place.h"
#include "mutation.h"
#include "terrain.h"
#include "mgen_data.h"
#include "coord.h"
#include "mon-stuff.h"
#include "notes.h"
#include "options.h"
#include "ouch.h"
#include "player.h"
#include "player-equip.h"
#include "quiver.h"
#include "religion.h"
#include "godconduct.h"
#include "shopping.h"
#include "skills.h"
#include "skills2.h"
#include "spl-book.h"
#include "spl-cast.h"
#include "spl-clouds.h"
#include "spl-damage.h"
#include "spl-goditem.h"
#include "spl-miscast.h"
#include "spl-selfench.h"
#include "spl-transloc.h"
#include "spl-util.h"
#include "state.h"
#include "stuff.h"
#include "areas.h"
#include "teleport.h"
#include "transform.h"
#include "traps.h"
#include "hints.h"
#include "view.h"
#include "shout.h"
#include "viewchar.h"
#include "viewgeom.h"
#include "xom.h"

static bool _drink_fountain();
static bool _handle_enchant_weapon(enchant_stat_type which_stat,
                                   bool quiet = false);
static bool _handle_enchant_armour( int item_slot = -1 );

static int  _fire_prompt_for_item();
static bool _fire_validate_item(int selected, std::string& err);

// Rather messy - we've gathered all the can't-wield logic from wield_weapon()
// here.
bool can_wield(item_def *weapon, bool say_reason,
               bool ignore_temporary_disability)
{
#define SAY(x) if (say_reason) { x; } else

    if (!ignore_temporary_disability && you.berserk())
    {
        SAY(canned_msg(MSG_TOO_BERSERK));
        return (false);
    }

    if (!can_equip( EQ_WEAPON, ignore_temporary_disability ))
    {
        SAY(mpr("You can't wield anything in your present form."));
        return (false);
    }

    if (!ignore_temporary_disability
        && you.weapon()
        && you.weapon()->base_type == OBJ_WEAPONS
        && you.weapon()->cursed())
    {
        SAY(mpr("You can't unwield your weapon to draw a new one!"));
        return (false);
    }

    // If we don't have an actual weapon to check, return now.
    if (!weapon)
        return (true);

    for (int i = EQ_MIN_ARMOUR; i <= EQ_MAX_WORN; i++)
    {
        if (you.equip[i] != -1 && &you.inv[you.equip[i]] == weapon)
        {
            SAY(mpr("You are wearing that object!"));
            return (false);
        }
    }

<<<<<<< HEAD
    if (you.species == SP_CAT && (weapon->base_type == OBJ_WEAPONS
          || weapon->base_type == OBJ_STAVES))
    {
        SAY(mpr("You can't use weapons."));
=======
    // Only ogres and trolls can wield giant clubs (>= 30 aum)
    // and large rocks (60 aum).
    if (you.body_size(PSIZE_TORSO) < SIZE_LARGE
                      && (item_mass(*weapon) >= 500
                          || weapon->base_type == OBJ_WEAPONS
                             && item_mass(*weapon) >= 300))
    {
        SAY(mpr("That's too large and heavy for you to wield."));
>>>>>>> 2bf36d4c
        return (false);
    }

    // All non-weapons only need a shield check.
    if (weapon->base_type != OBJ_WEAPONS)
    {
        if (!ignore_temporary_disability && is_shield_incompatible(*weapon))
        {
            SAY(mpr("You can't wield that with a shield."));
            return (false);
        }
        else
            return (true);
    }

    // Small species wielding large weapons...
    if (you.body_size(PSIZE_BODY) < SIZE_MEDIUM
        && !check_weapon_wieldable_size(*weapon, you.body_size(PSIZE_BODY)))
    {
        SAY(mpr("That's too large for you to wield."));
        return (false);
    }

    if (you.undead_or_demonic() && is_holy_item(*weapon))
    {
        if (say_reason)
        {
            mpr("This weapon is holy and will not allow you to wield it.");
            // If it's a standard weapon, you know its ego now.
            if (!is_artefact(*weapon) && !is_blessed(*weapon)
                && !item_type_known(*weapon))
            {
                set_ident_flags(*weapon, ISFLAG_KNOW_TYPE);
                if (in_inventory(*weapon))
                    mpr(weapon->name(DESC_INVENTORY_EQUIP).c_str());
            }
        }
        return (false);
    }

    if (!ignore_temporary_disability
        && you.hunger_state < HS_FULL
        && get_weapon_brand(*weapon) == SPWPN_VAMPIRICISM
        && !you.is_undead)
    {
        if (say_reason)
        {
            mpr("As you grasp it, you feel a great hunger. Being not satiated, you stop.");
            // If it's a standard weapon, you know its ego now.
            if (!is_artefact(*weapon) && !is_blessed(*weapon)
                && !item_type_known(*weapon))
            {
                set_ident_flags(*weapon, ISFLAG_KNOW_TYPE);
                if (in_inventory(*weapon))
                    mpr(weapon->name(DESC_INVENTORY_EQUIP).c_str());
            }
        }
        return (false);
    }

    if (!ignore_temporary_disability && is_shield_incompatible(*weapon))
    {
        SAY(mpr("You can't wield that with a shield."));
        return (false);
    }

    // We can wield this weapon. Phew!
    return (true);

#undef SAY
}

static bool _valid_weapon_swap(const item_def &item)
{
    // Weapons and staves are valid weapons.
    if (item.base_type == OBJ_WEAPONS || item.base_type == OBJ_STAVES)
        return (you.species != SP_CAT);

    // Some misc. items need to be wielded to be evoked.
    if (is_deck(item) || item.base_type == OBJ_MISCELLANY
                         && item.sub_type == MISC_LANTERN_OF_SHADOWS)
    {
        return (true);
    }

    // Some missiles need to be wielded for spells.
    if (item.base_type == OBJ_MISSILES)
    {
        if (item.sub_type == MI_STONE || item.sub_type == MI_LARGE_ROCK)
            return (you.has_spell(SPELL_SANDBLAST));

        if (item.sub_type == MI_ARROW)
            return (you.has_spell(SPELL_STICKS_TO_SNAKES));

        return (false);
    }

    // Bone Shards.
    if (item.base_type == OBJ_CORPSES)
    {
        return (item.sub_type == CORPSE_SKELETON
                && you.has_spell(SPELL_BONE_SHARDS));
    }

    // Sublimation of Blood.
    if (!you.has_spell(SPELL_SUBLIMATION_OF_BLOOD))
        return (false);

    if (item.base_type == OBJ_FOOD)
        return (item.sub_type == FOOD_CHUNK);

    if (item.base_type == OBJ_POTIONS && item_type_known(item))
    {
       return (item.sub_type == POT_BLOOD
               || item.sub_type == POT_BLOOD_COAGULATED);
    }

    return (false);
}

// If force is true, don't check weapon inscriptions.
// (Assuming the player was already prompted for that.)
bool wield_weapon(bool auto_wield, int slot, bool show_weff_messages,
                  bool force, bool show_unwield_msg, bool show_wield_msg)
{
    if (inv_count() < 1)
    {
        canned_msg(MSG_NOTHING_CARRIED);
        return (false);
    }

    // Look for conditions like berserking that could prevent wielding
    // weapons.
    if (!can_wield(NULL, true))
        return (false);

    int item_slot = 0;          // default is 'a'

    if (auto_wield)
    {
        if (item_slot == you.equip[EQ_WEAPON]
            || you.equip[EQ_WEAPON] == -1
               && !_valid_weapon_swap(you.inv[item_slot]))
        {
            item_slot = 1;      // backup is 'b'
        }

        if (slot != -1)         // allow external override
            item_slot = slot;
    }

    // If the swap slot has a bad (but valid) item in it,
    // the swap will be to bare hands.
    const bool good_swap = (item_slot == PROMPT_GOT_SPECIAL
                            || _valid_weapon_swap(you.inv[item_slot]));

    // Prompt if not using the auto swap command, or if the swap slot
    // is empty.
    if (item_slot != PROMPT_GOT_SPECIAL
        && (!auto_wield || !you.inv[item_slot].defined() || !good_swap))
    {
        if (!auto_wield)
        {
            item_slot = prompt_invent_item(
                            "Wield which item (- for none, * to show all)?",
                            MT_INVLIST, OSEL_WIELD,
                            true, true, true, '-', -1, NULL, OPER_WIELD);
        }
        else
            item_slot = PROMPT_GOT_SPECIAL;
    }

    if (prompt_failed(item_slot))
        return (false);
    else if (item_slot == you.equip[EQ_WEAPON])
    {
        mpr("You are already wielding that!");
        return (true);
    }

    // Now we really change weapons! (Most likely, at least...)
    if (you.duration[DUR_SURE_BLADE])
    {
        mpr("The bond with your blade fades away.");
        you.duration[DUR_SURE_BLADE] = 0;
    }
    // Reset the warning counter.
    you.received_weapon_warning = false;

    if (item_slot == PROMPT_GOT_SPECIAL)  // '-' or bare hands
    {
        if (const item_def* wpn = you.weapon())
        {
            // Can we safely unwield this item?
            if (needs_handle_warning(*wpn, OPER_WIELD))
            {
                const std::string prompt =
                    "Really unwield " + wpn->name(DESC_INVENTORY) + "?";
                if (!yesno(prompt.c_str(), false, 'n'))
                    return (false);
            }

            if (!unwield_item(show_weff_messages))
                return (false);

            if (show_unwield_msg)
                canned_msg(MSG_EMPTY_HANDED);

            // Switching to bare hands is extra fast.
            you.turn_is_over = true;
            you.time_taken *= 3;
            you.time_taken /= 10;
        }
        else
            canned_msg(MSG_EMPTY_HANDED);

        return (true);
    }

    item_def& new_wpn(you.inv[item_slot]);

    if (!can_wield(&new_wpn, true))
        return (false);

    // For non-auto_wield cases checked above.
    if (auto_wield && !force
        && !check_warning_inscriptions(new_wpn, OPER_WIELD))
    {
        return (false);
    }

    // Unwield any old weapon.
    if (you.weapon() && !unwield_item(show_weff_messages))
        return (false);

    const unsigned int old_talents = your_talents(false).size();

    // Go ahead and wield the weapon.
    equip_item(EQ_WEAPON, item_slot, show_weff_messages);

    if (show_wield_msg)
        mpr(new_wpn.name(DESC_INVENTORY_EQUIP).c_str());

    // Warn player about low str/dex or throwing skill.
    if (show_weff_messages)
        wield_warning();

    if (Hints.hints_left)
    {
        if (new_wpn.cursed())
            learned_something_new(HINT_YOU_CURSED);
        else if (your_talents(false).size() > old_talents)
            learned_something_new(HINT_NEW_ABILITY_ITEM);
    }

    // Time calculations.
    you.time_taken /= 2;

    you.wield_change  = true;
    you.m_quiver->on_weapon_changed();
    you.turn_is_over  = true;

    return (true);
}

static const char *shield_base_name(const item_def *shield)
{
    return (shield->sub_type == ARM_BUCKLER? "buckler"
                                           : "shield");
}

static const char *shield_impact_degree(int impact)
{
    return (impact > 160 ? "severely "      :
            impact > 130 ? "significantly " :
            impact > 110 ? ""
                         : NULL);
}

static void warn_launcher_shield_slowdown(const item_def &launcher)
{
    const int slowspeed =
        launcher_final_speed(launcher, you.shield()) * player_speed() / 100;
    const int normspeed =
        launcher_final_speed(launcher, NULL) * player_speed() / 100;

    // Don't warn the player unless the slowdown is real.
    if (slowspeed > normspeed)
    {
        const char *slow_degree =
            shield_impact_degree(slowspeed * 100 / normspeed);

        if (slow_degree)
        {
            mprf(MSGCH_WARN,
                    "Your %s %sslows your rate of fire.",
                    shield_base_name(you.shield()),
                    slow_degree);
        }
    }
}

// Warn if your shield is greatly impacting the effectiveness of your weapon?
void warn_shield_penalties()
{
    if (!you.shield())
        return;

    // Warnings are limited to bows and quarterstaves at the moment.
    const item_def *weapon = you.weapon();
    if (!weapon)
        return;

    if (is_range_weapon(*weapon))
        warn_launcher_shield_slowdown(*weapon);
    else if (weapon->base_type == OBJ_WEAPONS
             && weapon_skill(*weapon) == SK_STAVES)
    {
        mprf(MSGCH_WARN, "Your %s severely limits your weapon's effectiveness.",
             shield_base_name(you.shield()));
    }
}

//---------------------------------------------------------------
//
// armour_prompt
//
// Prompt the user for some armour. Returns true if the user picked
// something legit.
//
//---------------------------------------------------------------
bool armour_prompt(const std::string & mesg, int *index, operation_types oper)
{
    ASSERT(index != NULL);

    bool  succeeded = false;
    int   slot;

    if (inv_count() < 1)
        canned_msg(MSG_NOTHING_CARRIED);
    else if (you.berserk())
        canned_msg(MSG_TOO_BERSERK);
    else
    {
        int selector = OBJ_ARMOUR;
        if (oper == OPER_TAKEOFF && !Options.equip_unequip)
            selector = OSEL_WORN_ARMOUR;
        slot = prompt_invent_item( mesg.c_str(), MT_INVLIST, selector,
                                   true, true, true, 0, -1, NULL,
                                   oper );

        if (!prompt_failed(slot))
        {
            *index = slot;
            succeeded = true;
        }
    }

    return (succeeded);
}

static bool cloak_is_being_removed( void )
{
    if (current_delay_action() != DELAY_ARMOUR_OFF)
        return (false);

    if (you.delay_queue.front().parm1 != you.equip[ EQ_CLOAK ])
        return (false);

    return (true);
}

//---------------------------------------------------------------
//
// wear_armour
//
//---------------------------------------------------------------
void wear_armour(int slot) // slot is for tiles
{
    if (you.species == SP_CAT)
    {
        mpr("You can't wear anything.");
        return;
    }

    if (!player_can_handle_equipment())
    {
        mpr("You can't wear anything in your present form.");
        return;
    }

    int armour_wear_2 = 0;

    if (slot != -1)
        armour_wear_2 = slot;
    else if (!armour_prompt("Wear which item?", &armour_wear_2, OPER_WEAR))
        return;

    // Wear the armour.
    do_wear_armour(armour_wear_2, false);
}

static int armour_equip_delay(const item_def &item)
{
    int delay = property( item, PARM_AC );

    // Shields are comparatively easy to wear.
    if (is_shield( item ))
        delay = delay / 2 + 1;

    if (delay < 1)
        delay = 1;

    return (delay);
}

bool can_wear_armour(const item_def &item, bool verbose, bool ignore_temporary)
{
    const object_class_type base_type = item.base_type;
    if (base_type != OBJ_ARMOUR || you.species == SP_CAT)
    {
        if (verbose)
           mpr("You can't wear that.");

        return (false);
    }

    const int sub_type = item.sub_type;
    const equipment_type slot = get_armour_slot(item);

    if (sub_type == ARM_NAGA_BARDING || sub_type == ARM_CENTAUR_BARDING)
    {
        if (you.species == SP_NAGA && sub_type == ARM_NAGA_BARDING
            || you.species == SP_CENTAUR && sub_type == ARM_CENTAUR_BARDING)
        {
            if (ignore_temporary || !player_is_shapechanged())
                return (true);
            else if (verbose)
                mpr("You can wear that only in your normal form.");
        }
        else if (verbose)
            mpr("You can't wear that!");
        return (false);
    }

    size_type player_size = you.body_size(PSIZE_TORSO, ignore_temporary);
    // Draconians are medium for weapons, large for armour.
    if (player_genus(GENPC_DRACONIAN)) // no transforms which alter size allow armour
        player_size = SIZE_LARGE;
    int bad_size = fit_armour_size(item, player_size);

    if (bad_size)
    {
        if (verbose)
            mprf("This armour is too %s for you!",
                 (bad_size > 0) ? "big" : "small");

        return (false);
    }

    if (sub_type == ARM_GLOVES)
    {
        if (you.has_claws(false) >= 3)
        {
            if (verbose)
                mpr( "You can't wear gloves with your huge claws!" );

            return (false);
        }
    }

    if (sub_type == ARM_BOOTS)
    {
        if (player_mutation_level(MUT_HOOVES) >= 3)
        {
            if (verbose)
                mpr("You can't wear boots with hooves!");
            return (false);
        }

        if (player_mutation_level(MUT_TALONS) >= 3)
        {
            if (verbose)
                mpr("Boots don't fit your talons!");
           return (false);
        }

        if (you.species == SP_NAGA)
        {
            if (verbose)
                mpr("You can't wear that!");
            return (false);
        }

        if (!ignore_temporary
            && you.species == SP_MERFOLK && you.swimming())
        {
            if (verbose)
               mpr("You don't currently have feet!");

            return (false);
        }
    }

    if (slot == EQ_HELMET)
    {
        // Soft helmets (caps and wizard hats) always fit.
        if (!is_hard_helmet( item ))
            return (true);

        if (player_mutation_level(MUT_HORNS))
        {
            if (verbose)
                mpr("You can't wear that with your horns!");

            return (false);
        }

        if (player_mutation_level(MUT_BEAK))
        {
            if (verbose)
                mpr("You can't wear that with your beak!");

            return (false);
        }

        if (player_mutation_level(MUT_ANTENNAE))
        {
            if (verbose)
                mpr("You can't wear that with your antennae!");

            return (false);
        }
    }

    if (!can_equip( slot, ignore_temporary ))
    {
        if (verbose)
            mpr("You can't wear that in your present form.");

        return (false);
    }

    return (true);
}

bool do_wear_armour(int item, bool quiet)
{
    const item_def &invitem = you.inv[item];
    if (!invitem.defined())
    {
        if (!quiet)
           mpr("You don't have any such object.");

        return (false);
    }

    if (!can_wear_armour(invitem, !quiet, false))
        return (false);

    const equipment_type slot = get_armour_slot(invitem);

    if (item == you.equip[EQ_WEAPON])
    {
        if (!quiet)
           mpr("You are wielding that object!");

        return (false);
    }

    if (wearing_slot(item))
    {
        if (Options.equip_unequip)
            return (!takeoff_armour(item));
        else
        {
            mpr("You're already wearing that object!");
            return (false);
        }
    }

    // if you're wielding something,
    if (you.weapon()
        // attempting to wear a shield,
        && is_shield(invitem)
        && is_shield_incompatible(*you.weapon(), &invitem))
    {
        if (!quiet)
           mpr("You'd need three hands to do that!");

        return (false);
    }

    bool removed_cloak = false;
    int  cloak = -1;

    // Removing body armour requires removing the cloak first.
    if (slot == EQ_BODY_ARMOUR
        && you.equip[EQ_CLOAK] != -1 && !cloak_is_being_removed())
    {
        if (you.equip[EQ_BODY_ARMOUR] != -1
            && you.inv[you.equip[EQ_BODY_ARMOUR]].cursed())
        {
            if (!quiet)
            {
                mprf("%s is stuck to your body!",
                     you.inv[you.equip[EQ_BODY_ARMOUR]].name(DESC_CAP_YOUR)
                                                       .c_str());
            }
            return (false);
        }
        if (!you.inv[you.equip[EQ_CLOAK]].cursed())
        {
            cloak = you.equip[EQ_CLOAK];
            if (!takeoff_armour(you.equip[EQ_CLOAK]))
                return (false);

            removed_cloak = true;
        }
        else
        {
            if (!quiet)
               mpr("Your cloak prevents you from wearing the armour.");

            return (false);
        }
    }

    if ((slot == EQ_CLOAK
           || slot == EQ_HELMET
           || slot == EQ_GLOVES
           || slot == EQ_BOOTS
           || slot == EQ_SHIELD
           || slot == EQ_BODY_ARMOUR)
        && you.equip[slot] != -1)
    {
        if (!takeoff_armour(you.equip[slot]))
            return (false);
    }

    you.turn_is_over = true;

    const int delay = armour_equip_delay(invitem);
    if (delay)
        start_delay(DELAY_ARMOUR_ON, delay, item);

    if (removed_cloak)
        start_delay(DELAY_ARMOUR_ON, 1, cloak);

    return (true);
}

bool takeoff_armour(int item)
{
    const item_def& invitem = you.inv[item];

    if (invitem.base_type != OBJ_ARMOUR)
    {
        mpr("You aren't wearing that!");
        return (false);
    }

    if (you.berserk())
    {
        canned_msg(MSG_TOO_BERSERK);
        return (false);
    }

    const equipment_type slot = get_armour_slot(invitem);
    if (item == you.equip[slot] && you.melded[slot])
    {
        mprf("%s is melded into your body!",
             invitem.name(DESC_CAP_YOUR).c_str());
        return (false);
    }

    if (!wearing_slot(item))
    {
        if (Options.equip_unequip)
            return do_wear_armour(item, true);
        else
        {
            mpr("You aren't wearing that object!");
            return (false);
        }
    }

    // If we get here, we're wearing the item.
    if (invitem.cursed())
    {
        mprf("%s is stuck to your body!", invitem.name(DESC_CAP_YOUR).c_str());
        return (false);
    }

    if (!safe_to_remove(invitem))
        return (false);

    bool removed_cloak = false;
    int cloak = -1;

    if (slot == EQ_BODY_ARMOUR)
    {
        if (you.equip[EQ_CLOAK] != -1 && !cloak_is_being_removed())
        {
            if (!you.inv[you.equip[EQ_CLOAK]].cursed())
            {
                cloak = you.equip[ EQ_CLOAK ];
                if (!takeoff_armour(you.equip[EQ_CLOAK]))
                    return (false);

                removed_cloak = true;
            }
            else
            {
                mpr("Your cloak prevents you from removing the armour.");
                return (false);
            }
        }
    }
    else
    {
        switch (slot)
        {
        case EQ_SHIELD:
        case EQ_CLOAK:
        case EQ_HELMET:
        case EQ_GLOVES:
        case EQ_BOOTS:
            if (item != you.equip[slot])
            {
                mpr("You aren't wearing that!");
                return (false);
            }
            break;

        default:
            break;
        }
    }

    you.turn_is_over = true;

    const int delay = armour_equip_delay(invitem);
    start_delay(DELAY_ARMOUR_OFF, delay, item);

    if (removed_cloak)
        start_delay(DELAY_ARMOUR_ON, 1, cloak);

    return (true);
}

bool item_is_quivered(const item_def &item)
{
    return (item.link == you.m_quiver->get_fire_item());
}

int get_next_fire_item(int current, int direction)
{
    std::vector<int> fire_order;
    you.m_quiver->get_fire_order(fire_order);

    if (fire_order.size() == 0)
        return -1;

    int next = direction > 0 ? 0 : -1;
    for (unsigned i = 0; i < fire_order.size(); i++)
    {
        if (fire_order[i] == current)
        {
            next = i + direction;
            break;
        }
    }

    next = (next + fire_order.size()) % fire_order.size();
    return fire_order[next];
}

class fire_target_behaviour : public targeting_behaviour
{
public:
    fire_target_behaviour()
        : chosen_ammo(false),
          selected_from_inventory(false),
          need_redraw(false)
    {
        m_slot = you.m_quiver->get_fire_item(&m_noitem_reason);
        set_prompt();
    }

    // targeting_behaviour API
    virtual command_type get_command(int key = -1);
    virtual bool should_redraw() const { return need_redraw; }
    virtual void clear_redraw()        { need_redraw = false; }
    virtual void update_top_prompt(std::string* p_top_prompt);

public:
    const item_def* active_item() const;
    // FIXME: these should be privatized and given accessors.
    int m_slot;
    bool chosen_ammo;

private:
    void set_prompt();
    void cycle_fire_item(bool forward);
    void pick_fire_item_from_inventory();
    void display_help();

    std::string prompt;
    std::string m_noitem_reason;
    std::string internal_prompt;
    bool selected_from_inventory;
    bool need_redraw;
};

void fire_target_behaviour::update_top_prompt(std::string* p_top_prompt)
{
    *p_top_prompt = internal_prompt;
}

const item_def* fire_target_behaviour::active_item() const
{
    if (m_slot == -1)
        return NULL;
    else
        return &you.inv[m_slot];
}

void fire_target_behaviour::set_prompt()
{
    std::string old_prompt = internal_prompt; // Keep for comparison at the end.
    internal_prompt.clear();

    // Figure out if we have anything else to cycle to.
    const int next_item = get_next_fire_item(m_slot, +1);
    const bool no_other_items = (next_item == -1 || next_item == m_slot);

    std::ostringstream msg;

    // Build the action.
    if (!active_item())
    {
        msg << "Firing ";
    }
    else
    {
        const launch_retval projected = is_launched(&you, you.weapon(),
                                                    *active_item());
        switch (projected)
        {
        case LRET_FUMBLED:  msg << "Awkwardly throwing "; break;
        case LRET_LAUNCHED: msg << "Firing ";             break;
        case LRET_THROWN:   msg << "Throwing ";           break;
        }
    }

    // And a key hint.
    msg << (no_other_items ? "(i - inventory)"
                           : "(i - inventory. (,) - cycle)")
        << ": ";

    // Describe the selected item for firing.
    if (!active_item())
    {
        msg << "<red>" << m_noitem_reason << "</red>";
    }
    else
    {
        const char* colour = (selected_from_inventory ? "lightgrey" : "w");
        msg << "<" << colour << ">"
            << active_item()->name(DESC_INVENTORY_EQUIP)
            << "</" << colour << ">";
    }

    // Write it out.
    internal_prompt += tagged_string_substr(msg.str(), 0, crawl_view.msgsz.x);

    // Never unset need_redraw here, because we might have cleared the
    // screen or something else which demands a redraw.
    if (internal_prompt != old_prompt)
        need_redraw = true;
}

// Cycle to the next (forward == true) or previous (forward == false)
// fire item.
void fire_target_behaviour::cycle_fire_item(bool forward)
{
    const int next = get_next_fire_item(m_slot, forward ? 1 : -1);
    if (next != m_slot && next != -1)
    {
        m_slot = next;
        selected_from_inventory = false;
        chosen_ammo = true;
    }
    set_prompt();
}

void fire_target_behaviour::pick_fire_item_from_inventory()
{
    need_redraw = true;
    std::string err;
    const int selected = _fire_prompt_for_item();
    if (selected >= 0 && _fire_validate_item(selected, err))
    {
        m_slot = selected;
        selected_from_inventory = true;
        chosen_ammo = true;
    }
    else if (!err.empty())
    {
        mpr(err);
        more();
    }
    set_prompt();
}

void fire_target_behaviour::display_help()
{
    show_targeting_help();
    redraw_screen();
    need_redraw = true;
    set_prompt();
}

command_type fire_target_behaviour::get_command(int key)
{
    if (key == -1)
        key = get_key();

    switch (key)
    {
    case '(': case CONTROL('N'): cycle_fire_item(true);  return (CMD_NO_CMD);
    case ')': case CONTROL('P'): cycle_fire_item(false); return (CMD_NO_CMD);
    case 'i': pick_fire_item_from_inventory(); return (CMD_NO_CMD);
    case '?': display_help(); return (CMD_NO_CMD);
    case CMD_TARGET_CANCEL: chosen_ammo = false; break;
    }

    return targeting_behaviour::get_command(key);
}

static bool _fire_choose_item_and_target(int& slot, dist& target,
                                         bool teleport = false)
{
    fire_target_behaviour beh;
    const bool was_chosen = (slot != -1);

    if (was_chosen)
    {
        std::string warn;
        if (!_fire_validate_item(slot, warn))
        {
            mpr(warn.c_str());
            return (false);
        }
        // Force item to be the prechosen one.
        beh.m_slot = slot;
    }

    direction_chooser_args args;
    args.mode = TARG_HOSTILE;
    args.needs_path = !teleport;
    args.behaviour = &beh;

    direction(target, args);

    if (!beh.active_item())
    {
        canned_msg(MSG_OK);
        return (false);
    }
    if (!target.isValid)
    {
        if (target.isCancel)
            canned_msg(MSG_OK);
        return (false);
    }

    you.m_quiver->on_item_fired(*beh.active_item(), beh.chosen_ammo);
    you.redraw_quiver = true;
    slot = beh.m_slot;

    return (true);
}

// Bring up an inventory screen and have user choose an item.
// Returns an item slot, or -1 on abort/failure
// On failure, returns error text, if any.
static int _fire_prompt_for_item()
{
    if (inv_count() < 1)
        return -1;

    int slot = prompt_invent_item( "Fire/throw which item? (* to show all)",
                                   MT_INVLIST,
                                   OSEL_THROWABLE, true, true, true, 0, -1,
                                   NULL, OPER_FIRE );

    if (slot == PROMPT_ABORT || slot == PROMPT_NOTHING)
        return -1;

    return slot;
}

// Returns false and err text if this item can't be fired.
static bool _fire_validate_item(int slot, std::string &err)
{
    if (slot == you.equip[EQ_WEAPON]
        && you.inv[slot].base_type == OBJ_WEAPONS
        && you.inv[slot].cursed())
    {
        err = "That weapon is stuck to your hand!";
        return (false);
    }
    else if (wearing_slot(slot))
    {
        err = "You are wearing that object!";
        return (false);
    }
    return (true);
}

// Returns true if warning is given.
static bool _fire_warn_if_impossible()
{
    if (you.species == SP_CAT)
    {
        mpr("You can't grasp things well enough to throw them.");
        return (true);
    }

    // FIXME: merge this into transform_can_equip_slot()
    const int trans = you.attribute[ATTR_TRANSFORMATION];
    // If you can't wield it, you can't throw it.
    if (trans == TRAN_SPIDER
        || trans == TRAN_BLADE_HANDS
        || trans == TRAN_ICE_BEAST
        || trans == TRAN_DRAGON
        || trans == TRAN_BAT)
    {
        canned_msg(MSG_PRESENT_FORM);
        return (true);
    }

    if (you.attribute[ATTR_HELD])
    {
        const item_def *weapon = you.weapon();
        if (!weapon || !is_range_weapon(*weapon))
        {
            mpr("You cannot throw anything while held in a net!");
            return (true);
        }
        else if (weapon->sub_type != WPN_BLOWGUN)
        {
            mprf("You cannot shoot with your %s while held in a net!",
                 weapon->name(DESC_BASENAME).c_str());
            return (true);
        }
        // Else shooting is possible.
    }
    if (you.berserk())
    {
        canned_msg(MSG_TOO_BERSERK);
        return (true);
    }
    return (false);
}

int get_ammo_to_shoot(int item, dist &target, bool teleport)
{
    if (_fire_warn_if_impossible())
    {
        flush_input_buffer( FLUSH_ON_FAILURE );
        return (-1);
    }

    if (!_fire_choose_item_and_target(item, target, teleport))
        return (-1);

    std::string warn;
    if (!_fire_validate_item(item, warn))
    {
        mpr(warn.c_str());
        return (-1);
    }
    return (item);
}

// If item == -1, prompt the user.
// If item passed, it will be put into the quiver.
void fire_thing(int item)
{
    dist target;
    item = get_ammo_to_shoot(item, target);
    if (item == -1)
        return;

    if (check_warning_inscriptions(you.inv[item], OPER_FIRE))
    {
        bolt beam;
        throw_it( beam, item, false, 0, &target );
    }
}

// Basically does what throwing used to do: throw an item without changing
// the quiver.
void throw_item_no_quiver()
{
    if (_fire_warn_if_impossible())
    {
        flush_input_buffer( FLUSH_ON_FAILURE );
        return;
    }

    if (inv_count() < 1)
    {
        canned_msg(MSG_NOTHING_CARRIED);
        return;
    }

    std::string warn;
    int slot = _fire_prompt_for_item();

    if (slot == -1)
    {
        canned_msg(MSG_OK);
        return;
    }

    if (!_fire_validate_item(slot, warn))
    {
        mpr(warn.c_str());
        return;
    }

    // Okay, item is valid.
    bolt beam;
    throw_it( beam, slot );
}

// Returns delay multiplier numerator (denominator should be 100) for the
// launcher with the currently equipped shield.
int launcher_shield_slowdown(const item_def &launcher, const item_def *shield)
{
    int speed_adjust = 100;
    if (!shield)
        return (speed_adjust);

    const int shield_type = shield->sub_type;
    hands_reqd_type hands = hands_reqd(launcher, you.body_size());

    switch (hands)
    {
    default:
    case HANDS_ONE:
        break;

    case HANDS_HALF:
        speed_adjust = shield_type == ARM_BUCKLER  ? 105 :
                       shield_type == ARM_SHIELD   ? 125 :
                                                     150;
        break;

    case HANDS_TWO:
        speed_adjust = shield_type == ARM_BUCKLER  ? 125 :
                       shield_type == ARM_SHIELD   ? 150 :
                                                     200;
        break;
    }

    // Adjust for shields skill.
    if (speed_adjust > 100)
        speed_adjust -= ((speed_adjust - 100) * 5 / 10)
                            * you.skills[SK_SHIELDS] / 27;

    return (speed_adjust);
}

// Returns the attack cost of using the launcher, taking skill and shields
// into consideration. NOTE: You must pass in the shield; if you send in
// NULL, this function assumes no shield is in use.
int launcher_final_speed(const item_def &launcher, const item_def *shield)
{
    const int  str_weight   = weapon_str_weight( launcher );
    const int  dex_weight   = 10 - str_weight;
    const skill_type launcher_skill = range_skill( launcher );
    const int shoot_skill = you.skills[launcher_skill];
    const int bow_brand = get_weapon_brand( launcher );

    int speed_base = 10 * property( launcher, PWPN_SPEED );
    int speed_min = 70;
    int speed_stat = str_weight * you.strength() + dex_weight * you.dex();

    // Reduce runaway bow overpoweredness.
    if (launcher_skill == SK_BOWS)
        speed_min = 60;

    if (shield)
    {
        const int speed_adjust = launcher_shield_slowdown(launcher, shield);

        // Shields also reduce the speed cap.
        speed_base = speed_base * speed_adjust / 100;
        speed_min =  speed_min  * speed_adjust / 100;
    }

    // Do the same when trying to shoot while held in a net
    // (only possible with blowguns).
    if (you.attribute[ATTR_HELD])
    {
        int speed_adjust = 105; // Analogous to buckler and one-handed weapon.
        speed_adjust -= ((speed_adjust - 100) * 5 / 10)
                            * you.skills[SK_THROWING] / 27;

        // Also reduce the speed cap.
        speed_base = speed_base * speed_adjust / 100;
        speed_min =  speed_min  * speed_adjust / 100;
    }

    int speed = speed_base - 4 * shoot_skill * speed_stat / 250;
    if (speed < speed_min)
        speed = speed_min;

    if (bow_brand == SPWPN_SPEED)
    {
        // Speed nerf as per 4.1. Even with the nerf, bows of speed are the
        // best bows, bar none.
        speed = 2 * speed / 3;
    }

    return (speed);
}

// Determines if the end result of the combined launcher + ammo brands a
// fire/frost beam.
// positive: frost, negative: flame, zero: neither
bool elemental_missile_beam(int launcher_brand, int ammo_brand)
{
    if (launcher_brand == SPWPN_CHAOS || ammo_brand == SPMSL_CHAOS)
        return (true);

    int element = (launcher_brand == SPWPN_FROST
                   + ammo_brand == SPMSL_FROST
                   - launcher_brand == SPWPN_FLAME
                   - ammo_brand == SPMSL_FLAME);

    return (element != 0);
}

static bool _poison_hit_victim(bolt& beam, actor* victim, int dmg, int corpse)
{
    if (!victim->alive() || victim->res_poison() > 0)
        return (false);

    if (beam.is_tracer)
        return (true);

    int levels = 0;

    actor* agent = beam.agent();

    if (dmg > 0 || beam.ench_power == AUTOMATIC_HIT
                   && x_chance_in_y(90 - 3 * victim->armour_class(), 100))
    {
        levels = 1 + random2(3);
    }

    if (levels <= 0)
        return (false);

    victim->poison(agent, levels);

    return (true);
}

static bool _item_penetrates_victim(const bolt &beam, const actor *victim,
                                    int &used)
{
    if (beam.aimed_at_feet)
        return (false);

    used = 0;

    return (true);
}

static bool _silver_damages_victim(bolt &beam, actor* victim, int &dmg,
                                   std::string &dmg_msg)
{
    int mutated = 0;

    // For mutation damage, we want to count innate mutations for
    // the demonspawn, but not for other species.
    if (you.species == SP_DEMONSPAWN)
        mutated = how_mutated(true, true);
    else
        mutated = how_mutated(false, true);

    if ((victim->holiness() == MH_UNDEAD && !victim->is_insubstantial())
        || victim->is_chaotic()
        || (victim == &you && player_is_shapechanged()))
    {
        dmg *= 2;
    }
    else if (victim == &you && mutated > 0)
    {
        int multiplier = 100 + (mutated * 5);

        if (multiplier > 200)
            multiplier = 200;

        dmg = (dmg * multiplier) / 100;
    }
    else
        return (false);

    if (!beam.is_tracer && you.can_see(victim))
       dmg_msg = "The silver sears " + victim->name(DESC_NOCAP_THE) + "!";

    return (false);
}

static bool _reaping_hit_victim(bolt& beam, actor* victim, int dmg, int corpse)
{
    if (beam.is_tracer || victim->alive() || corpse == -1
        || corpse == NON_ITEM || victim->atype() == ACT_PLAYER)
    {
        return (false);
    }

    return (mons_reaped(beam.agent(), victim->as_monster()));
}

static bool _dispersal_hit_victim(bolt& beam, actor* victim, int dmg,
                                  int corpse)
{
    const actor* agent = beam.agent();

    if (!victim->alive() || victim == agent)
        return (false);

    if (beam.is_tracer)
        return (true);

    if (victim->atype() == ACT_PLAYER && item_blocks_teleport(true, true))
    {
        canned_msg(MSG_STRANGE_STASIS);
        return (false);
    }

    const bool was_seen = you.can_see(victim);
    const bool no_sanct = victim->kill_alignment() == KC_OTHER;

    coord_def pos, pos2;

    int tries = 0;
    do
    {
        if (!random_near_space(victim->pos(), pos, false, true, false,
                               no_sanct))
        {
            return (false);
        }
    }
    while (!victim->is_habitable(pos) && tries++ < 100);

    if (!victim->is_habitable(pos))
        return (false);

    tries = 0;
    do
        random_near_space(victim->pos(), pos2, false, true, false, no_sanct);
    while (!victim->is_habitable(pos2) && tries++ < 100);

    if (!victim->is_habitable(pos2))
        return (false);

    // Pick the square further away from the agent.
    const coord_def from = agent->pos();
    if (in_bounds(pos2)
        && grid_distance(pos2, from) > grid_distance(pos, from))
    {
        pos = pos2;
    }

    if (pos == victim->pos())
        return (false);

    const coord_def oldpos = victim->pos();

    if (victim->atype() == ACT_PLAYER)
    {
        // Leave a purple cloud.
        place_cloud(CLOUD_TLOC_ENERGY, you.pos(), 1 + random2(3), KC_YOU);

        victim->moveto(pos);
        canned_msg(MSG_YOU_BLINK);
    }
    else
    {
        monster* mon = victim->as_monster();

        if (!(mon->flags & MF_WAS_IN_VIEW))
            mon->seen_context = "thin air";

        mon->move_to_pos(pos);

        // Leave a purple cloud.
        place_cloud(CLOUD_TLOC_ENERGY, oldpos, 1 + random2(3),
                    victim->kill_alignment());

        mon->apply_location_effects(oldpos);
        mon->check_redraw(oldpos);

        const bool        seen = you.can_see(mon);
        const std::string name = mon->name(DESC_CAP_THE);
        if (was_seen && seen)
            mprf("%s blinks!", name.c_str());
        else if (was_seen && !seen)
            mprf("%s vanishes!", name.c_str());
    }

    return (true);
}

static bool _charged_hit_victim(bolt &beam, actor* victim, int &dmg,
                                   std::string &dmg_msg)
{
    if (victim->airborne() || victim->res_elec() > 0 || !one_chance_in(3))
        return (false);

    // A hack and code duplication, but that's easier than adding accounting
    // for each of multiple brands.
    if (victim->id() == MONS_SIXFIRHY)
    {
        if (!beam.is_tracer)
            victim->heal(10 + random2(15), false);
        // physical damage is still done
    }
    else
        dmg += 10 + random2(15);

    if (beam.is_tracer)
        return (false);

    if (you.can_see(victim))
    {
        if (victim->atype() == ACT_PLAYER)
            dmg_msg = "You are electrocuted!";
        else if (victim->id() == MONS_SIXFIRHY)
            dmg_msg = victim->name(DESC_CAP_THE) + " is charged up!";
        else
            dmg_msg = "There is a sudden explosion of sparks!";
    }

    if (feat_is_water(grd(victim->pos())))
    {
        if (you.can_see(victim))
            mpr("Electricity arcs through the water!");

        conduct_electricity(victim->pos(), beam.agent());
        beam.finish_beam();
    }

    return (false);
}

static bool _blessed_hit_victim(bolt &beam, actor* victim, int &dmg,
                                   std::string &dmg_msg)
{
    if (victim->undead_or_demonic())
    {
        dmg += 1 + (random2(dmg * 15) / 10);

        if (!beam.is_tracer && you.can_see(victim))
           dmg_msg = victim->name(DESC_CAP_THE) + " "
                   + victim->conj_verb("convulse") + "!";
    }

    return (false);
}

static int _blowgun_power_roll(bolt &beam)
{
    actor* agent = beam.agent();
    if (!agent)
        return 0;

    // Could check player shield skill here or something,
    // but that won't work with potential other sources
    // of reflection, and it doesn't matter anyway. [rob]
    if (beam.reflections > 0)
        return (agent->get_experience_level() / 3);

    int base_power;
    item_def* blowgun;
    if (agent->atype() == ACT_MONSTER)
    {
        base_power = agent->get_experience_level();
        blowgun = agent->as_monster()->launcher();
    }
    else
    {
        base_power = agent->skill(SK_THROWING);
        blowgun = agent->weapon();
    }

    ASSERT(blowgun && blowgun->sub_type == WPN_BLOWGUN);

    return (base_power + blowgun->plus);
}

static bool _blowgun_check(bolt &beam, actor* victim, bool message = true)
{
    actor* agent = beam.agent();

    if (!agent || agent->atype() == ACT_MONSTER || beam.reflections > 0)
        return (true);

    monster* mons = victim->as_monster();

    const int skill = you.skills[SK_THROWING];
    const item_def* wp = agent->weapon();
    ASSERT(wp && wp->sub_type == WPN_BLOWGUN);
    const int enchantment = wp->plus;

    // You have a really minor chance of hitting with no skills or good
    // enchants.
    if (mons->hit_dice < 15 && random2(100) <= 2)
        return (true);

    const int resist_roll = 2 + random2(4 + skill + enchantment);

    dprf("Brand rolled %d against monster HD: %d.",
         resist_roll, mons->hit_dice);

    if (resist_roll < mons->hit_dice)
    {
        simple_monster_message(mons, " resists!");
        return (false);
    }

    return (true);
}

static bool _paralysis_hit_victim(bolt& beam, actor* victim, int dmg,
                                 int corpse)
{
    if (beam.is_tracer)
        return (false);

    if (!_blowgun_check(beam, victim))
        return (false);

    int blowgun_power = _blowgun_power_roll(beam);
    victim->paralyse(beam.agent(), 5 + random2(blowgun_power));
    return (true);
}

static bool _sleep_hit_victim(bolt& beam, actor* victim, int dmg,
                              int corpse)
{
    if (beam.is_tracer)
        return (false);

    if (!_blowgun_check(beam, victim))
        return (false);

    int blowgun_power = _blowgun_power_roll(beam);
    victim->put_to_sleep(beam.agent(), 5 + random2(blowgun_power));
    return (true);
}

static bool _confusion_hit_victim(bolt &beam, actor* victim, int dmg,
                                  int corpse)
{
    if (beam.is_tracer)
        return (false);

    if (!_blowgun_check(beam, victim))
        return (false);

    int blowgun_power = _blowgun_power_roll(beam);
    victim->confuse(beam.agent(), 5 + random2(blowgun_power));
    return (true);
}

static bool _slow_hit_victim(bolt &beam, actor* victim, int dmg,
                                  int corpse)
{
    if (beam.is_tracer)
        return (false);

    if (!_blowgun_check(beam, victim))
        return (false);

    int blowgun_power = _blowgun_power_roll(beam);
    victim->slow_down(beam.agent(), 5 + random2(blowgun_power));
    return (true);
}

static bool _sickness_hit_victim(bolt &beam, actor* victim, int dmg,
                                 int corpse)
{
    if (beam.is_tracer)
        return (false);

    if (!_blowgun_check(beam, victim))
        return (false);

    int blowgun_power = _blowgun_power_roll(beam);
    victim->sicken(40 + random2(blowgun_power));
    return (true);
}

static bool _rage_hit_victim(bolt &beam, actor* victim, int dmg,
                             int corpse)
{
    if (beam.is_tracer)
        return (false);

    if (!_blowgun_check(beam, victim))
        return (false);

    if (victim->atype() == ACT_MONSTER)
        victim->as_monster()->go_frenzy();
    else
        victim->go_berserk(false);

    return (true);
}

bool setup_missile_beam(const actor *agent, bolt &beam, item_def &item,
                        std::string &ammo_name, bool &returning)
{
    dungeon_char_type zapsym = NUM_DCHAR_TYPES;
    switch (item.base_type)
    {
    case OBJ_WEAPONS:    zapsym = DCHAR_FIRED_WEAPON;  break;
    case OBJ_MISSILES:   zapsym = DCHAR_FIRED_MISSILE; break;
    case OBJ_ARMOUR:     zapsym = DCHAR_FIRED_ARMOUR;  break;
    case OBJ_WANDS:      zapsym = DCHAR_FIRED_STICK;   break;
    case OBJ_FOOD:       zapsym = DCHAR_FIRED_CHUNK;   break;
    case OBJ_UNKNOWN_I:  zapsym = DCHAR_FIRED_BURST;   break;
    case OBJ_SCROLLS:    zapsym = DCHAR_FIRED_SCROLL;  break;
    case OBJ_JEWELLERY:  zapsym = DCHAR_FIRED_TRINKET; break;
    case OBJ_POTIONS:    zapsym = DCHAR_FIRED_FLASK;   break;
    case OBJ_UNKNOWN_II: zapsym = DCHAR_FIRED_ZAP;     break;
    case OBJ_BOOKS:      zapsym = DCHAR_FIRED_BOOK;    break;
    case OBJ_STAVES:     zapsym = DCHAR_FIRED_STICK;   break;
    default: break;
    }

    beam.glyph = dchar_glyph(zapsym);
    beam.was_missile = true;

    item_def *launcher  = const_cast<actor*>(agent)->weapon(0);
    if (launcher && !item.launched_by(*launcher))
        launcher = NULL;

    int bow_brand = SPWPN_NORMAL;
    if (launcher != NULL)
        bow_brand = get_weapon_brand(*launcher);

    int ammo_brand = get_ammo_brand(item);

    // Launcher brand does not override ammunition.
    if (ammo_brand != SPMSL_NORMAL && bow_brand != SPWPN_NORMAL)
    {
        // But not for Nessos.
        if (agent->atype() == ACT_MONSTER)
        {
            const monster* mon = static_cast<const monster* >(agent);
            if (mon->type != MONS_NESSOS)
                bow_brand = SPWPN_NORMAL;
        }
        else
            bow_brand = SPWPN_NORMAL;
    }

    if (is_launched(agent, launcher, item) == LRET_FUMBLED)
    {
        // We want players to actually carry blowguns and bows, not just rely
        // on high to-hit modifiers.  Rationalization: The poison/magic/
        // whatever is only applied to the tips.  -sorear

        bow_brand = SPWPN_NORMAL;
        ammo_brand = SPMSL_NORMAL;
    }

    // This is a bit of a special case because it applies even for melee
    // weapons, for which brand is normally ignored.
    returning = get_weapon_brand(item) == SPWPN_RETURNING
                || ammo_brand == SPMSL_RETURNING;

    if (agent->atype() == ACT_PLAYER)
    {
        beam.attitude      = ATT_FRIENDLY;
        beam.beam_source   = NON_MONSTER;
        beam.smart_monster = true;
        beam.thrower       = KILL_YOU_MISSILE;
    }
    else
    {
        const monster* mon = agent->as_monster();

        beam.attitude      = mons_attitude(mon);
        beam.beam_source   = mon->mindex();
        beam.smart_monster = (mons_intel(mon) >= I_NORMAL);
        beam.thrower       = KILL_MON_MISSILE;
    }

    beam.item         = &item;
    beam.effect_known = item_ident(item, ISFLAG_KNOW_TYPE);
    beam.source       = agent->pos();
    beam.colour       = item.colour;
    beam.flavour      = BEAM_MISSILE;
    beam.is_beam      = false;
    beam.aux_source.clear();

    beam.can_see_invis = agent->can_see_invisible();

    const unrandart_entry* entry = launcher && is_unrandom_artefact(*launcher)
        ? get_unrand_entry(launcher->special) : NULL;

    if (entry && entry->fight_func.launch)
    {
        setup_missile_type sm =
            entry->fight_func.launch(launcher, &beam, &ammo_name,
                                     &returning);

        switch(sm)
        {
        case SM_CONTINUE:
            break;
        case SM_FINISHED:
            return (false);
        case SM_CANCEL:
            return (true);
        }
    }

    bool poisoned   = (bow_brand == SPWPN_VENOM
                        || ammo_brand == SPMSL_POISONED);

    const bool exploding    = (ammo_brand == SPMSL_EXPLODING);
    const bool penetrating  = (bow_brand  == SPWPN_PENETRATION
                                || ammo_brand == SPMSL_PENETRATION);
    const bool silver       = (ammo_brand == SPMSL_SILVER);
    const bool disperses    = (ammo_brand == SPMSL_DISPERSAL);
    const bool reaping      = (bow_brand  == SPWPN_REAPING
                               || ammo_brand == SPMSL_REAPING);
    const bool charged      = bow_brand  == SPWPN_ELECTROCUTION;
    const bool blessed      = bow_brand == SPWPN_HOLY_WRATH;

    const bool paralysis    = ammo_brand == SPMSL_PARALYSIS;
    const bool slow         = ammo_brand == SPMSL_SLOW;
    const bool sleep        = ammo_brand == SPMSL_SLEEP;
    const bool confusion    = ammo_brand == SPMSL_CONFUSION;
    const bool sickness     = ammo_brand == SPMSL_SICKNESS;
    const bool rage         = ammo_brand == SPMSL_RAGE;

    ASSERT(!exploding || !is_artefact(item));

    beam.name = item.name(DESC_PLAIN, false, false, false);

    // The chief advantage here is the extra damage this does
    // against susceptible creatures.

    // Note that bow_brand is known since the bow is equipped.

    bool beam_changed = false;

    // Chaos overides flame and frost/ice.
    if (bow_brand == SPWPN_CHAOS || ammo_brand == SPMSL_CHAOS)
    {
        // Chaos can't be poisoned, since that might conflict with
        // the random healing effect or overlap with the random
        // poisoning effect.
        poisoned = false;
        if (item.special == SPWPN_VENOM || item.special == SPMSL_CURARE)
            item.special = SPMSL_NORMAL;

        beam.effect_known = false;

        beam.flavour = BEAM_CHAOS;
        if (ammo_brand != SPMSL_CHAOS)
        {
            beam.name    += " of chaos";
            ammo_name    += " of chaos";
        }
        else
        {
            set_ident_flags (item, ISFLAG_KNOW_TYPE);
            beam_changed = true;
        }
        beam.colour  = ETC_RANDOM;
    }
    else if ((bow_brand == SPWPN_FLAME || ammo_brand == SPMSL_FLAME)
             && ammo_brand != SPMSL_FROST && bow_brand != SPWPN_FROST)
    {
        beam.flavour = BEAM_FIRE;
        if (ammo_brand != SPMSL_FLAME)
        {
            beam.name    += " of flame";
            ammo_name    += " of flame";
        }
        else
        {
            set_ident_flags (item, ISFLAG_KNOW_TYPE);
            beam_changed = true;
        }

        beam.colour  = RED;
    }
    else if ((bow_brand == SPWPN_FROST || ammo_brand == SPMSL_FROST)
             && ammo_brand != SPMSL_FLAME && bow_brand != SPWPN_FLAME)
    {
        beam.flavour = BEAM_COLD;
        if (ammo_brand != SPMSL_FROST)
        {
            beam.name    += " of frost";
            ammo_name   += " of frost";
        }
        else
        {
            set_ident_flags (item, ISFLAG_KNOW_TYPE);
            beam_changed = true;
        }
        beam.colour  = WHITE;
    }

    if (beam_changed)
        beam.name = item.name(DESC_PLAIN, false, false, false);

    ammo_name = item.name(DESC_PLAIN);

    ASSERT(beam.flavour == BEAM_MISSILE || !is_artefact(item));

    if (silver)
        beam.damage_funcs.push_back(_silver_damages_victim);
    if (poisoned)
        beam.hit_funcs.push_back(_poison_hit_victim);
    if (penetrating)
    {
        beam.range_funcs.push_back(_item_penetrates_victim);
        beam.hit_verb = "pierces through";
    }
    if (reaping)
        beam.hit_funcs.push_back(_reaping_hit_victim);
    if (disperses)
        beam.hit_funcs.push_back(_dispersal_hit_victim);
    if (charged)
        beam.damage_funcs.push_back(_charged_hit_victim);
    if (blessed)
        beam.damage_funcs.push_back(_blessed_hit_victim);

    // New needle brands have no effect when thrown without launcher.
    if (launcher != NULL)
    {
        if (paralysis)
            beam.hit_funcs.push_back(_paralysis_hit_victim);
        if (slow)
            beam.hit_funcs.push_back(_slow_hit_victim);
        if (sleep)
            beam.hit_funcs.push_back(_sleep_hit_victim);
        if (confusion)
            beam.hit_funcs.push_back(_confusion_hit_victim);
        if (sickness)
            beam.hit_funcs.push_back(_sickness_hit_victim);
        if (rage)
            beam.hit_funcs.push_back(_rage_hit_victim);
    }

    if (reaping && item.special != SPMSL_REAPING)
    {
        beam.name = "shadowy " + beam.name;
        ammo_name = "shadowy " + ammo_name;
    }

    if (disperses && item.special != SPMSL_DISPERSAL)
    {
        beam.name = "dispersing " + beam.name;
        ammo_name = "dispersing " + ammo_name;
    }

    // XXX: This doesn't make sense, but it works.
    if (poisoned && item.special != SPMSL_POISONED)
    {
        beam.name = "poisoned " + beam.name;
        ammo_name = "poisoned " + ammo_name;
    }

    if (penetrating && item.special != SPMSL_PENETRATION)
    {
        beam.name = "penetrating " + beam.name;
        ammo_name = "penetrating " + ammo_name;
    }

    if (silver && item.special != SPMSL_SILVER)
    {
        beam.name = "silvery " + beam.name;
        ammo_name = "silvery " + ammo_name;
    }

    if (blessed)
    {
        beam.name = "blessed " + beam.name;
        ammo_name = "blessed " + ammo_name;
    }

    // Do this here so that we get all the name mods except for a
    // redundant "exploding".
    if (exploding)
    {
         bolt *expl = new bolt(beam);

         expl->is_explosion = true;
         expl->damage       = dice_def(2, 5);
         expl->ex_size      = 1;

         if (beam.flavour == BEAM_MISSILE)
         {
             expl->flavour = BEAM_FRAG;
             expl->name   += " fragments";

             const std::string short_name =
                 item.name(DESC_PLAIN, false, false, false, false,
                           ISFLAG_IDENT_MASK | ISFLAG_COSMETIC_MASK
                           | ISFLAG_RACIAL_MASK);

             expl->name = replace_all(expl->name, item.name(DESC_PLAIN),
                                      short_name);
         }
         expl->name = "explosion of " + expl->name;

         beam.special_explosion = expl;
    }

    if (exploding && item.special != SPMSL_EXPLODING)
    {
        beam.name = "exploding " + beam.name;
        ammo_name = "exploding " + ammo_name;
    }

    if (beam.flavour != BEAM_MISSILE)
    {
        returning = false;

        beam.glyph = dchar_glyph(DCHAR_FIRED_BOLT);
    }

    if (!is_artefact(item))
        ammo_name = article_a(ammo_name, true);
    else
        ammo_name = "the " + ammo_name;

    return (false);
}

// XXX This is a bit too generous, as it lets the player determine
// that the bolt of fire he just shot from a flaming bow is actually
// a poison arrow. Hopefully this isn't too abusable.
static bool determines_ammo_brand(int bow_brand, int ammo_brand)
{
    if (bow_brand == SPWPN_FLAME && ammo_brand == SPMSL_FLAME)
        return (false);
    if (bow_brand == SPWPN_FROST && ammo_brand == SPMSL_FROST)
        return (false);
    if (bow_brand == SPWPN_VENOM && ammo_brand == SPMSL_POISONED)
        return (false);
    if (bow_brand == SPWPN_CHAOS && ammo_brand == SPMSL_CHAOS)
        return (false);
    if (bow_brand == SPWPN_PENETRATION && ammo_brand == SPMSL_PENETRATION)
        return (false);
    if (bow_brand == SPWPN_REAPING && ammo_brand == SPMSL_REAPING)
        return (false);

    return (true);
}

static int stat_adjust(int value, int stat, int statbase,
                       const int maxmult = 160, const int minmult = 40)
{
    int multiplier = (statbase + (stat - statbase) / 2) * 100 / statbase;
    if (multiplier > maxmult)
        multiplier = maxmult;
    else if (multiplier < minmult)
        multiplier = minmult;

    if (multiplier > 100)
        value = value * (100 + random2avg(multiplier - 100, 2)) / 100;
    else if (multiplier < 100)
        value = value * (100 - random2avg(100 - multiplier, 2)) / 100;

    return (value);
}

static int str_adjust_thrown_damage(int dam)
{
    return stat_adjust(dam, you.strength(), 15, 160, 90);
}

static int dex_adjust_thrown_tohit(int hit)
{
    return stat_adjust(hit, you.dex(), 13, 160, 90);
}

static void identify_floor_missiles_matching(item_def mitem, int idflags)
{
    mitem.flags &= ~idflags;

    for (int y = 0; y < GYM; ++y)
        for (int x = 0; x < GXM; ++x)
            for (stack_iterator si(coord_def(x,y)); si; ++si)
            {
                if ((si->flags & ISFLAG_THROWN) && items_stack(*si, mitem))
                    si->flags |= idflags;
            }
}

static void _merge_ammo_in_inventory(int slot)
{
    if (!you.inv[slot].defined())
        return;

    bool done_anything = false;

    for (int i = 0; i < ENDOFPACK; ++i)
    {
        if (i == slot || !you.inv[i].defined())
            continue;

        // Merge with the thrower slot. This could be a bad
        // thing if you're wielding IDed ammo and firing from
        // an unIDed stack...but that's a pretty remote case.
        if (items_stack(you.inv[i], you.inv[slot]))
        {
            if (!done_anything)
                mpr("You combine your ammunition.");

            inc_inv_item_quantity(slot, you.inv[i].quantity, true);
            dec_inv_item_quantity(i, you.inv[i].quantity);
            done_anything = true;
        }
    }
}

void throw_noise(actor* act, const bolt &pbolt, const item_def &ammo)
{
    const item_def* launcher = act->weapon();

    if (launcher == NULL || launcher->base_type != OBJ_WEAPONS)
        return;

    if (is_launched(act, launcher, ammo) != LRET_LAUNCHED)
        return;

    // Throwing and blowguns are silent...
    int         level = 0;
    const char* msg   = NULL;

    switch(launcher->sub_type)
    {
    case WPN_BLOWGUN:
        return;

    case WPN_SLING:
        level = 1;
        msg   = "You hear a whirring sound.";
        break;
     case WPN_BOW:
        level = 5;
        msg   = "You hear a twanging sound.";
        break;
     case WPN_LONGBOW:
        level = 6;
        msg   = "You hear a loud twanging sound.";
        break;
     case WPN_CROSSBOW:
        level = 7;
        msg   = "You hear a thunk.";
        break;

    default:
        DEBUGSTR("Invalid launcher '%s'",
                 launcher->name(DESC_PLAIN).c_str());
        return;
    }
    if (act->atype() == ACT_PLAYER || you.can_see(act))
        msg = NULL;

    noisy(level, act->pos(), msg, act->mindex());
}

// throw_it - currently handles player throwing only.  Monster
// throwing is handled in mon-act:_mons_throw()
// Note: If teleport is true, assume that pbolt is already set up,
// and teleport the projectile onto the square.
//
// Return value is only relevant if dummy_target is non-NULL, and returns
// true if dummy_target is hit.
bool throw_it(bolt &pbolt, int throw_2, bool teleport, int acc_bonus,
              dist *target)
{
    dist thr;
    int shoot_skill = 0;
    bool ammo_ided = false;

    // launcher weapon sub-type
    weapon_type lnchType;

    int baseHit      = 0, baseDam = 0;       // from thrown or ammo
    int ammoHitBonus = 0, ammoDamBonus = 0;  // from thrown or ammo
    int lnchHitBonus = 0, lnchDamBonus = 0;  // special add from launcher
    int exHitBonus   = 0, exDamBonus = 0;    // 'extra' bonus from skill/dex/str
    int effSkill     = 0;        // effective launcher skill
    int dice_mult    = 100;
    bool returning   = false;    // Item can return to pack.
    bool did_return  = false;    // Returning item actually does return to pack.
    int slayDam      = 0;

    if (you.confused())
        thr.target = you.pos() + coord_def(random2(13)-6, random2(13)-6);
    else if (target)
        thr = *target;
    else
    {
        direction_chooser_args args;
        args.mode = TARG_HOSTILE;
        direction(thr, args);

        if (!thr.isValid)
        {
            if (thr.isCancel)
                canned_msg(MSG_OK);

            return (false);
        }
    }
    pbolt.set_target(thr);

    item_def& thrown = you.inv[throw_2];
    ASSERT(thrown.defined());

    // Figure out if we're thrown or launched.
    const launch_retval projected = is_launched(&you, you.weapon(), thrown);

    // Making a copy of the item: changed only for venom launchers.
    item_def item = thrown;
    item.quantity = 1;
    item.slot     = index_to_letter(item.link);

    // Items that get a temporary brand from a player spell lose the
    // brand as soon as the player lets go of the item.  Can't call
    // unwield_item() yet since the beam might get canceled.
    if (you.duration[DUR_WEAPON_BRAND] && projected != LRET_LAUNCHED
        && throw_2 == you.equip[EQ_WEAPON])
    {
        set_item_ego_type(item, OBJ_WEAPONS, SPWPN_NORMAL);
    }

    std::string ammo_name;

    if (setup_missile_beam(&you, pbolt, item, ammo_name, returning))
    {
        you.turn_is_over = false;
        return (false);
    }

    // Did we know the ammo's brand before throwing it?
    const bool ammo_brand_known = item_type_known(thrown);

    // Get the ammo/weapon type.  Convenience.
    const object_class_type wepClass = thrown.base_type;
    const int               wepType  = thrown.sub_type;

    // Determine range.
    int max_range = 0;
    int range = 0;

    if (projected)
    {
        if (wepType == MI_LARGE_ROCK)
        {
            range     = 1 + random2( you.strength() / 5 );
            max_range = you.strength() / 5;
            if (you.can_throw_large_rocks())
            {
                range     += random_range(4, 7);
                max_range += 7;
            }
        }
        else if (wepType == MI_THROWING_NET)
        {
            max_range = range = 2 + you.body_size(PSIZE_BODY);
        }
        else
        {
            max_range = range = LOS_RADIUS;
        }
    }
    else
    {
        // Range based on mass & strength, between 1 and 9.
        max_range = range = std::max(you.strength()-item_mass(thrown)/10 + 3, 1);
    }

    range = std::min(range, LOS_RADIUS);
    max_range = std::min(max_range, LOS_RADIUS);

    // For the tracer, use max_range. For the actual shot, use range.
    pbolt.range = max_range;

    // Save the special explosion (exploding missiles) for later.
    // Need to clear this if unknown to avoid giving away the explosion.
    bolt* expl = pbolt.special_explosion;
    if (!pbolt.effect_known)
        pbolt.special_explosion = NULL;

    // Don't do the tracing when using Portaled Projectile, or when confused.
    if (!teleport && !you.confused())
    {
        // Set values absurdly high to make sure the tracer will
        // complain if we're attempting to fire through allies.
        pbolt.hit    = 100;
        pbolt.damage = dice_def(1, 100);

        // Init tracer variables.
        pbolt.foe_info.reset();
        pbolt.friend_info.reset();
        pbolt.foe_ratio = 100;
        pbolt.is_tracer = true;

        pbolt.fire();

        // Should only happen if the player answered 'n' to one of those
        // "Fire through friendly?" prompts.
        if (pbolt.beam_cancelled)
        {
            canned_msg(MSG_OK);
            you.turn_is_over = false;
            if (pbolt.special_explosion != NULL)
                delete pbolt.special_explosion;
            return (false);
        }
        pbolt.hit    = 0;
        pbolt.damage = dice_def();
    }
    pbolt.is_tracer = false;

    // Reset values.
    pbolt.range = range;
    pbolt.special_explosion = expl;

    bool unwielded = false;
    if (throw_2 == you.equip[EQ_WEAPON] && thrown.quantity == 1)
    {
        if (!wield_weapon(true, PROMPT_GOT_SPECIAL, true, false, false))
            return (false);

        unwielded = true;
    }

    // Now start real firing!
    origin_set_unknown(item);

    if (is_blood_potion(item) && thrown.quantity > 1)
    {
        // Initialise thrown potion with oldest potion in stack.
        long val = remove_oldest_blood_potion(thrown);
        val -= you.num_turns;
        item.props.clear();
        init_stack_blood_potions(item, val);
    }

    // Even though direction is allowed, we're throwing so we
    // want to use tx, ty to make the missile fly to map edge.
    if (!teleport)
        pbolt.set_target(thr);

    // Get the launcher class, type.  Convenience.
    if (!you.weapon())
        lnchType = NUM_WEAPONS;
    else
        lnchType = static_cast<weapon_type>(you.weapon()->sub_type);

    // baseHit and damage for generic objects
    baseHit = std::min(0, you.strength() - item_mass(item) / 10);
    baseDam = item_mass(item) / 100;

    // special: might be throwing generic weapon;
    // use base wep. damage, w/ penalty
    if (wepClass == OBJ_WEAPONS)
        baseDam = std::max(0, property(item, PWPN_DAMAGE) - 4);

    // Extract weapon/ammo bonuses due to magic.
    ammoHitBonus = item.plus;
    ammoDamBonus = item.plus2;

    int bow_brand = SPWPN_NORMAL;

    if (projected == LRET_LAUNCHED)
        bow_brand = get_weapon_brand(*you.weapon());

    int ammo_brand = get_ammo_brand( item );

    if (projected == LRET_FUMBLED)
    {
        // See comment in setup_missile_beam.  Why is this duplicated?
        ammo_brand = SPMSL_NORMAL;
    }

    // CALCULATIONS FOR LAUNCHED WEAPONS
    if (projected == LRET_LAUNCHED)
    {
        const item_def &launcher = *you.weapon();

        // Extract launcher bonuses due to magic.
        lnchHitBonus = launcher.plus;
        lnchDamBonus = launcher.plus2;

        const int item_base_dam = property( item, PWPN_DAMAGE );
        const int lnch_base_dam = property( launcher, PWPN_DAMAGE );

        const skill_type launcher_skill = range_skill( launcher );

        baseHit = property( launcher, PWPN_HIT );
        baseDam = lnch_base_dam + random2(1 + item_base_dam);

        // Slings are terribly weakened otherwise.
        if (lnch_base_dam == 0)
            baseDam = item_base_dam;

        // If we've a zero base damage + an elemental brand, up the damage
        // slightly so the brand has something to work with. This should
        // only apply to needles.
        if (!baseDam && elemental_missile_beam(bow_brand, ammo_brand))
            baseDam = 4;

        // [dshaligram] This is a horrible hack - we force beam.cc to consider
        // this beam "needle-like". (XXX)
        if (wepClass == OBJ_MISSILES && wepType == MI_NEEDLE)
            pbolt.ench_power = AUTOMATIC_HIT;

        dprf(   "Base hit == %d; Base damage == %d "
                "(item %d + launcher %d)",
                        baseHit, baseDam,
                        item_base_dam, lnch_base_dam);

        // Fix ammo damage bonus, since missiles only use inv_plus.
        ammoDamBonus = ammoHitBonus;

        // Check for matches; dwarven, elven, orcish.
        if (!(get_equip_race(*you.weapon()) == 0))
        {
            if (get_equip_race(*you.weapon()) == get_equip_race(item))
            {
                baseHit++;
                baseDam++;

                // elves with elven bows
                if (get_equip_race(*you.weapon()) == ISFLAG_ELVEN
                    && player_genus(GENPC_ELVEN))
                {
                    baseHit++;
                }
            }
        }

        // Lower accuracy if held in a net.
        if (you.attribute[ATTR_HELD])
            baseHit--;

        // For all launched weapons, maximum effective specific skill
        // is twice throwing skill.  This models the fact that no matter
        // how 'good' you are with a bow, if you know nothing about
        // trajectories you're going to be a damn poor bowman.  Ditto
        // for crossbows and slings.

        // [dshaligram] Throwing now two parts launcher skill, one part
        // ranged combat. Removed the old model which is... silly.

        // [jpeg] Throwing now only affects actual throwing weapons,
        // i.e. not launched ones. (Sep 10, 2007)

        shoot_skill = you.skills[launcher_skill];
        effSkill    = shoot_skill;

        const int speed = launcher_final_speed(launcher, you.shield());
        dprf("Final launcher speed: %d", speed);
        you.time_taken = speed * you.time_taken / 100;

        // [dshaligram] Improving missile weapons:
        //  - Remove the strength/enchantment cap where you need to be strong
        //    to exploit a launcher bonus.
        //  - Add on launcher and missile pluses to extra damage.

        // [dshaligram] This can get large...
        exDamBonus = lnchDamBonus + random2(1 + ammoDamBonus);
        exDamBonus = (exDamBonus > 0   ? random2(exDamBonus + 1)
                                       : -random2(-exDamBonus + 1));
        exHitBonus = (lnchHitBonus > 0 ? random2(lnchHitBonus + 1)
                                       : -random2(-lnchHitBonus + 1));

        // Identify ammo type if the information is there. Note
        // that the bow is always type-identified because it's
        // wielded.
        if (determines_ammo_brand(bow_brand, ammo_brand))
        {
            set_ident_flags(item, ISFLAG_KNOW_TYPE);
            if (ammo_brand != SPMSL_NORMAL)
            {
                set_ident_flags(you.inv[throw_2], ISFLAG_KNOW_TYPE);
                ammo_ided = true;
            }
        }

        practise(EX_WILL_LAUNCH, launcher_skill);

        // Removed 2 random2(2)s from each of the learning curves, but
        // left slings because they're hard enough to develop without
        // a good source of shot in the dungeon.
        switch (launcher_skill)
        {
        case SK_SLINGS:
        {
            // Sling bullets are designed for slinging and easier to aim.
            if (wepType == MI_SLING_BULLET)
                baseHit += 4;

            exHitBonus += (effSkill * 3) / 2;

            // Strength is good if you're using a nice sling.
            int strbonus = (10 * (you.strength() - 10)) / 9;
            strbonus = (strbonus * (2 * baseDam + ammoDamBonus)) / 20;

            // cap
            strbonus = std::min(lnchDamBonus + 1, strbonus);

            exDamBonus += strbonus;
            // Add skill for slings... helps to find those vulnerable spots.
            dice_mult = dice_mult * (14 + random2(1 + effSkill)) / 14;

            // Now kill the launcher damage bonus.
            lnchDamBonus = std::min(0, lnchDamBonus);
            break;
        }

        // Blowguns take a _very_ steady hand; a lot of the bonus
        // comes from dexterity.  (Dex bonus here as well as below.)
        case SK_THROWING:
            baseHit -= 2;
            exHitBonus += (effSkill * 3) / 2 + you.dex() / 2;

            // No extra damage for blowguns.
            // exDamBonus = 0;

            // Now kill the launcher damage and ammo bonuses.
            lnchDamBonus = std::min(0, lnchDamBonus);
            ammoDamBonus = std::min(0, ammoDamBonus);
            break;

        case SK_BOWS:
        {
            baseHit -= 3;
            exHitBonus += (effSkill * 2);

            // Strength is good if you're using a nice bow.
            int strbonus = (10 * (you.strength() - 10)) / 4;
            strbonus = (strbonus * (2 * baseDam + ammoDamBonus)) / 20;

            // Cap; reduced this cap, because we don't want to allow
            // the extremely-strong to quadruple the enchantment bonus.
            strbonus = std::min(lnchDamBonus + 1, strbonus);

            exDamBonus += strbonus;

            // Add in skill for bows - helps you to find those vulnerable spots.
            // exDamBonus += effSkill;

            dice_mult = dice_mult * (17 + random2(1 + effSkill)) / 17;

            // Now kill the launcher damage bonus.
            lnchDamBonus = std::min(0, lnchDamBonus);
            break;
        }
            // Crossbows are easy for unskilled people.

        case SK_CROSSBOWS:
            baseHit++;
            exHitBonus += (3 * effSkill) / 2 + 6;
            // exDamBonus += effSkill * 2 / 3 + 4;

            dice_mult = dice_mult * (22 + random2(1 + effSkill)) / 22;

        default:
            break;
        }

        if (bow_brand == SPWPN_VORPAL)
        {
            // Vorpal brand adds 30% damage bonus. Increased from 25%
            // because at 25%, vorpal brand is completely inferior to
            // speed. At 30% it's marginally better than speed when
            // fighting monsters with very heavy armour.
            dice_mult = dice_mult * 130 / 100;
        }

        // Note that branded missile damage goes through defender
        // resists.
        if (ammo_brand == SPMSL_STEEL
            || elemental_missile_beam(bow_brand, ammo_brand))
        {
            dice_mult = dice_mult * 150 / 100;
        }

        // ID check. Can't ID off teleported projectiles, uh, because
        // it's too weird. Also it messes up the messages.
        if (item_ident(*you.weapon(), ISFLAG_KNOW_PLUSES))
        {
            if (!teleport
                && !item_ident(you.inv[throw_2], ISFLAG_KNOW_PLUSES)
                && x_chance_in_y(shoot_skill, 100))
            {
                set_ident_flags( item, ISFLAG_KNOW_PLUSES );
                set_ident_flags( you.inv[throw_2], ISFLAG_KNOW_PLUSES );
                ammo_ided = true;
                identify_floor_missiles_matching(item, ISFLAG_KNOW_PLUSES);
                mprf("You are firing %s.",
                     you.inv[throw_2].name(DESC_NOCAP_A).c_str());
            }
        }
        else if (!teleport && x_chance_in_y(shoot_skill, 100))
        {
            item_def& weapon = *you.weapon();
            set_ident_flags(weapon, ISFLAG_KNOW_PLUSES);

            mprf("You are wielding %s.", weapon.name(DESC_NOCAP_A).c_str());

            more();
            you.wield_change = true;
        }
    }

    // check for returning ammo from launchers
    if (returning && projected == LRET_LAUNCHED)
    {
        switch (lnchType)
        {
            case WPN_CROSSBOW:
                if (returning && !one_chance_in(1 + skill_bump(SK_CROSSBOWS)))
                    did_return = true;
                break;
            case WPN_SLING:
                if (returning && !one_chance_in(1 + skill_bump(SK_SLINGS)))
                    did_return = true;
                break;
            case WPN_BOW:
            case WPN_LONGBOW:
                if (returning && !one_chance_in(1 + skill_bump(SK_BOWS)))
                    did_return = true;
                break;
            case WPN_BLOWGUN:
                if (returning && !one_chance_in(1 + skill_bump(SK_THROWING)))
                    did_return = true;
                break;
            default:
                break;
        }
    }

    // CALCULATIONS FOR THROWN WEAPONS
    if (projected == LRET_THROWN)
    {
        returning = returning && !teleport;

        if (returning && !one_chance_in(1 + skill_bump(SK_THROWING)))
            did_return = true;

        baseHit = 0;

        // Missiles only use inv_plus.
        if (wepClass == OBJ_MISSILES)
            ammoDamBonus = ammoHitBonus;

        // All weapons that use 'throwing' go here.
        if (wepClass == OBJ_WEAPONS
            || (wepClass == OBJ_MISSILES
                && (wepType == MI_STONE || wepType == MI_LARGE_ROCK
                    || wepType == MI_DART || wepType == MI_JAVELIN)))
        {
            // Elves with elven weapons.
            if (get_equip_race(item) == ISFLAG_ELVEN
                && player_genus(GENPC_ELVEN))
            {
                baseHit++;
            }

            // Give an appropriate 'tohit':
            // * hand axes and clubs are -5
            // * daggers are +1
            // * spears are -1
            // * rocks are 0
            if (wepClass == OBJ_WEAPONS)
            {
                switch (wepType)
                {
                    case WPN_DAGGER:
                        baseHit++;
                        break;
                    case WPN_SPEAR:
                        baseHit--;
                        break;
                    default:
                        baseHit -= 5;
                        break;
                }
            }
            else if (wepClass == OBJ_MISSILES)
            {
                switch (wepType)
                {
                    case MI_DART:
                        baseHit += 2;
                        break;
                    case MI_JAVELIN:
                        baseHit++;
                        break;
                    default:
                        break;
                }
            }

            exHitBonus = you.skills[SK_THROWING] * 2;

            baseDam = property(item, PWPN_DAMAGE);

            // [dshaligram] The defined base damage applies only when used
            // for launchers. Hand-thrown stones do only half
            // base damage. Yet another evil 4.0ism.
            if (wepClass == OBJ_MISSILES && wepType == MI_STONE)
            {
                baseDam = div_rand_round(baseDam, 2);
            }

            // Dwarves/orcs with dwarven/orcish weapons.
            if (get_equip_race(item) == ISFLAG_DWARVEN
                   && player_genus(GENPC_DWARVEN)
                || get_equip_race(item) == ISFLAG_ORCISH
                   && you.species == SP_HILL_ORC)
            {
                baseDam++;
            }

            exDamBonus =
                (10 * (you.skills[SK_THROWING] / 2 + you.strength() - 10)) / 12;

            // Now, exDamBonus is a multiplier.  The full multiplier
            // is applied to base damage, but only a third is applied
            // to the magical modifier.
            exDamBonus = (exDamBonus * (3 * baseDam + ammoDamBonus)) / 30;
        }

        if (wepClass == OBJ_MISSILES)
        {
            // Identify ammo type.
            set_ident_flags(you.inv[throw_2], ISFLAG_KNOW_TYPE);
            ammo_ided = true;

            switch (wepType)
            {
            case MI_LARGE_ROCK:
                if (you.can_throw_large_rocks())
                    baseHit = 1;
                break;

            case MI_DART:
                // Darts also using throwing skills, now.
                exHitBonus += skill_bump(SK_THROWING);
                exDamBonus += you.skills[SK_THROWING] * 3 / 5;
                break;

            case MI_JAVELIN:
                // Javelins use throwing skill.
                exHitBonus += skill_bump(SK_THROWING);
                exDamBonus += you.skills[SK_THROWING] * 3 / 5;

                // Adjust for strength and dex.
                exDamBonus = str_adjust_thrown_damage(exDamBonus);
                exHitBonus = dex_adjust_thrown_tohit(exHitBonus);

                // High dex helps damage a bit, too (aim for weak spots).
                exDamBonus = stat_adjust(exDamBonus, you.dex(), 20, 150, 100);
                break;

            case MI_THROWING_NET:
                // Nets use throwing skill.  They don't do any damage!
                baseDam = 0;
                exDamBonus = 0;
                ammoDamBonus = 0;

                // ...but accuracy is important for this one.
                baseHit = 1;
                exHitBonus += (skill_bump(SK_THROWING) * 7 / 2);
                // Adjust for strength and dex.
                exHitBonus = dex_adjust_thrown_tohit(exHitBonus);
                break;
            }

            if (ammo_brand == SPMSL_STEEL)
                dice_mult = dice_mult * 150 / 100;

            practise(EX_WILL_THROW_MSL, wepType);
        }
        else
        {
            practise(EX_WILL_THROW_WEAPON);
        }

        // ID check
        if (!teleport
            && !item_ident(you.inv[throw_2], ISFLAG_KNOW_PLUSES)
            && x_chance_in_y(you.skills[SK_THROWING], 100))
        {
            set_ident_flags( item, ISFLAG_KNOW_PLUSES );
            set_ident_flags( you.inv[throw_2], ISFLAG_KNOW_PLUSES );
            identify_floor_missiles_matching(item, ISFLAG_KNOW_PLUSES);
            ammo_ided = true;
            mprf("You are throwing %s.",
                 you.inv[throw_2].name(DESC_NOCAP_A).c_str());
        }
    }

    // Dexterity bonus, and possible skill increase for silly throwing.
    if (projected)
    {
        if (wepType != MI_LARGE_ROCK && wepType != MI_THROWING_NET)
        {
            exHitBonus += you.dex() / 2;

            // slaying bonuses
            if (wepType != MI_NEEDLE)
            {
                slayDam = slaying_bonus(PWPN_DAMAGE, true);
                slayDam = (slayDam < 0 ? -random2(1 - slayDam)
                                       :  random2(1 + slayDam));
            }

            exHitBonus += slaying_bonus(PWPN_HIT, true);
        }
    }
    else // LRET_FUMBLED
    {
        practise(EX_WILL_THROW_OTHER);

        exHitBonus = you.dex() / 4;
    }

    // FINALISE tohit and damage
    if (exHitBonus >= 0)
        pbolt.hit = baseHit + random2avg(exHitBonus + 1, 2);
    else
        pbolt.hit = baseHit - random2avg(0 - (exHitBonus - 1), 2);

    if (exDamBonus >= 0)
        pbolt.damage = dice_def(1, baseDam + random2(exDamBonus + 1));
    else
        pbolt.damage = dice_def(1, baseDam - random2(0 - (exDamBonus - 1)));

    pbolt.damage.size  = dice_mult * pbolt.damage.size / 100;
    pbolt.damage.size += slayDam;

    // Only add bonuses if we're throwing something sensible.
    if (projected || wepClass == OBJ_WEAPONS)
    {
        pbolt.hit += ammoHitBonus + lnchHitBonus;
        pbolt.damage.size += ammoDamBonus + lnchDamBonus;
    }

    // Add in bonus (only from Portal Projectile for now).
    if (acc_bonus != DEBUG_COOKIE)
        pbolt.hit += acc_bonus;

    scale_dice(pbolt.damage);

    dprf(   "H:%d+%d;a%dl%d.  D:%d+%d;a%dl%d -> %d,%dd%d",
              baseHit, exHitBonus, ammoHitBonus, lnchHitBonus,
              baseDam, exDamBonus, ammoDamBonus, lnchDamBonus,
              pbolt.hit, pbolt.damage.num, pbolt.damage.size );

    // Create message.
    mprf( "%s %s%s %s.",
          teleport  ? "Magically, you" : "You",
          projected ? "" : "awkwardly ",
          projected == LRET_LAUNCHED ? "shoot" : "throw",
          ammo_name.c_str() );

    // Ensure we're firing a 'missile'-type beam.
    pbolt.is_beam   = false;
    pbolt.is_tracer = false;

    // Mark this item as thrown if it's a missile, so that we'll pick it up
    // when we walk over it.
    if (wepClass == OBJ_MISSILES || wepClass == OBJ_WEAPONS)
        item.flags |= ISFLAG_THROWN;

    bool hit = false;
    if (teleport)
    {
        // Violating encapsulation somewhat...oh well.
        pbolt.use_target_as_pos = true;
        pbolt.affect_cell();
        pbolt.affect_endpoint();
        if (!did_return && acc_bonus != DEBUG_COOKIE)
            pbolt.drop_object();
    }
    else
    {
        if (Hints.hints_left)
            Hints.hints_throw_counter++;

        // Dropping item copy, since the launched item might be different.
        pbolt.drop_item = !did_return;
        pbolt.fire();

        // The item can be destroyed before returning.
        if (did_return && thrown_object_destroyed(&item, pbolt.target))
            did_return = false;
    }

    if (bow_brand == SPWPN_CHAOS || ammo_brand == SPMSL_CHAOS)
    {
        did_god_conduct(DID_CHAOS, 2 + random2(3),
                        bow_brand == SPWPN_CHAOS || ammo_brand_known);
    }

    if (bow_brand == SPWPN_REAPING || ammo_brand == SPMSL_REAPING)
    {
        did_god_conduct(DID_NECROMANCY, 2,
                        bow_brand == SPWPN_REAPING || ammo_brand_known);
        did_god_conduct(DID_CORPSE_VIOLATION, 2,
                        bow_brand == SPWPN_REAPING || ammo_brand_known);
    }

    if (ammo_brand == SPMSL_RAGE)
        did_god_conduct(DID_HASTY, 6 + random2(3), ammo_brand_known);

    if (did_return)
    {
        // Fire beam in reverse.
        pbolt.setup_retrace();
        viewwindow();
        pbolt.fire();

        msg::stream << item.name(DESC_CAP_THE) << " returns to your pack!"
                    << std::endl;

        // Player saw the item return.
        if (!is_artefact(you.inv[throw_2]))
        {
            // Since this only happens for non-artefacts, also mark properties
            // as known.
            set_ident_flags(you.inv[throw_2],
                            ISFLAG_KNOW_TYPE | ISFLAG_KNOW_PROPERTIES);
        }
    }
    else
    {
        // Should have returned but didn't.
        if (returning && item_type_known(you.inv[throw_2]))
        {
            msg::stream << item.name(DESC_CAP_THE)
                        << " fails to return to your pack!" << std::endl;
        }
        dec_inv_item_quantity(throw_2, 1);
        if (unwielded)
            canned_msg(MSG_EMPTY_HANDED);
    }

    throw_noise(&you, pbolt, thrown);

    // ...any monster nearby can see that something has been thrown, even
    // if it didn't make any noise.
    alert_nearby_monsters();

    if (ammo_ided)
        _merge_ammo_in_inventory(throw_2);

    you.turn_is_over = true;

    if (pbolt.special_explosion != NULL)
        delete pbolt.special_explosion;

    return (hit);
}

bool thrown_object_destroyed(item_def *item, const coord_def& where)
{
    ASSERT(item != NULL);

    std::string name = item->name(DESC_PLAIN, false, true, false);

    // Exploding missiles are always destroyed.
    if (name.find("explod") != std::string::npos)
        return (true);

    if (item->base_type != OBJ_MISSILES)
        return (false);

    int brand = get_ammo_brand(*item);
    if (brand == SPMSL_CHAOS || brand == SPMSL_DISPERSAL)
        return (true);

    // Nets don't get destroyed by throwing.
    if (item->sub_type == MI_THROWING_NET)
        return (false);

    int chance;

    // [dshaligram] Removed influence of Throwing on ammo preservation.
    // The effect is nigh impossible to perceive.
    switch (item->sub_type)
    {
    case MI_NEEDLE:
        chance = (brand == SPMSL_CURARE ? 3 : 6);
        break;

    case MI_SLING_BULLET:
    case MI_STONE:
    case MI_ARROW:
    case MI_BOLT:
        chance = 4;
        break;

    case MI_DART:
        chance = 3;
        break;

    case MI_JAVELIN:
        chance = 10;
        break;

    case MI_LARGE_ROCK:
        chance = 25;
        break;

    default:
        ASSERT(false);
        chance = 1;
        break;
    }

    // Inflate by 4 to avoid rounding errors.
    const int mult = 4;
    chance *= mult;

    if (brand == SPMSL_STEEL)
        chance *= 10;
    if (brand == SPMSL_FLAME)
        chance /= 2;
    if (brand == SPMSL_FROST)
        chance /= 2;
    if (brand == SPMSL_REAPING)
        chance /= 4;

    // Enchanted projectiles get an extra shot at avoiding
    // destruction: plus / (3 + plus) chance of survival.
    return (x_chance_in_y(mult, chance) && x_chance_in_y(3, item->plus + 3));
}

static int _prompt_ring_to_remove(int new_ring)
{
    const item_def *left  = you.slot_item(EQ_LEFT_RING, true);
    const item_def *right = you.slot_item(EQ_RIGHT_RING, true);

    mesclr();
    mprf("Wearing %s.", you.inv[new_ring].name(DESC_NOCAP_A).c_str());

    const char lslot = index_to_letter(left->link);
    const char rslot = index_to_letter(right->link);

    mprf(MSGCH_PROMPT,
         "You're wearing two rings. Remove which one? (%c/%c/<</>/Esc)",
         lslot, rslot);

    mprf(" << or %s", left->name(DESC_INVENTORY).c_str());
    mprf(" > or %s", right->name(DESC_INVENTORY).c_str());
    flush_prev_message();

    // Deactivate choice from tile inventory.
    // FIXME: We need to be able to get the choice (item letter)
    //        *without* the choice taking action by itself!
    mouse_control mc(MOUSE_MODE_MORE);
    int c;
    do
        c = getchm();
    while (c != lslot && c != rslot && c != '<' && c != '>'
           && !key_is_escape(c) && c != ' ');

    mesclr();

    if (key_is_escape(c) || c == ' ')
        return (-1);

    const int eqslot = (c == lslot || c == '<') ? EQ_LEFT_RING
                                                : EQ_RIGHT_RING;

    return (you.equip[eqslot]);
}

// Checks whether a to-be-worn or to-be-removed item affects
// character stats and whether wearing/removing it could be fatal.
// If so, warns the player, or just returns false if quiet is true.
bool safe_to_remove(const item_def &item, bool quiet)
{
    item_info inf = get_item_info(item);

    const bool grants_lev =
         inf.base_type == OBJ_JEWELLERY && inf.sub_type == RING_LEVITATION
         || inf.base_type == OBJ_ARMOUR && inf.special == SPARM_LEVITATION
         || is_artefact(inf)
            && artefact_known_wpn_property(inf, ARTP_LEVITATE);

    // assumes item can't grant levitation twice
    const bool removing_ends_lev =
        you.is_levitating()
        && !you.attribute[ATTR_LEV_UNCANCELLABLE]
        && (player_evokable_levitation() == 1);

    const dungeon_feature_type feat = grd(you.pos());

    if (grants_lev && removing_ends_lev
        && (feat == DNGN_LAVA
            || feat == DNGN_DEEP_WATER && !player_likes_water()))
    {
        if (quiet)
            return (false);
        else
        {
            std::string fname = (feat == DNGN_LAVA ? "lava" : "deep water");
            std::string prompt = "Really remove this item over " + fname + "?";
            return (yesno(prompt.c_str(), false, 'n'));
        }
    }

    return (true);
}

// Assumptions:
// you.inv[ring_slot] is a valid ring.
// EQ_LEFT_RING and EQ_RIGHT_RING are both occupied, and ring_slot is not
// one of the worn rings.
//
// Does not do amulets.
static bool _swap_rings(int ring_slot)
{
    const item_def* lring = you.slot_item(EQ_LEFT_RING, true);
    const item_def* rring = you.slot_item(EQ_RIGHT_RING, true);

    if (lring->cursed() && rring->cursed())
    {
        mprf("You're already wearing two cursed rings!");
        return (false);
    }

    int unwanted;

    // Don't prompt if both rings are of the same type.
    if ((lring->sub_type == rring->sub_type
         && lring->plus == rring->plus
         && lring->plus2 == rring->plus2
         && !is_artefact(*lring) && !is_artefact(*rring)) ||
        lring->cursed() || rring->cursed())
    {
        if (lring->cursed())
            unwanted = you.equip[EQ_RIGHT_RING];
        else
            unwanted = you.equip[EQ_LEFT_RING];
    }
    else
    {
        // Ask the player which existing ring is persona non grata.
        unwanted = _prompt_ring_to_remove(ring_slot);
    }

    if (unwanted == -1)
    {
        canned_msg(MSG_OK);
        return (false);
    }

    if (!remove_ring(unwanted, false))
        return (false);

    // Put on the new ring.
    start_delay(DELAY_JEWELLERY_ON, 1, ring_slot);

    return (true);
}

bool puton_item(int item_slot)
{
    item_def& item = you.inv[item_slot];

    if (item_slot == you.equip[EQ_LEFT_RING]
        || item_slot == you.equip[EQ_RIGHT_RING]
        || item_slot == you.equip[EQ_AMULET])
    {
        // "Putting on" an equipped item means taking it off.
        if (Options.equip_unequip)
            return (!remove_ring(item_slot));
        else
        {
            mpr("You're already wearing that object!");
            return (false);
        }
    }

    if (item_slot == you.equip[EQ_WEAPON])
    {
        mpr("You are wielding that object.");
        return (false);
    }

    if (item.base_type != OBJ_JEWELLERY)
    {
        mpr("You can only put on jewellery.");
        return (false);
    }

    const bool lring = (you.slot_item(EQ_LEFT_RING, true)  != NULL);
    const bool rring = (you.slot_item(EQ_RIGHT_RING, true) != NULL);
    const bool is_amulet = jewellery_is_amulet(item);

    if (!is_amulet)     // i.e. it's a ring
    {
        const item_def* gloves = you.slot_item(EQ_GLOVES, false);
        // Cursed gloves cannot be removed.
        if (gloves && gloves->cursed())
        {
            mpr("You can't take your gloves off to put on a ring!");
            return (false);
        }

        if (lring && rring)
            return _swap_rings(item_slot);
    }
    else if (item_def* amulet = you.slot_item(EQ_AMULET, true))
    {
        // Remove the previous one.
        if (!check_warning_inscriptions(*amulet, OPER_REMOVE)
            || !remove_ring(you.equip[EQ_AMULET], true))
        {
            return (false);
        }

        // Put on the new amulet.
        start_delay(DELAY_JEWELLERY_ON, 1, item_slot);

        // Assume it's going to succeed.
        return (true);
    }

    equipment_type hand_used;

    if (is_amulet)
    {
        hand_used = EQ_AMULET;
    }
    else
    {
        // First ring always goes on left hand.
        hand_used = EQ_LEFT_RING;

        // ... unless we're already wearing a ring on the left hand.
        if (lring && !rring)
            hand_used = EQ_RIGHT_RING;
    }

    const unsigned int old_talents = your_talents(false).size();

    // Actually equip the item.
    equip_item(hand_used, item_slot);

    if (Hints.hints_left && your_talents(false).size() > old_talents)
        learned_something_new(HINT_NEW_ABILITY_ITEM);

    // Putting on jewellery is as fast as wielding weapons.
    you.time_taken /= 2;
    you.turn_is_over = true;

    return (true);
}

bool puton_ring(int slot)
{
    if (!player_can_handle_equipment())
    {
        mpr("You can't put on anything in your present form.");
        return (false);
    }

    int item_slot;

    if (inv_count() < 1)
    {
        canned_msg(MSG_NOTHING_CARRIED);
        return (false);
    }

    if (you.berserk())
    {
        canned_msg(MSG_TOO_BERSERK);
        return (false);
    }

    if (slot != -1)
        item_slot = slot;
    else
    {
        item_slot = prompt_invent_item( "Put on which piece of jewellery?",
                                        MT_INVLIST, OBJ_JEWELLERY, true, true,
                                        true, 0, -1, NULL, OPER_PUTON );
    }

    if (prompt_failed(item_slot))
        return (false);

    return puton_item(item_slot);
}

bool remove_ring(int slot, bool announce)
{
    if (!player_can_handle_equipment())
    {
        mpr("You can't wear or remove anything in your present form.");
        return (false);
    }

    equipment_type hand_used = EQ_NONE;
    int ring_wear_2;

    const bool left  = player_wearing_slot(EQ_LEFT_RING);
    const bool right = player_wearing_slot(EQ_RIGHT_RING);
    const bool amu   = player_wearing_slot(EQ_AMULET);
    if (!left && !right && !amu)
    {
        mpr("You aren't wearing any rings or amulets.");
        return (false);
    }

    if (you.berserk())
    {
        canned_msg(MSG_TOO_BERSERK);
        return (false);
    }

    const item_def* gloves = you.slot_item(EQ_GLOVES);
    const bool gloves_cursed = gloves && gloves->cursed();
    if (gloves_cursed && !amu)
    {
        mpr("You can't take your gloves off to remove any rings!");
        return (false);
    }

    if (left && !right && !amu)
        hand_used = EQ_LEFT_RING;
    else if (!left && right && !amu)
        hand_used = EQ_RIGHT_RING;
    else if (!left && !right && amu)
        hand_used = EQ_AMULET;

    if (hand_used == EQ_NONE)
    {
        const int equipn =
            (slot == -1)? prompt_invent_item("Remove which piece of jewellery?",
                                             MT_INVLIST,
                                             OBJ_JEWELLERY, true, true, true,
                                             0, -1, NULL, OPER_REMOVE)
                        : slot;

        if (prompt_failed(equipn))
            return (false);

        hand_used = item_equip_slot(you.inv[equipn]);
        if (hand_used == EQ_NONE)
        {
            mpr("You aren't wearing that.");
            return (false);
        }
        else if (you.inv[equipn].base_type != OBJ_JEWELLERY)
        {
            mpr("That isn't a piece of jewellery.");
            return (false);
        }
    }

    if (you.equip[hand_used] == -1)
    {
        mpr("I don't think you really meant that.");
        return (false);
    }
    else if (you.melded[hand_used])
    {
        mpr("You can't take that off while it's melded.");
        return (false);
    }
    else if (gloves_cursed
             && (hand_used == EQ_LEFT_RING || hand_used == EQ_RIGHT_RING))
    {
        mpr("You can't take your gloves off to remove any rings!");
        return (false);
    }

    if (!check_warning_inscriptions(you.inv[you.equip[hand_used]],
                                    OPER_REMOVE))
    {
        canned_msg(MSG_OK);
        return (false);
    }

    if (you.inv[you.equip[hand_used]].cursed())
    {
        if (announce)
        {
            mprf("%s is stuck to you!",
                 you.inv[you.equip[hand_used]].name(DESC_CAP_YOUR).c_str());
        }
        else
            mpr("It's stuck to you!");

        set_ident_flags(you.inv[you.equip[hand_used]], ISFLAG_KNOW_CURSE);
        return (false);
    }

    ring_wear_2 = you.equip[hand_used];

    // Remove the ring.
    if (!safe_to_remove(you.inv[ring_wear_2]))
        return (false);

    mprf("You remove %s.", you.inv[ring_wear_2].name(DESC_NOCAP_YOUR).c_str());
    unequip_item(hand_used);

    you.time_taken /= 2;
    you.turn_is_over = true;

    return (true);
}

static int _wand_range(zap_type ztype)
{
    // FIXME: Eventually we should have sensible values here.
    return (LOS_RADIUS);
}

static int _max_wand_range()
{
    return (LOS_RADIUS);
}

static bool _dont_use_invis()
{
    if (!you.backlit())
        return (false);

    if (you.haloed())
    {
        mpr("You can't turn invisible.");
        return (true);
    }
    else if (get_contamination_level() > 1
             && !yesno("Invisibility will do you no good right now; "
                       "use anyway?", false, 'n'))
    {
        return (true);
    }

    return (false);
}

void zap_wand(int slot)
{
    if (you.species == SP_CAT)
    {
        mpr("You have no means to grasp a wand firm enough.");
        return;
    }

    if (!player_can_handle_equipment())
    {
        canned_msg(MSG_PRESENT_FORM);
        return;
    }

    bolt beam;
    dist zap_wand;
    int item_slot;

    // Unless the character knows the type of the wand, the targeting
    // system will default to enemies. -- [ds]
    targ_mode_type targ_mode = TARG_HOSTILE;

    beam.obvious_effect = false;

    if (inv_count() < 1)
    {
        canned_msg(MSG_NOTHING_CARRIED);
        return;
    }

    if (you.berserk())
    {
        canned_msg(MSG_TOO_BERSERK);
        return;
    }

    if (slot != -1)
        item_slot = slot;
    else
    {
        item_slot = prompt_invent_item("Zap which item?",
                                       MT_INVLIST,
                                       OBJ_WANDS,
                                       true, true, true, 0, -1, NULL,
                                       OPER_ZAP);
    }

    if (prompt_failed(item_slot))
        return;

    item_def& wand = you.inv[item_slot];
    if (wand.base_type != OBJ_WANDS)
    {
        canned_msg(MSG_NOTHING_HAPPENS);
        return;
    }

    // If you happen to be wielding the wand, its display might change.
    if (you.equip[EQ_WEAPON] == item_slot)
        you.wield_change = true;

    const zap_type type_zapped = wand.zap();

    bool has_charges = true;
    if (wand.plus < 1)
    {
        if (wand.plus2 == ZAPCOUNT_EMPTY)
        {
            mpr("This wand has no charges.");
            return;
        }
        has_charges = false;
    }

    const bool alreadyknown = item_type_known(wand);
    const bool alreadytried = item_type_tried(wand);
          bool invis_enemy  = false;
    const bool dangerous    = player_in_a_dangerous_place(&invis_enemy);

    if (!alreadyknown)
        beam.effect_known = false;
    else
    {
        switch (wand.sub_type)
        {
        case WAND_DIGGING:
        case WAND_TELEPORTATION:
            targ_mode = TARG_ANY;
            break;

        case WAND_HEALING:
            if (you.religion == GOD_ELYVILON)
            {
                targ_mode = TARG_ANY;
                break;
            }
            // else intentional fall-through
        case WAND_HASTING:
        case WAND_INVISIBILITY:
            targ_mode = TARG_FRIEND;
            break;

        default:
            targ_mode = TARG_HOSTILE;
            break;
        }
    }

    const int tracer_range =
        (alreadyknown && wand.sub_type != WAND_RANDOM_EFFECTS) ?
        _wand_range(type_zapped) : _max_wand_range();
    const std::string zap_title =
        "Zapping: " + get_menu_colour_prefix_tags(wand, DESC_INVENTORY);
    direction_chooser_args args;
    args.mode = targ_mode;
    args.range = tracer_range;
    args.top_prompt = zap_title;
    direction(zap_wand, args);

    if (!zap_wand.isValid)
    {
        if (zap_wand.isCancel)
            canned_msg(MSG_OK);
        return;
    }

    if (alreadyknown && zap_wand.target == you.pos())
    {
        if (wand.sub_type == WAND_TELEPORTATION
            && item_blocks_teleport(false, false))
        {
            mpr("You cannot teleport right now.");
            return;
        }
        else if (wand.sub_type == WAND_INVISIBILITY
                 && _dont_use_invis())
        {
            return;
        }
    }

    if (!has_charges)
    {
        canned_msg(MSG_NOTHING_HAPPENS);
        // It's an empty wand; inscribe it that way.
        wand.plus2 = ZAPCOUNT_EMPTY;
        you.turn_is_over = true;
        return;
    }

    if (you.confused())
    {
        zap_wand.confusion_fuzz();
    }

    if (wand.sub_type == WAND_RANDOM_EFFECTS)
        beam.effect_known = false;

    beam.source   = you.pos();
    beam.attitude = ATT_FRIENDLY;
    beam.set_target(zap_wand);

    const bool aimed_at_self = (beam.target == you.pos());

    // Check whether we may hit friends, use "safe" values for random effects
    // and unknown wands (highest possible range, and unresistable beam
    // flavour). Don't use the tracer if firing at self.
    if (!aimed_at_self)
    {
        beam.range = tracer_range;
        if (!player_tracer(beam.effect_known ? type_zapped
                                             : ZAP_DEBUGGING_RAY,
                           2 * (you.skills[SK_EVOCATIONS] - 1),
                           beam, beam.effect_known ? 0 : 17))
        {
            return;
        }
    }

    // Zapping the wand isn't risky if you aim it away from all monsters
    // and yourself, unless there's a nearby invisible enemy and you're
    // trying to hit it at random.
    const bool risky = dangerous && (beam.friend_info.count
                                     || beam.foe_info.count
                                     || invis_enemy
                                     || aimed_at_self);

    if (risky && alreadyknown && wand.sub_type == WAND_RANDOM_EFFECTS)
    {
        // Xom loves it when you use a Wand of Random Effects and
        // there is a dangerous monster nearby...
        xom_is_stimulated(255);
    }

    // Reset range.
    beam.range = _wand_range(type_zapped);

#ifdef WIZARD
    if (you.wizard)
    {
        std::string str = wand.inscription;
        int wiz_range = strip_number_tag(str, "range:");
        if (wiz_range != TAG_UNFOUND)
            beam.range = wiz_range;
    }
#endif

    // zapping() updates beam.
    zapping( type_zapped, 30 + roll_dice(2, you.skills[SK_EVOCATIONS]), beam );

    // Take off a charge.
    wand.plus--;

    // Zap counts count from the last recharge.
    if (wand.plus2 == ZAPCOUNT_MAX_CHARGED || wand.plus2 == ZAPCOUNT_RECHARGED)
        wand.plus2 = 0;
    // Increment zap count.
    if (wand.plus2 >= 0)
        wand.plus2++;

    // Identify if necessary.
    if (!alreadyknown && (beam.obvious_effect || type_zapped == ZAP_FIREBALL))
    {
        set_ident_type(wand, ID_KNOWN_TYPE);
        if (wand.sub_type == WAND_RANDOM_EFFECTS)
            mpr("You feel that this wand is rather unreliable.");

        mpr(wand.name(DESC_INVENTORY_EQUIP).c_str());
    }
    else
        set_ident_type(wand, ID_TRIED_TYPE);

    if (item_type_known(wand)
        && (item_ident(wand, ISFLAG_KNOW_PLUSES)
            || you.skills[SK_EVOCATIONS] > 5 + random2(15)))
    {
        if (!item_ident(wand, ISFLAG_KNOW_PLUSES))
        {
            mpr("Your skill with magical items lets you calculate "
                "the power of this device...");
        }

        mprf("This wand has %d charge%s left.",
             wand.plus, wand.plus == 1 ? "" : "s");

        set_ident_flags(wand, ISFLAG_KNOW_PLUSES);
    }

    practise(EX_DID_ZAP_WAND);
    alert_nearby_monsters();

    if (!alreadyknown && !alreadytried && risky)
    {
        // Xom loves it when you use an unknown wand and there is a
        // dangerous monster nearby...
        xom_is_stimulated(255);
    }

    you.turn_is_over = true;
}

void prompt_inscribe_item()
{
    if (inv_count() < 1)
    {
        mpr("You don't have anything to inscribe.");
        return;
    }

    int item_slot = prompt_invent_item("Inscribe which item?",
                                       MT_INVLIST, OSEL_ANY);

    if (prompt_failed(item_slot))
        return;

    inscribe_item(you.inv[item_slot], true);
}

static void _vampire_corpse_help()
{
    if (you.species != SP_VAMPIRE)
        return;

    if (check_blood_corpses_on_ground() || count_corpses_in_pack(true) > 0)
        mpr("If it's blood you're after, try <w>e</w>.");
}

void drink(int slot)
{
    if (you.is_undead == US_UNDEAD)
    {
        mpr("You can't drink.");
        return;
    }

    if (slot == -1)
    {
        const dungeon_feature_type feat = grd(you.pos());
        if (feat >= DNGN_FOUNTAIN_BLUE && feat <= DNGN_FOUNTAIN_BLOOD)
            if (_drink_fountain())
                return;
    }

    if (inv_count() == 0)
    {
        canned_msg(MSG_NOTHING_CARRIED);
        _vampire_corpse_help();
        return;
    }

    if (you.berserk())
    {
        canned_msg(MSG_TOO_BERSERK);
        return;
    }

    if (!player_can_handle_equipment())
    {
       canned_msg(MSG_PRESENT_FORM);
       _vampire_corpse_help();
       return;
    }

    if (slot == -1)
    {
        slot = prompt_invent_item("Drink which item?",
                                  MT_INVLIST, OBJ_POTIONS,
                                  true, true, true, 0, -1, NULL,
                                  OPER_QUAFF);
        if (prompt_failed(slot))
        {
            _vampire_corpse_help();
            return;
        }
    }

    item_def& potion = you.inv[slot];

    if (potion.base_type != OBJ_POTIONS)
    {
        if (you.species == SP_VAMPIRE && potion.base_type == OBJ_CORPSES)
            eat_food(slot);
        else
            mpr("You can't drink that!");
        return;
    }

    const bool alreadyknown = item_type_known(potion);

    if (alreadyknown && you.hunger_state == HS_ENGORGED
        && (is_blood_potion(potion) || potion.sub_type == POT_PORRIDGE))
    {
        mpr("You are much too full right now.");
        return;
    }

    if (alreadyknown && potion.sub_type == POT_INVISIBILITY
        && _dont_use_invis())
    {
        return;
    }

    if (alreadyknown && potion.sub_type == POT_BERSERK_RAGE
        && !berserk_check_wielded_weapon())
    {
        return;
    }

    // The "> 1" part is to reduce the amount of times that Xom is
    // stimulated when you are a low-level 1 trying your first unknown
    // potions on monsters.
    const bool dangerous = (player_in_a_dangerous_place()
                            && you.experience_level > 1);

    // Identify item and type.
    if (potion_effect(static_cast<potion_type>(potion.sub_type),
                      40, true, alreadyknown))
    {
        set_ident_flags(potion, ISFLAG_IDENT_MASK);
        set_ident_type(potion, ID_KNOWN_TYPE);
    }
    else
    {
        set_ident_type(potion, ID_TRIED_TYPE);
    }

    if (!alreadyknown && dangerous)
    {
        // Xom loves it when you drink an unknown potion and there is
        // a dangerous monster nearby...
        xom_is_stimulated(255);
    }

    if (is_blood_potion(potion))
    {
        // Always drink oldest potion.
        remove_oldest_blood_potion(potion);
    }

    dec_inv_item_quantity(slot, 1);
    you.turn_is_over = true;

    if (you.species != SP_VAMPIRE)
        lessen_hunger(40, true);
}

bool _drink_fountain()
{
    const dungeon_feature_type feat = grd(you.pos());

    if (feat < DNGN_FOUNTAIN_BLUE || feat > DNGN_FOUNTAIN_BLOOD)
        return (false);

    if (you.flight_mode() == FL_LEVITATE)
    {
        mpr("You're floating high above the fountain.");
        return (false);
    }

    if (you.berserk())
    {
        canned_msg(MSG_TOO_BERSERK);
        return (true);
    }

    potion_type fountain_effect = POT_WATER;
    if (feat == DNGN_FOUNTAIN_BLUE)
    {
        if (!yesno("Drink from the fountain?", true, 'n'))
            return (false);

        mpr("You drink the pure, clear water.");
    }
    else if (feat == DNGN_FOUNTAIN_BLOOD)
    {
        if (!yesno("Drink from the fountain of blood?", true, 'n'))
            return (false);

        mpr("You drink the blood.");
        fountain_effect = POT_BLOOD;
    }
    else
    {
        if (!yesno("Drink from the sparkling fountain?", true, 'n'))
            return (false);

        mpr("You drink the sparkling water.");

        fountain_effect = static_cast<potion_type>(
            random_choose_weighted(467, POT_WATER,
                                   48,  POT_DECAY,
                                   40,  POT_MUTATION,
                                   40,  POT_HEALING,
                                   40,  POT_HEAL_WOUNDS,
                                   40,  POT_SPEED,
                                   40,  POT_MIGHT,
                                   40,  POT_AGILITY,
                                   40,  POT_BRILLIANCE,
                                   32,  POT_DEGENERATION,
                                   27,  POT_LEVITATION,
                                   27,  POT_POISON,
                                   27,  POT_SLOWING,
                                   27,  POT_PARALYSIS,
                                   27,  POT_CONFUSION,
                                   27,  POT_INVISIBILITY,
                                   20,  POT_MAGIC,
                                   20,  POT_RESTORE_ABILITIES,
                                   20,  POT_RESISTANCE,
                                   20,  POT_STRONG_POISON,
                                   20,  POT_BERSERK_RAGE,
                                   4,   POT_GAIN_STRENGTH,
                                   4,   POT_GAIN_INTELLIGENCE,
                                   4,   POT_GAIN_DEXTERITY,
                                   0));
    }

    if (fountain_effect != POT_WATER && fountain_effect != POT_BLOOD)
        xom_is_stimulated(64);

    // Good gods do not punish for bad random effects. However, they do
    // punish drinking from a fountain of blood.
    potion_effect(fountain_effect, 100, true, feat != DNGN_FOUNTAIN_SPARKLING);

    bool gone_dry = false;
    if (feat == DNGN_FOUNTAIN_BLUE)
    {
        if (one_chance_in(20))
            gone_dry = true;
    }
    else if (feat == DNGN_FOUNTAIN_BLOOD)
    {
        // High chance of drying up, to prevent abuse.
        if (one_chance_in(3))
            gone_dry = true;
    }
    else   // sparkling fountain
    {
        if (one_chance_in(10))
            gone_dry = true;
        else if (random2(50) > 40)
        {
            // Turn fountain into a normal fountain without any message
            // but the glyph colour gives it away (lightblue vs. blue).
            grd(you.pos()) = DNGN_FOUNTAIN_BLUE;
            set_terrain_changed(you.pos());
        }
    }

    if (gone_dry)
    {
        mpr("The fountain dries up!");

        grd(you.pos()) = static_cast<dungeon_feature_type>(feat
                         + DNGN_DRY_FOUNTAIN_BLUE - DNGN_FOUNTAIN_BLUE);

        set_terrain_changed(you.pos());

        crawl_state.cancel_cmd_repeat();
    }

    you.turn_is_over = true;
    return (true);
}

// Returns true if a message has already been printed (which will identify
// the scroll.)
static bool _vorpalise_weapon()
{
    if (!you.weapon())
        return (false);

    // Check if you're wielding a brandable weapon.
    item_def& wpn = *you.weapon();
    if (wpn.base_type != OBJ_WEAPONS || wpn.sub_type == WPN_BLOWGUN
        || is_artefact(wpn))
    {
        return (false);
    }

    you.wield_change = true;

    // If there's no brand, make it vorpal.
    if (get_weapon_brand(wpn) == SPWPN_NORMAL)
    {
        alert_nearby_monsters();
        mprf("%s emits a brilliant flash of light!",
             wpn.name(DESC_CAP_YOUR).c_str());
        set_item_ego_type(wpn, OBJ_WEAPONS, SPWPN_VORPAL);
        return (true);
    }

    // If there's a permanent brand, fail.
    if (you.duration[DUR_WEAPON_BRAND] == 0)
        return (false);

    // There's a temporary brand, attempt to make it permanent.
    const std::string itname = wpn.name(DESC_CAP_YOUR);
    bool success = true;
    bool msg = true;

    switch (get_weapon_brand(wpn))
    {
    case SPWPN_VORPAL:
        if (get_vorpal_type(wpn) != DVORP_CRUSHING)
            mprf("%s's sharpness seems more permanent.", itname.c_str());
        else
            mprf("%s's heaviness feels very stable.", itname.c_str());
        break;

    case SPWPN_FLAME:
    case SPWPN_FLAMING:
        mprf("%s is engulfed in an explosion of flames!", itname.c_str());
        immolation(10, IMMOLATION_SPELL, you.pos(), true, &you);
        break;

    case SPWPN_FROST:
    case SPWPN_FREEZING:
        if (get_weapon_brand(wpn) == SPWPN_FROST)
            mprf("%s is covered with a thick layer of frost!", itname.c_str());
        else
            mprf("%s glows brilliantly blue for a moment.", itname.c_str());
        cast_refrigeration(60);
        break;

    case SPWPN_DRAINING:
        mprf("%s thirsts for the lives of mortals!", itname.c_str());
        drain_exp();
        break;

    case SPWPN_VENOM:
        mprf("%s seems more permanently poisoned.", itname.c_str());
        cast_toxic_radiance();
        break;

    case SPWPN_PAIN:
        // Can't fix pain brand (balance)...you just get tormented.
        mprf("%s shrieks out in agony!", itname.c_str());

        torment_monsters(you.pos(), 0, TORMENT_GENERIC);
        success = false;

        // This is only naughty if you know you're doing it.
        // XXX: assumes this can only happen from Vorpalise Weapon scroll.
        did_god_conduct(DID_NECROMANCY, 10,
                        get_ident_type(OBJ_SCROLLS, SCR_VORPALISE_WEAPON)
                        == ID_KNOWN_TYPE);
        break;

    case SPWPN_DISTORTION:
        // [dshaligram] Attempting to fix a distortion brand gets you a free
        // distortion effect, and no permabranding. Sorry, them's the breaks.
        mprf("%s twongs alarmingly.", itname.c_str());

        // from unwield_item
        MiscastEffect(&you, NON_MONSTER, SPTYP_TRANSLOCATION, 9, 90,
                      "distortion affixation");
        success = false;
        break;

    default:
        success = false;
        msg = false;
        break;
    }

    if (success)
        you.duration[DUR_WEAPON_BRAND] = 0;

    return (msg);
}

bool enchant_weapon(enchant_stat_type which_stat, bool quiet, item_def &wpn)
{
    ASSERT(wpn.defined());

    bool to_hit = (which_stat == ENCHANT_TO_HIT);

    // Cannot be enchanted nor uncursed.
    if (!is_enchantable_weapon(wpn, true, to_hit))
    {
        if (!quiet)
            canned_msg( MSG_NOTHING_HAPPENS );

        return (false);
    }

    const bool is_cursed = wpn.cursed();

    // Missiles only have one stat.
    if (wpn.base_type == OBJ_MISSILES)
    {
        which_stat = ENCHANT_TO_HIT;
        to_hit     = true;
    }

    int enchant_level = (to_hit ? wpn.plus
                                : wpn.plus2);

    // Even if not affected, it may be uncursed.
    if (!is_enchantable_weapon(wpn, false, to_hit)
        || enchant_level >= 4 && x_chance_in_y(enchant_level, MAX_WPN_ENCHANT))
    {
        if (is_cursed)
        {
            if (!quiet)
            {
                mprf("%s glows silver for a moment.",
                     wpn.name(DESC_CAP_YOUR).c_str());
            }

            do_uncurse_item(wpn);
            return (true);
        }
        else
        {
            if (!quiet)
                canned_msg(MSG_NOTHING_HAPPENS);

            // Xom thinks it's funny if enchantment is possible but fails.
            if (is_enchantable_weapon(wpn, false, to_hit))
                xom_is_stimulated(32);

            return (false);
        }
    }

    // Get item name now before changing enchantment.
    std::string iname = wpn.name(DESC_CAP_YOUR);

    if (wpn.base_type == OBJ_WEAPONS)
    {
        if (to_hit)
        {
            if (!quiet)
                mprf("%s glows green for a moment.", iname.c_str());

            wpn.plus++;
        }
        else
        {
            if (!quiet)
                mprf("%s glows red for a moment.", iname.c_str());

            wpn.plus2++;
        }
    }
    else if (wpn.base_type == OBJ_MISSILES)
    {
        if (!quiet)
        {
            mprf("%s glow%s red for a moment.", iname.c_str(),
                 wpn.quantity > 1 ? "" : "s");
        }

        wpn.plus++;
    }

    if (is_cursed)
        do_uncurse_item(wpn);

    return (true);
}

static bool _handle_enchant_weapon(enchant_stat_type which_stat,
                                   bool quiet)
{
    item_def* item = you.weapon();

    if (!item)
    {
        canned_msg(MSG_NOTHING_HAPPENS);
        return (false);
    }

    bool result = enchant_weapon(which_stat, quiet, *item);
    you.wield_change = true;

    return result;
}

bool enchant_armour(int &ac_change, bool quiet, item_def &arm)
{
    ASSERT(arm.defined() && arm.base_type == OBJ_ARMOUR);

    ac_change = 0;

    // Cannot be enchanted nor uncursed.
    if (!is_enchantable_armour(arm, true))
    {
        if (!quiet)
            canned_msg( MSG_NOTHING_HAPPENS );

        return (false);
    }

    const bool is_cursed = arm.cursed();

    // Turn hides into mails where applicable.
    // NOTE: It is assumed that armour which changes in this way does
    // not change into a form of armour with a different evasion modifier.
    if (armour_is_hide(arm, false))
    {
        if (!quiet)
        {
            mprf("%s glows purple and changes!",
                 arm.name(DESC_CAP_YOUR).c_str());
        }

        ac_change = property(arm, PARM_AC);
        hide2armour(arm);
        ac_change = property(arm, PARM_AC) - ac_change;

        do_uncurse_item(arm);

        // No additional enchantment.
        return (true);
    }

    // Even if not affected, it may be uncursed.
    if (!is_enchantable_armour(arm, false)
        || arm.plus > MAX_SEC_ENCHANT
           && x_chance_in_y(arm.plus, MAX_ARM_ENCHANT))
    {
        if (is_cursed)
        {
            if (!quiet)
            {
                mprf("%s glows silver for a moment.",
                     arm.name(DESC_CAP_YOUR).c_str());
            }

            do_uncurse_item(arm);
            return (true);
        }
        else
        {
            if (!quiet)
                canned_msg(MSG_NOTHING_HAPPENS);

            // Xom thinks it's funny if enchantment is possible but fails.
            if (is_enchantable_armour(arm, false))
                xom_is_stimulated(32);

            return (false);
        }
    }

    // Output message before changing enchantment and curse status.
    if (!quiet)
    {
        mprf("%s glows green for a moment.",
             arm.name(DESC_CAP_YOUR).c_str());
    }

    arm.plus++;
    ac_change++;
    do_uncurse_item(arm);

    return (true);
}

static bool _handle_enchant_armour(int item_slot)
{
    do
    {
        if (item_slot == -1)
        {
            item_slot = prompt_invent_item("Enchant which item?", MT_INVLIST,
                                           OSEL_ENCH_ARM, true, true, false);
        }
        if (prompt_failed(item_slot))
            return (false);

        item_def& arm(you.inv[item_slot]);

        if (!is_enchantable_armour(arm, true, true))
        {
            mpr("Choose some type of armour to enchant, or Esc to abort.");
            if (Options.auto_list)
                more();

            item_slot = -1;
            continue;
        }

        // Okay, we may actually (attempt to) enchant something.
        int ac_change;
        bool result = enchant_armour(ac_change, false, arm);

        if (ac_change)
            you.redraw_armour_class = true;

        return (result);
    }
    while (true);

    return (false);
}

static void handle_read_book(int item_slot)
{
    item_def& book(you.inv[item_slot]);

    if (book.sub_type == BOOK_DESTRUCTION)
    {
        if (silenced(you.pos()))
            mpr("This book does not work if you cannot read it aloud!");
        else
            tome_of_power(item_slot);
        return;
    }
    else if (book.sub_type == BOOK_MANUAL)
    {
        skill_manual(item_slot);
        return;
    }

    while (true)
    {
        // Spellbook
        const int ltr = read_book( book, RBOOK_READ_SPELL );

        if (ltr < 'a' || ltr > 'h')     //jmf: was 'g', but 8=h
        {
            mesclr();
            return;
        }

        const spell_type spell = which_spell_in_book(book,
                                                     letter_to_index(ltr));
        if (spell == SPELL_NO_SPELL)
        {
            mesclr();
            return;
        }

        describe_spell(spell, &book);

        // Player memorised spell which was being looked at.
        if (you.turn_is_over)
            return;
    }
}

// For unidentified scrolls of recharging, identify and enchant armour
// offer full choice of inventory and only identify the scroll if you chose
// something that is affected by the scroll. Once they're identified, you'll
// get the limited inventory listing.
// Returns true if the scroll had an obvious effect and should be identified.
static bool _scroll_modify_item(item_def scroll)
{
    ASSERT(scroll.base_type == OBJ_SCROLLS);

    // Get the slot of the scroll just read.
    int item_slot = scroll.link;

    // Get the slot of the item the scroll is to be used on.
    // Ban the scroll's own slot from the prompt to avoid the stupid situation
    // where you use identify on itself.
    item_slot = prompt_invent_item("Use on which item? (\\ to view known items)",
                                   MT_INVLIST, OSEL_ANY, true, true, false, 0,
                                   item_slot, NULL, OPER_ANY, true);

    if (prompt_failed(item_slot))
        return (false);

    item_def &item = you.inv[item_slot];

    switch (scroll.sub_type)
    {
    case SCR_IDENTIFY:
        if (!fully_identified(item))
        {
            mpr("This is a scroll of identify!");
            identify(-1, item_slot);
            return (true);
        }
        break;
    case SCR_RECHARGING:
        if (item_is_rechargeable(item, false, true))
        {
            if (recharge_wand(item_slot, false))
                return (true);
            return (false);
        }
        break;
    case SCR_ENCHANT_ARMOUR:
        if (is_enchantable_armour(item, true))
        {
            // Might still fail because of already high enchantment.
            // (If so, already prints the "Nothing happens" message.)
            if (_handle_enchant_armour(item_slot))
                return (true);
            return (false);
        }
        break;
    default:
        mprf("Buggy scroll %d can't modify item!", scroll.sub_type);
        break;
    }

    // Oops, wrong item...
    canned_msg(MSG_NOTHING_HAPPENS);
    return (false);
}

static void _vulnerability_scroll()
{
    // First cast antimagic on yourself.
    antimagic();

    // List of magical enchantments which will be dispelled.
    const enchant_type lost_enchantments[] = {
        ENCH_SLOW,
        ENCH_HASTE,
        ENCH_SWIFT,
        ENCH_MIGHT,
        ENCH_FEAR,
        ENCH_CONFUSION,
        ENCH_INVIS,
        ENCH_CORONA,
        ENCH_CHARM,
        ENCH_PARALYSIS,
        ENCH_PETRIFYING,
        ENCH_PETRIFIED
    };

    mon_enchant lowered_mr(ENCH_LOWERED_MR, 1, KC_YOU, 40);

    // Go over all creatures in LOS.
    for (radius_iterator ri(you.pos(), LOS_RADIUS); ri; ++ri)
    {
        if (monster* mon = monster_at(*ri))
        {
            // Dispel all magical enchantments.
            for (unsigned int i = 0; i < ARRAYSZ(lost_enchantments); ++i)
                mon->del_ench(lost_enchantments[i], true, true);

            // If relevant, monsters have their MR halved.
            if (!mons_immune_magic(mon))
                mon->add_ench(lowered_mr);

            // Annoying but not enough to turn friendlies against you.
            if (!mon->wont_attack())
                behaviour_event(mon, ME_ANNOY, MHITYOU);
        }
    }

    you.set_duration(DUR_LOWERED_MR, 40, 0,
                     "Magic dampens, then quickly surges around you.");
}

void read_scroll(int slot)
{
    if (you.berserk())
    {
        canned_msg(MSG_TOO_BERSERK);
        return;
    }

    if (!player_can_handle_equipment())
    {
        canned_msg(MSG_PRESENT_FORM);
        return;
    }

    if (you.stat_zero[STAT_INT])
    {
        mpr("Reading requires mental cohesion, which you lack.");
        return;
    }

    if (inv_count() < 1)
    {
        canned_msg(MSG_NOTHING_CARRIED);
        return;
    }

    int item_slot = (slot != -1) ? slot
                                 : prompt_invent_item( "Read which item?",
                                                       MT_INVLIST,
                                                       OBJ_SCROLLS,
                                                       true, true, true, 0, -1,
                                                       NULL, OPER_READ );

    if (prompt_failed(item_slot))
        return;

    item_def& scroll = you.inv[item_slot];

    if (scroll.base_type != OBJ_BOOKS && scroll.base_type != OBJ_SCROLLS)
    {
        mpr("You can't read that!");
        crawl_state.zero_turns_taken();
        return;
    }

    // Here we try to read a book {dlb}:
    if (scroll.base_type == OBJ_BOOKS)
    {
        handle_read_book( item_slot );
        return;
    }

    if (silenced(you.pos()))
    {
        mpr("Magic scrolls do not work when you're silenced!");
        crawl_state.zero_turns_taken();
        return;
    }

    const scroll_type which_scroll = static_cast<scroll_type>(scroll.sub_type);
    const bool alreadyknown = item_type_known(scroll);

    if (alreadyknown)
    {
        switch (which_scroll)
        {
        case SCR_BLINKING:
        case SCR_TELEPORTATION:
            if (item_blocks_teleport(false, false))
            {
                mpr("You cannot teleport right now.");
                return;
            }
            break;

        case SCR_ENCHANT_ARMOUR:
            if (!any_items_to_select(OSEL_ENCH_ARM, true))
                return;
            break;

        case SCR_ENCHANT_WEAPON_I:
        case SCR_ENCHANT_WEAPON_II:
        case SCR_ENCHANT_WEAPON_III:
        case SCR_VORPALISE_WEAPON:
            if (!you.weapon())
            {
                mpr("You are not wielding a weapon.");
                return;
            }
            break;

        case SCR_IDENTIFY:
            if (!any_items_to_select(OSEL_UNIDENT, true))
                return;
            break;

        case SCR_RECHARGING:
            if (!any_items_to_select(OSEL_RECHARGE, true))
                return;
            break;

        default:
            break;
        }
    }

    // Ok - now we FINALLY get to read a scroll !!! {dlb}
    you.turn_is_over = true;

    // Imperfect vision prevents players from reading actual content {dlb}:
    if (player_mutation_level(MUT_BLURRY_VISION)
        && x_chance_in_y(player_mutation_level(MUT_BLURRY_VISION), 5))
    {
        mpr((player_mutation_level(MUT_BLURRY_VISION) == 3 && one_chance_in(3))
                        ? "This scroll appears to be blank."
                        : "The writing blurs in front of your eyes.");
        return;
    }

    if (which_scroll != SCR_PAPER
        && (which_scroll != SCR_IMMOLATION || you.confused()))
    {
        mpr("As you read the scroll, it crumbles to dust.");
        // Actual removal of scroll done afterwards. -- bwr
    }

    const bool dangerous = player_in_a_dangerous_place();

    // Scrolls of paper are also exempted from this handling {dlb}:
    if (which_scroll != SCR_PAPER)
    {
        if (you.confused())
        {
            random_uselessness(item_slot);
            dec_inv_item_quantity(item_slot, 1);
            return;
        }

        practise(EX_WILL_READ_SCROLL);
    }

    // It is the exception, not the rule, that the scroll will not
    // be identified. {dlb}
    bool id_the_scroll = true;  // to prevent unnecessary repetition
    bool tried_on_item = false; // used to modify item (?EA, ?RC, ?ID)

    bool bad_effect = false; // for Xom: result is bad (or at least dangerous)
    switch (which_scroll)
    {
    case SCR_PAPER:
        // Remember, paper scrolls handled as special case above, too.
        mpr("This scroll appears to be blank.");
        if (player_mutation_level(MUT_BLURRY_VISION) == 3)
            id_the_scroll = false;
        break;

    case SCR_RANDOM_USELESSNESS:
        random_uselessness(item_slot);
        break;

    case SCR_BLINKING:
        blink(1000, false);
        break;

    case SCR_TELEPORTATION:
        you_teleport();
        break;

    case SCR_REMOVE_CURSE:
        if (!remove_curse(false))
            id_the_scroll = false;
        break;

    case SCR_DETECT_CURSE:
        if (!detect_curse(item_slot, false))
            id_the_scroll = false;
        break;

    case SCR_ACQUIREMENT:
        mpr("This is a scroll of acquirement!");
        more();
        acquirement(OBJ_RANDOM, AQ_SCROLL);
        break;

    case SCR_FEAR:
    {
        int fear_influenced = 0;
        mass_enchantment(ENCH_FEAR, 1000, MHITYOU, NULL, &fear_influenced);
        id_the_scroll = fear_influenced;
        break;
    }

    case SCR_NOISE:
        noisy(25, you.pos(), "You hear a loud clanging noise!");
        break;

    case SCR_SUMMONING:
    {
        const int mons = create_monster(
                            mgen_data(MONS_ABOMINATION_SMALL, BEH_FRIENDLY,
                                      &you, 0, 0, you.pos(), MHITYOU,
                                      MG_FORCE_BEH));
        if (mons != -1)
        {
            mpr("A horrible Thing appears!");
            player_angers_monster(&menv[mons]);
        }
        else
        {
            canned_msg(MSG_NOTHING_HAPPENS);
            id_the_scroll = false;
        }
        break;
    }

    case SCR_FOG:
        mpr("The scroll dissolves into smoke.");
        big_cloud(random_smoke_type(), KC_YOU, you.pos(), 50, 8 + random2(8));
        break;

    case SCR_MAGIC_MAPPING:
        magic_mapping(50, 90 + random2(11), false);
        break;

    case SCR_TORMENT:
        torment(TORMENT_SCROLL, you.pos());

        // This is only naughty if you know you're doing it.
        did_god_conduct(DID_NECROMANCY, 10, item_type_known(scroll));
        bad_effect = true;
        break;

    case SCR_IMMOLATION:
        mpr("The scroll explodes in your hands!");

        // Doesn't destroy scrolls anymore, so no special check needed. (jpeg)
        immolation(10, IMMOLATION_SCROLL, you.pos(), alreadyknown, &you);
        bad_effect = true;
        more();
        break;

    case SCR_CURSE_WEAPON:
        if (!you.weapon()
            || you.weapon()->base_type != OBJ_WEAPONS
            || you.weapon()->cursed())
        {
            canned_msg(MSG_NOTHING_HAPPENS);
            id_the_scroll = false;
        }
        else
        {
            // Also sets wield_change.
            do_curse_item( *you.weapon(), false );
            learned_something_new(HINT_YOU_CURSED);
            bad_effect = true;
        }
        break;

    // Everything [in the switch] below this line is a nightmare {dlb}:
    case SCR_ENCHANT_WEAPON_I:
        id_the_scroll = _handle_enchant_weapon(ENCHANT_TO_HIT);
        break;

    case SCR_ENCHANT_WEAPON_II:
        id_the_scroll = _handle_enchant_weapon(ENCHANT_TO_DAM);
        break;

    case SCR_ENCHANT_WEAPON_III:
        if (you.weapon())
        {
            item_def& wpn = *you.weapon();

            const bool is_cursed = wpn.cursed();

            if (wpn.base_type != OBJ_WEAPONS && wpn.base_type != OBJ_MISSILES
                || !is_cursed
                   && !is_enchantable_weapon(wpn, true, true)
                   && !is_enchantable_weapon(wpn, true, false))
            {
                canned_msg(MSG_NOTHING_HAPPENS);
                id_the_scroll = false;
                break;
            }
            // It's a weapon or stack of missiles that is not an artefact
            // and not fully enchanted, or at least needs to be uncursed.

            // Get item name now before changing enchantment.
            std::string iname = wpn.name(DESC_CAP_YOUR);

            // Uncursing is always possible.
            bool success = is_cursed;
            if (_handle_enchant_weapon(ENCHANT_TO_HIT, true))
                success = true;

            if (is_enchantable_weapon(wpn, true, true) && coinflip()
                && _handle_enchant_weapon(ENCHANT_TO_HIT, true))
            {
                success = true;
            }

            // Only weapons use the second stat.
            if (wpn.base_type == OBJ_WEAPONS)
            {
                if (_handle_enchant_weapon(ENCHANT_TO_DAM, true))
                    success = true;

                if (is_enchantable_weapon(wpn, true, false) && coinflip()
                    && _handle_enchant_weapon(ENCHANT_TO_DAM, true))
                {
                    success = true;
                }
            }

            if (is_cursed)
                do_uncurse_item(wpn);

            if (success)
            {
                mprf("%s glow%s bright yellow for a while.", iname.c_str(),
                     wpn.quantity > 1 ? "" : "s");
            }
            else
            {
                canned_msg(MSG_NOTHING_HAPPENS);
                id_the_scroll = false;
            }
        }
        else
        {
            canned_msg(MSG_NOTHING_HAPPENS);
            id_the_scroll = false;
        }
        break;

    case SCR_VORPALISE_WEAPON:
        id_the_scroll = _vorpalise_weapon();
        if (!id_the_scroll)
            canned_msg(MSG_NOTHING_HAPPENS);
        break;

    case SCR_IDENTIFY:
        if (!item_type_known(scroll))
        {
            id_the_scroll = _scroll_modify_item(scroll);
            if (!id_the_scroll)
                tried_on_item = true;
        }
        else
            identify(-1);
        break;

    case SCR_RECHARGING:
        if (!item_type_known(scroll))
        {
            id_the_scroll = _scroll_modify_item(scroll);
            if (!id_the_scroll)
                tried_on_item = true;
        }
        else
            recharge_wand(-1);
        break;

    case SCR_ENCHANT_ARMOUR:
        if (!item_type_known(scroll))
        {
            id_the_scroll = _scroll_modify_item(scroll);
            if (!id_the_scroll)
                tried_on_item = true;
        }
        else
            _handle_enchant_armour(-1);
        break;

    case SCR_CURSE_ARMOUR:
    {
        // make sure there's something to curse first
        int count = 0;
        int affected = EQ_WEAPON;
        for (int i = EQ_MIN_ARMOUR; i <= EQ_MAX_ARMOUR; i++)
        {
            if (you.equip[i] != -1 && !you.inv[you.equip[i]].cursed())
            {
                count++;
                if (one_chance_in(count))
                    affected = i;
            }
        }

        if (affected == EQ_WEAPON)
        {
            canned_msg(MSG_NOTHING_HAPPENS);
            id_the_scroll = false;
            break;
        }

        // Make the name before we curse it.
        do_curse_item( you.inv[you.equip[affected]], false );
        learned_something_new(HINT_YOU_CURSED);
        bad_effect = true;
        break;
    }

    case SCR_HOLY_WORD:
    {
        int pow = 100;

        if (is_good_god(you.religion))
        {
            pow += (you.religion == GOD_SHINING_ONE) ? you.piety :
                                                       you.piety / 2;
        }

        const bool success = holy_word(pow, HOLY_WORD_SCROLL, you.pos(),
                                       !item_type_known(scroll), &you);

        if (!success)
        {
            canned_msg(MSG_NOTHING_HAPPENS);
            id_the_scroll = false;
        }

        // This is only naughty if you know you're doing it, or if it's
        // succeeded, in which case you'll know for next time.
        if (item_type_known(scroll) || success)
            did_god_conduct(DID_HOLY, 10, item_type_known(scroll));
        break;
    }

    case SCR_SILENCE:
        cast_silence(25);
        break;

    case SCR_VULNERABILITY:
        _vulnerability_scroll();
        break;

    default:
        mpr("Read a buggy scroll, please report this.");
        break;
    }

    set_ident_type(scroll, id_the_scroll ? ID_KNOWN_TYPE :
                           tried_on_item ? ID_TRIED_ITEM_TYPE
                                         : ID_TRIED_TYPE);

    // Finally, destroy and identify the scroll.
    if (which_scroll != SCR_PAPER)
    {
        if (id_the_scroll)
            set_ident_flags(scroll, ISFLAG_KNOW_TYPE); // for notes

        dec_inv_item_quantity( item_slot, 1 );
    }

    if (!alreadyknown && dangerous)
    {
        // Xom loves it when you read an unknown scroll and there is a
        // dangerous monster nearby... (though not as much as potions
        // since there are no *really* bad scrolls, merely useless ones).
        xom_is_stimulated(bad_effect ? 128 : 64);
    }
}

void examine_object(void)
{
    int item_slot = prompt_invent_item( "Examine which item?",
                                        MT_INVLIST, -1,
                                        true, true, true, 0, -1, NULL,
                                        OPER_EXAMINE );
    if (prompt_failed(item_slot))
        return;

    describe_item( you.inv[item_slot], true );
    redraw_screen();
    mesclr();
}                               // end original_name()

bool wearing_slot(int inv_slot)
{
    for (int i = EQ_MIN_ARMOUR; i <= EQ_MAX_WORN; ++i)
        if (inv_slot == you.equip[i])
            return (true);

    return (false);
}

bool item_blocks_teleport(bool calc_unid, bool permit_id)
{
    return (scan_artefacts(ARTP_PREVENT_TELEPORTATION, calc_unid)
            || stasis_blocks_effect(calc_unid, permit_id, NULL));
}

bool stasis_blocks_effect(bool calc_unid,
                          bool identify,
                          const char *msg, int noise,
                          const char *silenced_msg)
{
    if (wearing_amulet(AMU_STASIS, calc_unid))
    {
        item_def *amulet = you.slot_item(EQ_AMULET, false);

        if (msg)
        {
            const std::string name(amulet? amulet->name(DESC_CAP_YOUR) :
                                   "Something");
            const std::string message =
                make_stringf(msg, name.c_str());

            if (noise)
            {
                if (!noisy(noise, you.pos(), message.c_str())
                    && silenced_msg)
                {
                    mprf(silenced_msg, name.c_str());
                }
            }
            else
            {
                mpr(message.c_str());
            }
        }

        // In all cases, the amulet auto-ids if requested.
        if (amulet && get_ident_type(*amulet) != ID_KNOWN_TYPE && identify)
        {
            set_ident_type(*amulet, ID_KNOWN_TYPE);
            mprf("You are wearing: %s",
                  amulet->name(DESC_INVENTORY_EQUIP).c_str());
        }
        return (true);
    }
    return (false);
}

#ifdef USE_TILE
// Interactive menu for item drop/use.

void tile_item_use_floor(int idx)
{
    if (mitm[idx].base_type == OBJ_CORPSES
        && mitm[idx].sub_type != CORPSE_SKELETON
        && !food_is_rotten(mitm[idx]))
    {
        butchery(idx);
    }
}

void tile_item_pickup(int idx)
{
    pickup_single_item(idx, mitm[idx].quantity);
}

void tile_item_drop(int idx)
{
    drop_item(idx, you.inv[idx].quantity);
}

static bool _prompt_eat_bad_food(const item_def food)
{
    if (food.base_type != OBJ_CORPSES
        && (food.base_type != OBJ_FOOD || food.sub_type != FOOD_CHUNK))
    {
        return (true);
    }

    if (!is_bad_food(food))
        return (true);

    const std::string food_colour = menu_colour_item_prefix(food);
    std::string colour            = "";
    std::string colour_off        = "";

    const int col = menu_colour(food.name(DESC_NOCAP_A), food_colour, "pickup");
    if (col != -1)
        colour = colour_to_str( col );

    if (!colour.empty())
    {
        // Order is important here.
        colour_off  = "</" + colour + ">";
        colour      = "<" + colour + ">";
    }

    const std::string qualifier = colour
                                  + (is_poisonous(food)      ? "poisonous" :
                                     is_mutagenic(food)      ? "mutagenic" :
                                     causes_rot(food)        ? "rot-inducing" :
                                     is_forbidden_food(food) ? "forbidden" : "")
                                  + colour_off;

    std::string prompt  = "Really ";
                prompt += (you.species == SP_VAMPIRE ? "drink from" : "eat");
                prompt += " this " + qualifier;
                prompt += (food.base_type == OBJ_CORPSES ? " corpse"
                                                         : " chunk of meat");
                prompt += "?";

    if (!yesno(prompt.c_str(), false, 'n'))
    {
        canned_msg(MSG_OK);
        return (false);
    }
    return (true);
}

void tile_item_eat_floor(int idx)
{
    if (mitm[idx].base_type == OBJ_CORPSES
            && you.species == SP_VAMPIRE
        || mitm[idx].base_type == OBJ_FOOD
            && you.is_undead != US_UNDEAD && you.species != SP_VAMPIRE)
    {
        if (can_ingest(mitm[idx].base_type, mitm[idx].sub_type, false)
            && _prompt_eat_bad_food(mitm[idx]))
        {
            eat_floor_item(idx);
        }
    }
}

void tile_item_use_secondary(int idx)
{
    const item_def item = you.inv[idx];

    if (item.base_type == OBJ_WEAPONS && is_throwable(&you, item))
    {
        if (check_warning_inscriptions(item, OPER_FIRE))
            fire_thing(idx); // fire weapons
    }
    else if (you.equip[EQ_WEAPON] == idx)
    {
        wield_weapon(true, PROMPT_GOT_SPECIAL); // unwield
    }
    else if (_valid_weapon_swap(item))
    {
        // secondary wield for several spells and such
        wield_weapon(true, idx); // wield
    }
}

void tile_item_use(int idx)
{
    const item_def item = you.inv[idx];

    // Equipped?
    bool equipped = false;
    bool equipped_weapon = false;
    for (unsigned int i = 0; i < NUM_EQUIP; i++)
    {
        if (you.equip[i] == idx)
        {
            equipped = true;
            if (i == EQ_WEAPON)
                equipped_weapon = true;
            break;
        }
    }

    // Special case for folks who are wielding something
    // that they shouldn't be wielding.
    // Note that this is only a problem for equipables
    // (otherwise it would only waste a turn)
    if (you.equip[EQ_WEAPON] == idx
        && (item.base_type == OBJ_ARMOUR
            || item.base_type == OBJ_JEWELLERY))
    {
        wield_weapon(true, PROMPT_GOT_SPECIAL);
        return;
    }

    const int type = item.base_type;

    // Use it
    switch (type)
    {
        case OBJ_WEAPONS:
        case OBJ_STAVES:
        case OBJ_MISCELLANY:
        case OBJ_WANDS:
            // Wield any unwielded item of these types.
            if (!equipped
                && (type == OBJ_WEAPONS || type == OBJ_STAVES || is_deck(item)
                    || type == OBJ_MISCELLANY
                       && item.sub_type == MISC_LANTERN_OF_SHADOWS))
            {
                wield_weapon(true, idx);
                return;
            }
            // Evoke misc. items, rods, or wands.
            if (item_is_evokable(item))
            {
                evoke_item(idx);
                return;
            }
            // Unwield wielded items.
            if (equipped)
                wield_weapon(true, PROMPT_GOT_SPECIAL); // unwield
            return;

        case OBJ_MISSILES:
            if (check_warning_inscriptions(item, OPER_FIRE))
                fire_thing(idx);
            return;

        case OBJ_ARMOUR:
            if (!player_can_handle_equipment())
            {
                mpr("You can't wear or remove anything in your present form.");
                return;
            }
            if (equipped && !equipped_weapon)
            {
                if (check_warning_inscriptions(item, OPER_TAKEOFF))
                    takeoff_armour(idx);
            }
            else if (check_warning_inscriptions(item, OPER_WEAR))
                wear_armour(idx);
            return;

        case OBJ_CORPSES:
            if (you.species != SP_VAMPIRE
                || item.sub_type == CORPSE_SKELETON
                || food_is_rotten(item))
            {
                break;
            }
            // intentional fall-through for Vampires
        case OBJ_FOOD:
            if (check_warning_inscriptions(item, OPER_EAT)
                && _prompt_eat_bad_food(item))
            {
                eat_food(idx);
            }
            return;

        case OBJ_BOOKS:
            if (item.sub_type == BOOK_MANUAL
                || item.sub_type == BOOK_DESTRUCTION
                || you.skills[SK_SPELLCASTING] == 0)
            {
                if (check_warning_inscriptions(item, OPER_READ))
                    handle_read_book(idx);
            } // else it's a spellbook
            else if (check_warning_inscriptions(item, OPER_MEMORISE))
                learn_spell(); // offers all spells, might not be what we want
            return;

        case OBJ_SCROLLS:
            if (check_warning_inscriptions(item, OPER_READ))
                read_scroll(idx);
            return;

        case OBJ_JEWELLERY:
            if (equipped && !equipped_weapon)
            {
                if (check_warning_inscriptions(item, OPER_REMOVE))
                    remove_ring(idx);
            }
            else if (check_warning_inscriptions(item, OPER_PUTON))
                puton_ring(idx);
            return;

        case OBJ_POTIONS:
            if (check_warning_inscriptions(item, OPER_QUAFF))
                drink(idx);
            return;

        default:
            return;
    }
}
#endif<|MERGE_RESOLUTION|>--- conflicted
+++ resolved
@@ -137,12 +137,13 @@
         }
     }
 
-<<<<<<< HEAD
     if (you.species == SP_CAT && (weapon->base_type == OBJ_WEAPONS
           || weapon->base_type == OBJ_STAVES))
     {
         SAY(mpr("You can't use weapons."));
-=======
+        return (false);
+    }
+
     // Only ogres and trolls can wield giant clubs (>= 30 aum)
     // and large rocks (60 aum).
     if (you.body_size(PSIZE_TORSO) < SIZE_LARGE
@@ -151,7 +152,6 @@
                              && item_mass(*weapon) >= 300))
     {
         SAY(mpr("That's too large and heavy for you to wield."));
->>>>>>> 2bf36d4c
         return (false);
     }
 
