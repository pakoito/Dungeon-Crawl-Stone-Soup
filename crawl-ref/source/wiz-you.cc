/**
 * @file
 * @brief Player related debugging functions.
**/

#include "AppHdr.h"

#include "wiz-you.h"

#include "abyss.h"

#include "cio.h"
#include "dbg-util.h"
#include "food.h"
#include "godprayer.h"
#include "godwrath.h"
#include "libutil.h"
#include "message.h"
#include "mutation.h"
#include "newgame.h"
#include "ng-setup.h"
#include "player.h"
#include "religion.h"
#include "skills.h"
#include "skills2.h"
#include "spl-book.h"
#include "spl-cast.h"
#include "spl-util.h"
#include "state.h"
#include "stuff.h"
#include "terrain.h"
#include "transform.h"
#include "view.h"
#include "unicode.h"
#include "xom.h"

#ifdef WIZARD
void wizard_change_species(void)
{
    char specs[80];
    int i;

    msgwin_get_line("What species would you like to be now? " ,
                    specs, sizeof(specs));

    if (specs[0] == '\0')
        return;
    string spec = lowercase_string(specs);

    species_type sp = SP_UNKNOWN;

    for (i = 0; i < NUM_SPECIES; ++i)
    {
        const species_type si = static_cast<species_type>(i);
        const string sp_name = lowercase_string(species_name(si));

        string::size_type pos = sp_name.find(spec);
        if (pos != string::npos)
        {
            if (pos == 0)
            {
                // We prefer prefixes over partial matches.
                sp = si;
                break;
            }
            else
                sp = si;
        }
    }

    // Can't use magic cookies or placeholder species.
    if (!is_valid_species(sp))
    {
        mpr("That species isn't available.");
        return;
    }

    // Re-scale skill-points.
    for (i = SK_FIRST_SKILL; i < NUM_SKILLS; ++i)
    {
        skill_type sk = static_cast<skill_type>(i);
        you.skill_points[i] *= species_apt_factor(sk, sp)
                               / species_apt_factor(sk);
    }

    you.species = sp;
    you.is_undead = get_undead_state(sp);

    // Change permanent mutations, but preserve non-permanent ones.
    uint8_t prev_muts[NUM_MUTATIONS];
    for (i = 0; i < NUM_MUTATIONS; ++i)
    {
        if (you.innate_mutations[i] > 0)
        {
            if (you.innate_mutations[i] > you.mutation[i])
                you.mutation[i] = 0;
            else
                you.mutation[i] -= you.innate_mutations[i];

            you.innate_mutations[i] = 0;
        }
        prev_muts[i] = you.mutation[i];
    }
    give_basic_mutations(sp);
    for (i = 0; i < NUM_MUTATIONS; ++i)
    {
        if (prev_muts[i] > you.innate_mutations[i])
            you.innate_mutations[i] = 0;
        else
            you.innate_mutations[i] -= prev_muts[i];
    }

    switch (sp)
    {
    case SP_RED_DRACONIAN:
        if (you.experience_level >= 7)
            perma_mutate(MUT_HEAT_RESISTANCE, 1, "wizard race change");
        break;

    case SP_WHITE_DRACONIAN:
        if (you.experience_level >= 7)
            perma_mutate(MUT_COLD_RESISTANCE, 1, "wizard race change");
        break;

    case SP_GREEN_DRACONIAN:
        if (you.experience_level >= 7)
            perma_mutate(MUT_POISON_RESISTANCE, 1, "wizard race change");
        if (you.experience_level >= 14)
            perma_mutate(MUT_STINGER, 1, "wizard race change");
        break;

    case SP_YELLOW_DRACONIAN:
        if (you.experience_level >= 14)
            perma_mutate(MUT_ACIDIC_BITE, 1, "wizard race change");
        break;

    case SP_GREY_DRACONIAN:
        if (you.experience_level >= 7)
            perma_mutate(MUT_UNBREATHING, 1, "wizard race change");
        break;

    case SP_BLACK_DRACONIAN:
        if (you.experience_level >= 7)
            perma_mutate(MUT_SHOCK_RESISTANCE, 1, "wizard race change");
        if (you.experience_level >= 14)
            perma_mutate(MUT_BIG_WINGS, 1, "wizard race change");
        break;

    case SP_DEMONSPAWN:
    {
        roll_demonspawn_mutations();
        for (i = 0; i < int(you.demonic_traits.size()); ++i)
        {
            mutation_type m = you.demonic_traits[i].mutation;

            if (you.demonic_traits[i].level_gained > you.experience_level)
                continue;

            ++you.mutation[m];
            ++you.innate_mutations[m];
        }
        break;
    }

    case SP_DEEP_DWARF:
        if (you.experience_level >= 9)
            perma_mutate(MUT_PASSIVE_MAPPING, 1, "wizard race change");
        if (you.experience_level >= 14)
            perma_mutate(MUT_NEGATIVE_ENERGY_RESISTANCE, 1, "wizard race change");
        if (you.experience_level >= 18)
            perma_mutate(MUT_PASSIVE_MAPPING, 1, "wizard race change");
        break;

    case SP_FELID:
        if (you.experience_level >= 6)
            perma_mutate(MUT_SHAGGY_FUR, 1, "wizard race change");
        if (you.experience_level >= 12)
            perma_mutate(MUT_SHAGGY_FUR, 1, "wizard race change");
        break;

    default:
        break;
    }

    // Sanitize skills.
    fixup_skills();

    // Could delete only inappropriate ones, but meh.
    you.sage_skills.clear();
    you.sage_xp.clear();
    you.sage_bonus.clear();

    calc_hp();
    calc_mp();

    burden_change();
    // The player symbol depends on species.
    update_player_symbol();
#ifdef USE_TILE
    init_player_doll();
#endif
    redraw_screen();
}
#endif

#ifdef WIZARD
// Casts a specific spell by number or name.
void wizard_cast_spec_spell(void)
{
    char specs[80], *end;
    int spell;

    mpr("Cast which spell? ", MSGCH_PROMPT);
    if (cancellable_get_line_autohist(specs, sizeof(specs))
        || specs[0] == '\0')
    {
        canned_msg(MSG_OK);
        crawl_state.cancel_cmd_repeat();
        return;
    }

    spell = strtol(specs, &end, 10);

    if (spell < 0 || end == specs)
    {
        if ((spell = spell_by_name(specs, true)) == SPELL_NO_SPELL)
        {
            mpr("Cannot find that spell.");
            crawl_state.cancel_cmd_repeat();
            return;
        }
    }

    if (your_spells(static_cast<spell_type>(spell), 0, false) == SPRET_ABORT)
        crawl_state.cancel_cmd_repeat();
}

void wizard_memorise_spec_spell(void)
{
    char specs[80], *end;
    int spell;

    mpr("Memorise which spell? ", MSGCH_PROMPT);
    if (cancellable_get_line_autohist(specs, sizeof(specs))
        || specs[0] == '\0')
    {
        canned_msg(MSG_OK);
        crawl_state.cancel_cmd_repeat();
        return;
    }

    spell = strtol(specs, &end, 10);

    if (spell < 0 || end == specs)
    {
        if ((spell = spell_by_name(specs, true)) == SPELL_NO_SPELL)
        {
            mpr("Cannot find that spell.");
            crawl_state.cancel_cmd_repeat();
            return;
        }
    }

    if (!learn_spell(static_cast<spell_type>(spell)))
        crawl_state.cancel_cmd_repeat();
}
#endif

void wizard_heal(bool super_heal)
{
    if (super_heal)
    {
        // Clear more stuff and give a HP boost.
        unrot_hp(9999);
        you.magic_contamination = 0;
        you.duration[DUR_LIQUID_FLAMES] = 0;
        you.clear_beholders();
        inc_max_hp(10);
        you.attribute[ATTR_XP_DRAIN] = 0;
    }

    // Clear most status ailments.
    you.rotting = 0;
    you.disease = 0;
    you.duration[DUR_CONF]      = 0;
    you.duration[DUR_MISLED]    = 0;
    you.duration[DUR_POISONING] = 0;
    set_hp(you.hp_max);
    set_mp(you.max_magic_points);
    set_hunger(10999, true);
    you.redraw_hit_points = true;
}

void wizard_set_hunger_state()
{
    string hunger_prompt =
        "Set hunger state to s(T)arving, (N)ear starving, (H)ungry";
    if (you.species == SP_GHOUL)
        hunger_prompt += " or (S)atiated";
    else
        hunger_prompt += ", (S)atiated, (F)ull or (E)ngorged";
    hunger_prompt += "? ";

    mprf(MSGCH_PROMPT, "%s", hunger_prompt.c_str());

    const int c = toalower(getchk());

    // Values taken from food.cc.
    switch (c)
    {
    case 't': you.hunger = HUNGER_STARVING / 2;   break;
    case 'n': you.hunger = 1200;  break;
    case 'h': you.hunger = 2400;  break;
    case 's': you.hunger = 5000;  break;
    case 'f': you.hunger = 8000;  break;
    case 'e': you.hunger = HUNGER_MAXIMUM; break;
    default:  canned_msg(MSG_OK); break;
    }

    food_change();

    if (you.species == SP_GHOUL && you.hunger_state >= HS_SATIATED)
        mpr("Ghouls can never be full or above!");
}

void wizard_set_piety()
{
    if (you_worship(GOD_NO_GOD))
    {
        mpr("You are not religious!");
        return;
    }

    mprf(MSGCH_PROMPT, "Enter new piety value (current = %d, Enter for 0): ",
         you.piety);
    char buf[30];
    if (cancellable_get_line_autohist(buf, sizeof buf))
    {
        canned_msg(MSG_OK);
        return;
    }

    const int newpiety = atoi(buf);
    if (newpiety < 0 || newpiety > 200)
    {
        mpr("Piety needs to be between 0 and 200.");
        return;
    }

    if (you_worship(GOD_XOM))
    {
        you.piety = newpiety;

        // For Xom, also allow setting interest.
        mprf(MSGCH_PROMPT, "Enter new interest (current = %d, Enter for 0): ",
             you.gift_timeout);

        if (cancellable_get_line_autohist(buf, sizeof buf))
        {
            canned_msg(MSG_OK);
            return;
        }
        const int newinterest = atoi(buf);
        if (newinterest >= 0 && newinterest < 256)
            you.gift_timeout = newinterest;
        else
            mpr("Interest must be between 0 and 255.");

        mprf("Set piety to %d, interest to %d.", you.piety, newinterest);

        const string new_xom_favour = describe_xom_favour();
        const string msg = "You are now " + new_xom_favour;
        god_speaks(you.religion, msg.c_str());
        return;
    }

    if (newpiety < 1)
    {
        if (yesno("Are you sure you want to be excommunicated?", false, 'n'))
        {
            you.piety = 0;
            excommunication();
        }
        else
            canned_msg(MSG_OK);
        return;
    }
    mprf("Setting piety to %d.", newpiety);

    // We have to set the exact piety value this way, because diff may
    // be decreased to account for things like penance and gift timeout.
    int diff;
    do
    {
        diff = newpiety - you.piety;
        if (diff > 0)
            gain_piety(diff, 1, true, false);
        else if (diff < 0)
            lose_piety(-diff);
    }
    while (diff != 0);

    // Automatically reduce penance to 0.
    if (player_under_penance())
        dec_penance(you.penance[you.religion]);
}

//---------------------------------------------------------------
//
// debug_add_skills
//
//---------------------------------------------------------------
#ifdef WIZARD
void wizard_exercise_skill(void)
{
    skill_type skill = debug_prompt_for_skill("Which skill (by name)? ");

    if (skill == SK_NONE)
        mpr("That skill doesn't seem to exist.");
    else
    {
        mpr("Exercising...");
        exercise(skill, 10);
    }
}
#endif

#ifdef WIZARD
void wizard_set_skill_level(skill_type skill)
{
    if (skill == SK_NONE)
        skill = debug_prompt_for_skill("Which skill (by name)? ");

    if (skill == SK_NONE)
    {
        mpr("That skill doesn't seem to exist.");
        return;
    }

    mpr(skill_name(skill));
    double amount = prompt_for_float("To what level? ");

    if (amount < 0 || amount > 27)
    {
        canned_msg(MSG_OK);
        return;
    }

    const int old_amount = you.skills[skill];

    set_skill_level(skill, amount);

    if (amount == 27)
    {
        you.train[skill] = 0;
        you.train_alt[skill] = 0;
        reset_training();
        check_selected_skills();
    }

    redraw_skill(skill);

    mprf("%s %s to skill level %.1f.", (old_amount < amount ? "Increased" :
                                      old_amount > amount ? "Lowered"
                                                          : "Reset"),
         skill_name(skill), amount);
}
#endif


#ifdef WIZARD
void wizard_set_all_skills(void)
{
    double amount = prompt_for_float("Set all skills to what level? ");

    if (amount < 0)             // cancel returns -1 -- bwr
        canned_msg(MSG_OK);
    else
    {
        if (amount > 27)
            amount = 27;

        for (int i = SK_FIRST_SKILL; i < NUM_SKILLS; ++i)
        {
            skill_type sk = static_cast<skill_type>(i);
            if (is_invalid_skill(sk) || is_useless_skill(sk))
                continue;

            set_skill_level(sk, amount);

            if (amount == 27)
            {
                you.train[sk] = 0;
                you.training[sk] = 0;
            }
        }

        you.redraw_title = true;

        // We're not updating skill cost here since XP hasn't changed.

        calc_hp();
        calc_mp();

        you.redraw_armour_class = true;
        you.redraw_evasion = true;
    }
}
#endif

#ifdef WIZARD
bool wizard_add_mutation()
{
    bool success = false;
    char specs[80];

    if (player_mutation_level(MUT_MUTATION_RESISTANCE) > 0
        && !crawl_state.is_replaying_keys())
    {
        const char* msg;

        if (you.mutation[MUT_MUTATION_RESISTANCE] == 3)
            msg = "You are immune to mutations; remove immunity?";
        else
            msg = "You are resistant to mutations; remove resistance?";

        if (yesno(msg, true, 'n'))
        {
            you.mutation[MUT_MUTATION_RESISTANCE] = 0;
            crawl_state.cancel_cmd_repeat();
        }
    }

    int answer = yesnoquit("Force mutation to happen?", true, 'n');
    if (answer == -1)
    {
        canned_msg(MSG_OK);
        return false;
    }
    const bool force = (answer == 1);

    if (player_mutation_level(MUT_MUTATION_RESISTANCE) == 3 && !force)
    {
        mpr("Can't mutate when immune to mutations without forcing it.");
        crawl_state.cancel_cmd_repeat();
        return false;
    }

    answer = yesnoquit("Treat mutation as god gift?", true, 'n');
    if (answer == -1)
    {
        canned_msg(MSG_OK);
        return false;
    }
    const bool god_gift = (answer == 1);

    msgwin_get_line("Which mutation (name, 'good', 'bad', 'any', "
                    "'xom', 'slime')? ",
                    specs, sizeof(specs));

    if (specs[0] == '\0')
        return false;

    string spec = lowercase_string(specs);

    mutation_type mutat = NUM_MUTATIONS;

    if (spec == "good")
        mutat = RANDOM_GOOD_MUTATION;
    else if (spec == "bad")
        mutat = RANDOM_BAD_MUTATION;
    else if (spec == "any")
        mutat = RANDOM_MUTATION;
    else if (spec == "xom")
        mutat = RANDOM_XOM_MUTATION;
    else if (spec == "slime")
        mutat = RANDOM_SLIME_MUTATION;

    if (mutat != NUM_MUTATIONS)
    {
        int old_resist = player_mutation_level(MUT_MUTATION_RESISTANCE);

        success = mutate(mutat, "wizard power", true, force, god_gift);

        if (old_resist < player_mutation_level(MUT_MUTATION_RESISTANCE)
            && !force)
        {
            crawl_state.cancel_cmd_repeat("Your mutation resistance has "
                                          "increased.");
        }
        return success;
    }

    vector<mutation_type> partial_matches;

    for (int i = 0; i < NUM_MUTATIONS; ++i)
    {
        mutation_type mut = static_cast<mutation_type>(i);
        if (!is_valid_mutation(mut))
            continue;

        const mutation_def& mdef = get_mutation_def(mut);
        if (spec == mdef.wizname)
        {
            mutat = mut;
            break;
        }

        if (strstr(mdef.wizname, spec.c_str()))
            partial_matches.push_back(mut);
    }

    // If only one matching mutation, use that.
    if (mutat == NUM_MUTATIONS && partial_matches.size() == 1)
        mutat = partial_matches[0];

    if (mutat == NUM_MUTATIONS)
    {
        crawl_state.cancel_cmd_repeat();

        if (partial_matches.empty())
            mpr("No matching mutation names.");
        else
        {
            vector<string> matches;

            for (unsigned int i = 0; i < partial_matches.size(); ++i)
                matches.push_back(get_mutation_def(partial_matches[i]).wizname);

            string prefix = "No exact match for mutation '" +
                            spec +  "', possible matches are: ";

            // Use mpr_comma_separated_list() because the list
            // might be *LONG*.
            mpr_comma_separated_list(prefix, matches, " and ", ", ",
                                     MSGCH_DIAGNOSTICS);
        }

        return false;
    }
    else
    {
        mprf("Found #%d: %s (\"%s\")", (int) mutat,
             get_mutation_def(mutat).wizname,
             mutation_name(mutat, 1, false).c_str());

        const int levels =
            prompt_for_int("How many levels to increase or decrease? ",
                                  false);

        if (levels == 0)
        {
            canned_msg(MSG_OK);
            success = false;
        }
        else if (levels > 0)
        {
            for (int i = 0; i < levels; ++i)
                if (mutate(mutat, "wizard power", true, force, god_gift))
                    success = true;
        }
        else
        {
            for (int i = 0; i < -levels; ++i)
                if (delete_mutation(mutat, "wizard power", true, force, god_gift))
                    success = true;
        }
    }

    return success;
}
#endif

void wizard_set_abyss()
{
    char buf[80];
    mprf(MSGCH_PROMPT, "Enter values for X, Y, Z (space separated) or return: ");
    if (!cancellable_get_line_autohist(buf, sizeof buf))
        abyss_teleport(true);

    uint32_t x = 0, y = 0, z = 0;
    sscanf(buf, "%d %d %d", &x, &y, &z);
    set_abyss_state(coord_def(x,y), z);
}

void wizard_set_stats()
{
    char buf[80];
    mprf(MSGCH_PROMPT, "Enter values for Str, Int, Dex (space separated): ");
    if (cancellable_get_line_autohist(buf, sizeof buf))
        return;

    int sstr = you.strength(false),
        sdex = you.dex(false),
        sint = you.intel(false);

    sscanf(buf, "%d %d %d", &sstr, &sint, &sdex);

    you.base_stats[STAT_STR] = debug_cap_stat(sstr);
    you.base_stats[STAT_INT] = debug_cap_stat(sint);
    you.base_stats[STAT_DEX] = debug_cap_stat(sdex);
    you.stat_loss.init(0);
    you.redraw_stats.init(true);
    you.redraw_evasion = true;
}

static const char* dur_names[] =
{
    "invis",
    "conf",
    "paralysis",
    "slow",
    "mesmerised",
    "haste",
    "might",
    "brilliance",
    "agility",
    "flight",
    "berserker",
    "poisoning",
    "confusing touch",
    "sure blade",
    "corona",
    "deaths door",
    "fire shield",
    "building rage",
    "exhausted",
    "liquid flames",
    "icy armour",
    "repel missiles",
    "prayer",
    "piety pool",
    "divine vigour",
    "divine stamina",
    "divine shield",
    "regeneration",
    "swiftness",
#if TAG_MAJOR_VERSION == 34
    "controlled flight",
#endif
    "teleport",
    "control teleport",
    "breath weapon",
    "transformation",
    "death channel",
    "deflect missiles",
    "phase shift",
#if TAG_MAJOR_VERSION == 34
    "see invisible",
#endif
    "weapon brand",
    "demonic guardian",
    "pbd",
    "silence",
    "condensation shield",
    "stoneskin",
    "gourmand",
    "bargain",
#if TAG_MAJOR_VERSION == 34
    "insulation",
#endif
    "resistance",
    "slaying",
    "stealth",
    "magic shield",
    "sleep",
    "telepathy",
    "petrified",
    "lowered mr",
    "repel stairs move",
    "repel stairs climb",
    "coloured smoke trail",
    "slimify",
    "time step",
    "icemail depleted",
    "misled",
    "quad damage",
    "afraid",
    "mirror damage",
    "scrying",
    "tornado",
    "liquefying",
    "heroism",
    "finesse",
    "lifesaving",
    "paralysis immunity",
    "darkness",
    "petrifying",
    "shrouded",
    "tornado cooldown",
#if TAG_MAJOR_VERSION == 34
    "nausea",
#endif
    "ambrosia",
#if TAG_MAJOR_VERSION == 34
    "temporary mutations",
#endif
    "disjunction",
    "vehumet gift",
#if TAG_MAJOR_VERSION == 34
    "battlesphere",
#endif
    "sentinel's mark",
    "sickening",
    "drowning",
    "drowning immunity",
    "flayed",
    "retching",
    "weak",
    "dimension anchor",
    "antimagic",
<<<<<<< HEAD
    "antennae extend",
=======
    "spirit howl",
    "infused",
    "song of slaying",
    "song of shielding",
    "toxic radiance",
    "reciting",
    "grasping roots",
    "sleep immunity",
>>>>>>> 70ca29ee
};

void wizard_edit_durations(void)
{
    COMPILE_CHECK(ARRAYSZ(dur_names) == NUM_DURATIONS);
    vector<int> durs;
    size_t max_len = 0;

    for (int i = 0; i < NUM_DURATIONS; ++i)
    {
        if (!you.duration[i])
            continue;

        max_len = max(strlen(dur_names[i]), max_len);
        durs.push_back(i);
    }

    if (!durs.empty())
    {
        for (unsigned int i = 0; i < durs.size(); ++i)
        {
            int dur = durs[i];
            mprf_nocap(MSGCH_PROMPT, "%c) %-*s : %d", 'a' + i, (int)max_len,
                 dur_names[dur], you.duration[dur]);
        }
        mpr("", MSGCH_PROMPT);
        mpr("Edit which duration (letter or name)? ", MSGCH_PROMPT);
    }
    else
        mpr("Edit which duration (name)? ", MSGCH_PROMPT);

    char buf[80];

    if (cancellable_get_line_autohist(buf, sizeof buf) || !*buf)
    {
        canned_msg(MSG_OK);
        return;
    }

    if (!strlcpy(buf, lowercase_string(trimmed_string(buf)).c_str(), sizeof(buf)))
    {
        canned_msg(MSG_OK);
        return;
    }

    int choice = -1;

    if (strlen(buf) == 1)
    {
        if (durs.empty())
        {
            mpr("No existing durations to choose from.", MSGCH_PROMPT);
            return;
        }
        choice = buf[0] - 'a';

        if (choice < 0 || choice >= (int) durs.size())
        {
            mpr("Invalid choice.", MSGCH_PROMPT);
            return;
        }
        choice = durs[choice];
    }
    else
    {
        vector<int>    matches;
        vector<string> match_names;

        for (int i = 0; i < NUM_DURATIONS; ++i)
        {
            if (strcmp(dur_names[i], buf) == 0)
            {
                choice = i;
                break;
            }
            if (strstr(dur_names[i], buf) != NULL)
            {
                matches.push_back(i);
                match_names.push_back(dur_names[i]);
            }
        }
        if (choice != -1)
            ;
        else if (matches.size() == 1)
            choice = matches[0];
        else if (matches.empty())
        {
            mprf(MSGCH_PROMPT, "No durations matching '%s'.", buf);
            return;
        }
        else
        {
            string prefix = "No exact match for duration '";
            prefix += buf;
            prefix += "', possible matches are: ";

            mpr_comma_separated_list(prefix, match_names, " and ", ", ",
                                     MSGCH_DIAGNOSTICS);
            return;
        }
    }

    snprintf(buf, sizeof(buf), "Set '%s' to: ", dur_names[choice]);
    int num = prompt_for_int(buf, false);

    if (num == 0)
    {
        mpr("Can't set duration directly to 0, setting it to 1 instead.",
            MSGCH_PROMPT);
        num = 1;
    }
    you.duration[choice] = num;
}

static void debug_uptick_xl(int newxl, bool train)
{
    if (train)
    {
        you.exp_available += exp_needed(newxl) - you.experience;
        train_skills();
    }
    you.experience = exp_needed(newxl);
    level_change(NON_MONSTER, NULL, true);
}

static void debug_downtick_xl(int newxl)
{
    you.hp = you.hp_max;
    you.hp_max_perm += 1000; // boost maxhp so we don't die if heavily rotted
    you.experience = exp_needed(newxl);
    level_change();
    you.skill_cost_level = 0;
    check_skill_cost_change();
    // restore maxhp loss
    you.hp_max_perm -= 1000;
    calc_hp();
    if (you.hp_max <= 0)
    {
        // ... but remove it completely if unviable
        you.hp_max_temp = max(you.hp_max_temp, 0);
        you.hp_max_perm = max(you.hp_max_perm, 0);
        calc_hp();
    }

    you.hp       = max(1, you.hp);
}

void wizard_set_xl()
{
    mprf(MSGCH_PROMPT, "Enter new experience level: ");
    char buf[30];
    if (cancellable_get_line_autohist(buf, sizeof buf))
    {
        canned_msg(MSG_OK);
        return;
    }

    const int newxl = atoi(buf);
    if (newxl < 1 || newxl > 27 || newxl == you.experience_level)
    {
        canned_msg(MSG_OK);
        return;
    }

    set_xl(newxl, yesno("Train skills?", true, 'n'));
    mprf("Experience level set to %d.", newxl);
}

void set_xl(const int newxl, const bool train)
{
    no_messages mx;
    if (newxl < you.experience_level)
        debug_downtick_xl(newxl);
    else
        debug_uptick_xl(newxl, train);
}

void wizard_get_god_gift(void)
{
    if (you_worship(GOD_NO_GOD))
    {
        mpr("You are not religious!");
        return;
    }

    if (!do_god_gift(true))
        mpr("Nothing happens.");
}

void wizard_toggle_xray_vision()
{
    you.xray_vision = !you.xray_vision;
    viewwindow(true);
}

void wizard_god_wrath()
{
    if (you_worship(GOD_NO_GOD))
    {
        mpr("You suffer the terrible wrath of No God.");
        return;
    }

    if (!divine_retribution(you.religion, true, true))
        // Currently only dead Jiyva.
        mpr("You're not eligible for wrath.");
}

void wizard_god_mollify()
{
    for (int i = GOD_NO_GOD; i < NUM_GODS; ++i)
    {
        if (player_under_penance((god_type) i))
            dec_penance((god_type) i, you.penance[i]);
    }
}

void wizard_transform()
{
    transformation_type form;

    while (true)
    {
        string line;
        for (int i = 0; i <= LAST_FORM; i++)
        {
            line += make_stringf("[%c] %-10s ", i + 'a',
                                 transform_name((transformation_type)i));
            if (i % 5 == 4 || i == LAST_FORM)
            {
                mpr(line, MSGCH_PROMPT);
                line.clear();
            }
        }
        mpr("Which form (ESC to exit)? ", MSGCH_PROMPT);

        int keyin = toalower(get_ch());

        if (key_is_escape(keyin) || keyin == ' '
            || keyin == '\r' || keyin == '\n')
        {
            canned_msg(MSG_OK);
            return;
        }

        if (keyin < 'a' || keyin > 'a' + LAST_FORM)
            continue;

        form = (transformation_type)(keyin - 'a');

        break;
    }

    you.transform_uncancellable = false;
    if (!transform(200, form) && you.form != form)
        mpr("Transformation failed.");
}

static void _wizard_modify_character(string inputdata)
// for now this just sets skill levels and str dex int
// (this should be enough to debug with)
{
    vector<string>  tokens = split_string(" ", inputdata);
    int size = tokens.size();
    if (size > 3 && tokens[1] == "Level") // + Level 4.0 Fighting
    {
        skill_type skill = skill_from_name(lowercase_string(tokens[3]).c_str());
        double amount = atof(tokens[2].c_str());
        set_skill_level(skill, amount);
        if (tokens[0] == "+")
            you.train[skill] = 1;
        else if (tokens[0] == "*")
            you.train[skill] = 2;
        else
            you.train[skill] = 0;

        redraw_skill(skill);

        return;
    }

    if (size > 5 && tokens[0] == "HP") // HP 23/23 AC 3 Str 21 XL: 1 Next: 0%
    {
        for (int k = 1; k < size; k++)
        {
            if (tokens[k] == "Str")
            {
                you.base_stats[STAT_STR] = debug_cap_stat(atoi(tokens[k+1].c_str()));
                you.redraw_stats.init(true);
                you.redraw_evasion = true;
                return;
            }
        }
    }

    if (size > 5 && tokens[0] == "MP")
    {
        for (int k = 1; k < size; k++)
        {
            if (tokens[k] == "Int")
            {
                you.base_stats[STAT_INT] = debug_cap_stat(atoi(tokens[k+1].c_str()));
                you.redraw_stats.init(true);
                you.redraw_evasion = true;
                return;
            }
        }
    }
    if (size > 5 && tokens[0] == "Gold")
    {
        for (int k = 1; k < size; k++)
        {
            if (tokens[k] == "Dex")
            {
                you.base_stats[STAT_DEX] = debug_cap_stat(atoi(tokens[k+1].c_str()));
                you.redraw_stats.init(true);
                you.redraw_evasion = true;
                return;
            }
        }
    }

    return;
}

void wizard_load_dump_file()
{
    char filename[80];
    msgwin_get_line_autohist("Which dump file? ", filename, sizeof(filename));
    if (filename[0] == '\0')
    {
        canned_msg(MSG_OK);
        return;
    }

    you.init_skills();

    FileLineInput f(filename);
    while (!f.eof())
        _wizard_modify_character(f.get_line());

    init_skill_order();
    init_can_train();
    init_train();
    init_training();
}<|MERGE_RESOLUTION|>--- conflicted
+++ resolved
@@ -809,9 +809,9 @@
     "weak",
     "dimension anchor",
     "antimagic",
-<<<<<<< HEAD
+#ifdef FORMICID_EXPERIMENTAL
     "antennae extend",
-=======
+#endif
     "spirit howl",
     "infused",
     "song of slaying",
@@ -820,7 +820,9 @@
     "reciting",
     "grasping roots",
     "sleep immunity",
->>>>>>> 70ca29ee
+#ifndef FORMICID_EXPERIMENTAL
+    "antennae extend",
+#endif
 };
 
 void wizard_edit_durations(void)
