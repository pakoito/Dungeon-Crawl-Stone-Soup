--- conflicted
+++ resolved
@@ -455,15 +455,9 @@
     // Lobon in particular is almost unkillable
     monster_type boss[] = {MONS_MNOLEG, MONS_LOM_LOBON, MONS_CEREBOV,
                 MONS_GLOORX_VLOQ, MONS_GERYON, MONS_DISPATER,
-<<<<<<< HEAD
-                MONS_ASMODEUS, MONS_ERESHKIGAL, MONS_PANDEMONIUM_DEMON, END};
-    monster_type weakboss[] = {MONS_PANDEMONIUM_DEMON, MONS_FIEND,
-                MONS_PIT_FIEND, MONS_ICE_FIEND, MONS_BLIZZARD_DEMON, END};
-=======
                 MONS_ASMODEUS, MONS_ERESHKIGAL, MONS_PANDEMONIUM_LORD, END};
     monster_type weakboss[] = {MONS_PANDEMONIUM_LORD, MONS_FIEND,
-                MONS_PIT_FIEND, MONS_ICE_FIEND, MONS_BLUE_DEATH, END};
->>>>>>> 02337136
+                MONS_PIT_FIEND, MONS_ICE_FIEND, MONS_BLIZZARD_DEMON, END};
 
     for (int i = 0; i <= NSLOTS; i++)
     {
