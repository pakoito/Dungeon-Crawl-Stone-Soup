--- conflicted
+++ resolved
@@ -426,19 +426,11 @@
     if (species == SP_FELID)
         return false;
 
-<<<<<<< HEAD
     // Only ogres and trolls can wield giant clubs or large rocks (sandblast).
     if (bsize < SIZE_LARGE
-        && ((item.base_type == OBJ_WEAPONS
-             && is_giant_club_type(item.sub_type))
-            || (item.base_type == OBJ_MISSILES &&
-                item.sub_type == MI_LARGE_ROCK)))
-=======
-    if (body_size(PSIZE_TORSO, true) < SIZE_LARGE
-            && (item_mass(item) >= 500
-                || item.base_type == OBJ_WEAPONS
-                    && item_mass(item) >= 300))
->>>>>>> 22bbcf64
+        && ((item.base_type == OBJ_WEAPONS && is_giant_club_type(item.sub_type))
+            || (item.base_type == OBJ_MISSILES
+                && item.sub_type == MI_LARGE_ROCK)))
     {
         return false;
     }
