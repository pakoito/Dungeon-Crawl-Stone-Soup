--- conflicted
+++ resolved
@@ -1494,16 +1494,13 @@
 #endif
     DUR_SENTINEL_MARK,
     DUR_SICKENING,
-<<<<<<< HEAD
-    DUR_ANTIMAGIC,
-=======
     DUR_WATER_HOLD,
     DUR_WATER_HOLD_IMMUNITY,
     DUR_FLAYED,
     DUR_RETCHING,
     DUR_WEAK,
     DUR_DIMENSION_ANCHOR,
->>>>>>> 536f84b0
+    DUR_ANTIMAGIC,
     NUM_DURATIONS
 };
 
@@ -2625,14 +2622,12 @@
     MONS_SKELETON,
     MONS_SIMULACRUM,
 
-<<<<<<< HEAD
-    MONS_DJINNI,
-=======
     MONS_ANCIENT_CHAMPION,
     MONS_REVENANT,
     MONS_LOST_SOUL,
     MONS_JIANGSHI,
->>>>>>> 536f84b0
+
+    MONS_DJINNI,
 
     NUM_MONSTERS,               // used for polymorph
 
