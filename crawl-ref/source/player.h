/**
 * @file
 * @brief Player related functions.
**/


#ifndef PLAYER_H
#define PLAYER_H

#include "actor.h"
#include "beam.h"
#include "bitary.h"
#include "quiver.h"
#include "place-info.h"
#include "religion-enum.h"
#include "species.h"

#include <list>
#include <vector>

#ifdef USE_TILE
#include "tiledoll.h"
#endif

class targetter;

int check_stealth();

typedef FixedVector<int, NUM_DURATIONS> durations_t;
class player : public actor
{
public:
  // ---------------
  // Permanent data:
  // ---------------
  string your_name;
  species_type species;
  string species_name;
  job_type char_class;
  string class_name;

  // This field is here even in non-WIZARD compiles, since the
  // player might have been playing previously under wiz mode.
  bool          wizard;               // true if player has entered wiz mode.
  time_t        birth_time;           // start time of game


  // ----------------
  // Long-term state:
  // ----------------
  int elapsed_time;        // total amount of elapsed time in the game
  int elapsed_time_at_last_input; // used for elapsed_time delta display

  int hp;
  int hp_max;
  int hp_max_temp;            // temporary max HP loss (rotting)
  int hp_max_perm;            // base HPs from background (and permanent loss)

  int magic_points;
  int max_magic_points;
  int mp_max_temp;            // temporary max MP loss? (currently unused)
  int mp_max_perm;            // base MPs from background (and permanent loss)

  FixedVector<int8_t, NUM_STATS> stat_loss;
  FixedVector<int8_t, NUM_STATS> base_stats;
  FixedVector<uint8_t, NUM_STATS> stat_zero;

  int hunger;
  int disease;
  hunger_state_t hunger_state;
  uint8_t max_level;
  uint8_t hit_points_regeneration;
  uint8_t magic_points_regeneration;
  unsigned int experience;
  unsigned int total_experience; // Unaffected by draining. Used for skill cost.
  int experience_level;
  int gold;
  int zigs_completed, zig_max;

  FixedVector<int8_t, NUM_EQUIP> equip;
  FixedBitVector<NUM_EQUIP> melded;
  FixedBitVector<NUM_EQUIP> unrand_reacts;

  FixedArray<int, NUM_OBJECT_CLASSES, MAX_SUBTYPES> force_autopickup;

  // PC's symbol (usually @) and colour.
  monster_type symbol;
  transformation_type form;

  FixedVector< item_def, ENDOFPACK > inv;
  FixedBitVector<NUM_RUNE_TYPES> runes;
  int obtainable_runes; // can be != 15 in Sprint

  FixedVector<spell_type, MAX_KNOWN_SPELLS> spells;
  set<spell_type> old_vehumet_gifts, vehumet_gifts;

  uint8_t spell_no;
  game_direction_type char_direction;
  bool opened_zot;
  bool royal_jelly_dead;
  bool transform_uncancellable;
  bool fishtail; // Merfolk fishtail transformation

  unsigned short pet_target;

  durations_t duration;
  int rotting;
  int berserk_penalty;                // penalty for moving while berserk

  FixedVector<int, NUM_ATTRIBUTES> attribute;
  FixedVector<uint8_t, NUM_AMMO> quiver; // default items for quiver
  FixedVector<int, NUM_TIMERS> last_timer_effect;
  FixedVector<int, NUM_TIMERS> next_timer_effect;

  undead_state_type is_undead;

  int  friendly_pickup;       // pickup setting for allies
  bool dead; // ... but pending revival
  int lives;
  int deaths;
#if TAG_MAJOR_VERSION == 34
  float temperature; // For lava orcs.
  float temperature_last;
#endif

  FixedVector<uint8_t, NUM_SKILLS>  skills; //!< skill level
  FixedVector<int8_t, NUM_SKILLS>  train; //!< 0: disabled, 1: normal, 2: focus.
  FixedVector<int8_t, NUM_SKILLS>  train_alt; //<! config of the other mode.
  FixedVector<unsigned int, NUM_SKILLS>  training; //<! percentage of XP used
  FixedBitVector<NUM_SKILLS> can_train; //!<Is training this skill allowed
  FixedVector<unsigned int, NUM_SKILLS> skill_points;
  FixedVector<unsigned int, NUM_SKILLS> ct_skill_points; //<!track skill points
                                                    //<!gained by crosstraining
  FixedVector<uint8_t, NUM_SKILLS>  skill_order;

  bool auto_training;
  list<skill_type> exercises;     //<! recent practise events
  list<skill_type> exercises_all; //<! also include events for disabled skills
  set<skill_type> stop_train; //<! need to check if we can still train
  set<skill_type> start_train; //<! we can resume training

  // Skill menu states
  skill_menu_state skill_menu_do;
  skill_menu_state skill_menu_view;

  //Ashenzari transfer knowledge
  skill_type    transfer_from_skill;
  skill_type    transfer_to_skill;
  unsigned int  transfer_skill_points;
  unsigned int  transfer_total_skill_points;

  int  skill_cost_level;
  int  exp_available;
  int  zot_points; // ZotDef currency

  int exp_docked, exp_docked_total; // Ashenzari's wrath

  FixedArray<uint8_t, 6, MAX_SUBTYPES> item_description;
  FixedVector<unique_item_status_type, MAX_UNRANDARTS> unique_items;
  FixedBitVector<NUM_MONSTERS> unique_creatures;

  // NOTE: The kills member is a pointer to a KillMaster object,
  // rather than the object itself, so that we can get away with
  // just a forward declare of the KillMaster class, rather than
  // having to #include kills.h and thus make every single .cc file
  // dependent on kills.h.  Having a pointer means that we have
  // to do our own implementations of copying the player object,
  // since the default implementations will lead to the kills member
  // pointing to freed memory, or worse yet lead to the same piece of
  // memory being freed twice.
  KillMaster* kills;

  branch_type where_are_you;
  int depth;

  FixedVector<uint8_t, 30> branch_stairs;

  god_type religion;
  string god_name;
  string jiyva_second_name;       // Random second name of Jiyva
  uint8_t piety;
  uint8_t piety_hysteresis;       // amount of stored-up docking
  uint8_t gift_timeout;
  FixedVector<uint8_t, NUM_GODS>  penance;
  FixedVector<uint8_t, NUM_GODS>  worshipped;
  FixedVector<short,   NUM_GODS>  num_current_gifts;
  FixedVector<short,   NUM_GODS>  num_total_gifts;
  FixedBitVector<   NUM_GODS>  one_time_ability_used;
  FixedVector<uint8_t, NUM_GODS>  piety_max;

  FixedVector<uint8_t, NUM_MUTATIONS> mutation;
  FixedVector<uint8_t, NUM_MUTATIONS> innate_mutation;
  FixedVector<uint8_t, NUM_MUTATIONS> temp_mutation;

  struct demon_trait
  {
      int           level_gained;
      mutation_type mutation;
  };

  vector<demon_trait> demonic_traits;

  int magic_contamination;

  FixedBitVector<NUM_FIXED_BOOKS> had_book;
  FixedBitVector<NUM_SPELLS>      seen_spell;
  FixedVector<uint32_t, NUM_WEAPONS> seen_weapon;
  FixedVector<uint32_t, NUM_ARMOURS> seen_armour;
  FixedBitVector<NUM_MISCELLANY>     seen_misc;
  uint8_t                            octopus_king_rings;

  uint8_t normal_vision;        // how far the species gets to see
  uint8_t current_vision;       // current sight radius (cells)

  int           real_time;            // real time played (in seconds)
  int           num_turns;            // number of turns taken
  int           exploration;          // levels explored (16.16 bit real number)

  int           last_view_update;     // what turn was the view last updated?

  // Warning: these two are quite different.
  //
  // The spell table is an index to a specific spell slot (you.spells).
  // The ability table lists the ability (ABIL_*) which prefers that letter.
  //
  // In other words, the spell table contains hard links and the ability
  // table contains soft links.
  FixedVector<int, 52>           spell_letter_table;   // ref to spell by slot
  FixedVector<ability_type, 52>  ability_letter_table; // ref to abil by enum

  // Maps without allow_dup that have been already used.
  set<string> uniq_map_tags;
  set<string> uniq_map_names;
  // All maps, by level.
  map<level_id, vector<string> > vault_list;

  PlaceInfo global_info;
  player_quiver* m_quiver;

  // monsters mesmerising player; should be protected, but needs to be saved
  // and restored.
  vector<int> beholders;

  // monsters causing fear to the player; see above
  vector<int> fearmongers;

  // Delayed level actions.  This array is never trimmed, as usually D:1 won't
  // be loaded again until the very end.
  vector<daction_type> dactions;

  // Path back from portal levels.
  vector<level_pos> level_stack;

  // The player's knowledge about item types.
  id_arr type_ids;
  // Additional information, about tried unidentified items.
  // (e.g. name of item, for scrolls of RC, ID, EA)
  CrawlHashTable type_id_props;

  // The version the save was last played with.
  string prev_save_version;

  // The type of a zotdef wave, if any.
  string zotdef_wave_name;
  // The biggest assigned monster id so far.
  mid_t last_mid;

  // Count of various types of actions made.
  map<pair<caction_type, int>, FixedVector<int, 27> > action_count;

  // Which branches have been noted to have been left during this game.
  FixedBitVector<NUM_BRANCHES> branches_left;

  // For now, only control the speed of abyss morphing.
  int abyss_speed;

  // Prompts or actions the player must answer before continuing.
  // A stack -- back() is the first to go.
  vector<pair<uncancellable_type, int> > uncancel;

  // A list of allies awaiting an active recall
  vector<mid_t> recall_list;

  // Hash seeds for deterministic stuff.
  FixedVector<uint32_t, NUM_SEEDS> game_seeds;

  // -------------------
  // Non-saved UI state:
  // -------------------
  unsigned short prev_targ;
  coord_def      prev_grd_targ;
  coord_def      prev_move;

  // Coordinates of last travel target; note that this is never used by
  // travel itself, only by the level-map to remember the last travel target.
  short travel_x, travel_y;
  level_id travel_z;

  runrest running;                    // Nonzero if running/traveling.
  bool travel_ally_pace;

  bool received_weapon_warning;
  bool received_noskill_warning;
  bool wizmode_teleported_into_rock;

  delay_queue_type delay_queue;       // pending actions

  time_t last_keypress_time;
  bool xray_vision;
  int8_t bondage_level;  // how much an Ash worshipper is into bondage
  int8_t bondage[NUM_ET];
  map<skill_type, int8_t> skill_boost; // Skill bonuses.
  bool digging;

  // The last spell cast by the player.
  spell_type last_cast_spell;
  map<int,int> last_pickup;


  // ---------------------------
  // Volatile (same-turn) state:
  // ---------------------------
  bool turn_is_over; // flag signaling that player has performed a timed action

  // If true, player is headed to the Abyss.
  bool banished;
  string banished_by;

  bool wield_change;          // redraw weapon
  bool redraw_quiver;         // redraw quiver
  uint64_t redraw_status_flags;

  bool redraw_title;
  bool redraw_hit_points;
  bool redraw_magic_points;
#if TAG_MAJOR_VERSION == 34
  bool redraw_temperature;
#endif
  FixedVector<bool, NUM_STATS> redraw_stats;
  bool redraw_experience;
  bool redraw_armour_class;
  bool redraw_evasion;

  colour_t flash_colour;
  targetter *flash_where;

  int time_taken;

  int old_hunger;            // used for hunger delta-meter (see output.cc)

  // Set when the character is going to a new level, to guard against levgen
  // failures
  dungeon_feature_type transit_stair;
  bool entering_level;

  int    escaped_death_cause;
  string escaped_death_aux;

  int turn_damage;   // cumulative damage per turn
  int damage_source; // death source of last damage done to player
  int source_damage; // cumulative damage for you.damage_source

  // When other levels are loaded (e.g. viewing), is the player on this level?
  bool on_current_level;

  // Did you spent this turn walking (/flying)?
  // 0 = no, 1 = cardinal move, 2 = diagonal move
  int walking;

  // View code clears and needs new data in places where we can't announce the
  // portal right away; delay the announcements then.
  int seen_portals;
  // Same with invisible monsters, for ring auto-id.
  bool seen_invis;

  // Number of viewport refreshes.
  unsigned int frame_no;


  // ---------------------
  // The save file itself.
  // ---------------------
  package *save;

protected:
    FixedVector<PlaceInfo, NUM_BRANCHES> branch_info;

public:
    player();
    player(const player &other);
    ~player();

    void copy_from(const player &other);

    void init();
    void init_skills();

    // Set player position without updating view geometry.
    void set_position(const coord_def &c);
    // Low-level move the player. Use this instead of changing pos directly.
    void moveto(const coord_def &c, bool clear_net = true);
    bool move_to_pos(const coord_def &c, bool clear_net = true);
    // Move the player during an abyss shift.
    void shiftto(const coord_def &c);
    bool blink_to(const coord_def& c, bool quiet = false);

    void reset_prev_move();

    int stat(stat_type stat, bool nonneg = true) const;
    int strength(bool nonneg = true) const;
    int intel(bool nonneg = true) const;
    int dex(bool nonneg = true) const;
    int max_stat(stat_type stat) const;
    int max_strength() const;
    int max_intel() const;
    int max_dex() const;

    bool in_water() const;
    bool in_lava() const;
    bool in_liquid() const;
    bool can_swim(bool permanently = false) const;
    int visible_igrd(const coord_def&) const;
    bool can_cling_to_walls() const;
    bool is_banished() const;
    bool is_web_immune() const;
    bool cannot_speak() const;
    bool invisible() const;
    bool can_see_invisible() const;
    bool can_see_invisible(bool unid, bool items = true) const;
    bool visible_to(const actor *looker) const;
    bool can_see(const actor* a) const;
    bool nightvision() const;
    reach_type reach_range() const;
    bool see_cell(const coord_def& p) const;

    // Is c in view but behind a transparent wall?
    bool trans_wall_blocking(const coord_def &c) const;

    bool is_icy() const;
    bool is_fiery() const;
    bool is_skeletal() const;

    bool tengu_flight() const;

    // Dealing with beholders. Implemented in behold.cc.
    void add_beholder(const monster* mon, bool axe = false);
    bool beheld() const;
    bool beheld_by(const monster* mon) const;
    monster* get_beholder(const coord_def &pos) const;
    monster* get_any_beholder() const;
    void remove_beholder(const monster* mon);
    void clear_beholders();
    void beholders_check_noise(int loudness, bool axe = false);
    void update_beholders();
    void update_beholder(const monster* mon);
    bool possible_beholder(const monster* mon) const;

    // Dealing with fearmongers. Implemented in fearmonger.cc.
    bool add_fearmonger(const monster* mon);
    bool afraid() const;
    bool afraid_of(const monster* mon) const;
    monster* get_fearmonger(const coord_def &pos) const;
    monster* get_any_fearmonger() const;
    void remove_fearmonger(const monster* mon);
    void clear_fearmongers();
    void fearmongers_check_noise(int loudness, bool axe = false);
    void update_fearmongers();
    void update_fearmonger(const monster* mon);

    bool made_nervous_by(const coord_def &pos);

    kill_category kill_alignment() const;

    bool has_spell(spell_type spell) const;

    size_type transform_size(transformation_type tform,
                             int psize = PSIZE_TORSO) const;
    string shout_verb() const;
    int shout_volume() const;

    item_def *slot_item(equipment_type eq, bool include_melded=false) const;

    // actor
    int mindex() const;
    int get_experience_level() const;
    actor_type atype() const { return ACT_PLAYER; }
    monster* as_monster() { return NULL; }
    player* as_player() { return this; }
    const monster* as_monster() const { return NULL; }
    const player* as_player() const { return this; }

    god_type  deity() const;
    bool      alive() const;
    bool      is_summoned(int* duration = NULL, int* summon_type = NULL) const;
    bool      is_perm_summoned() const { return false; };

    bool        swimming() const;
    bool        submerged() const;
    bool        floundering() const;
    bool        extra_balanced() const;
    bool        shove(const char* feat_name = "");
    bool        can_pass_through_feat(dungeon_feature_type grid) const;
    bool        is_habitable_feat(dungeon_feature_type actual_grid) const;
    size_type   body_size(size_part_type psize = PSIZE_TORSO, bool base = false) const;
    int         body_weight(bool base = false) const;
    brand_type  damage_brand(int which_attack = -1);
    int         damage_type(int which_attack = -1);
    random_var  attack_delay(item_def *weapon, item_def *projectile = NULL,
                             bool random = true, bool scaled = true) const;
    int         constriction_damage() const;

    int       has_claws(bool allow_tran = true) const;
    bool      has_usable_claws(bool allow_tran = true) const;
    int       has_talons(bool allow_tran = true) const;
    bool      has_usable_talons(bool allow_tran = true) const;
    int       has_fangs(bool allow_tran = true) const;
    int       has_usable_fangs(bool allow_tran = true) const;
    int       has_tail(bool allow_tran = true) const;
    int       has_usable_tail(bool allow_tran = true) const;
    bool      has_usable_offhand() const;
    int       has_pseudopods(bool allow_tran = true) const;
    int       has_usable_pseudopods(bool allow_tran = true) const;
    int       has_tentacles(bool allow_tran = true) const;
    int       has_usable_tentacles(bool allow_tran = true) const;

    int wearing(equipment_type slot, int sub_type, bool calc_unid = true) const;
    int wearing_ego(equipment_type slot, int type, bool calc_unid = true) const;
    int scan_artefacts(artefact_prop_type which_property,
                       bool calc_unid = true) const;

    item_def *weapon(int which_attack = -1) const;
    item_def *shield() const;

    hands_reqd_type hands_reqd(const item_def &item) const;

    bool      can_wield(const item_def &item,
                        bool ignore_curse = false,
                        bool ignore_brand = false,
                        bool ignore_shield = false,
                        bool ignore_transform = false) const;
    bool      could_wield(const item_def &item,
                          bool ignore_brand = false,
                          bool ignore_transform = false) const;

    string name(description_level_type type, bool force_visible = false) const;
    string pronoun(pronoun_type pro, bool force_visible = false) const;
    string conj_verb(const string &verb) const;
    string hand_name(bool plural, bool *can_plural = NULL) const;
    string foot_name(bool plural, bool *can_plural = NULL) const;
    string arm_name(bool plural, bool *can_plural = NULL) const;
    string unarmed_attack_name() const;

    bool fumbles_attack(bool verbose = true);
    bool cannot_fight() const;
    bool fights_well_unarmed(int heavy_armour_penalty);

    void attacking(actor *other, bool ranged = false);
    bool can_go_berserk() const;
    bool can_go_berserk(bool intentional, bool potion = false,
                        bool quiet = false) const;
    bool can_jump() const;
    bool can_jump(bool quiet) const;
    void go_berserk(bool intentional, bool potion = false);
    bool berserk() const;
    bool has_lifeforce() const;
    bool can_mutate() const;
    bool can_safely_mutate() const;
    bool is_lifeless_undead() const;
    bool can_polymorph() const;
    bool can_bleed(bool allow_tran = true) const;
    bool is_stationary() const;
    bool malmutate(const string &reason);
    bool polymorph(int pow);
    void backlight();
    void banish(actor *agent, const string &who = "");
    void blink(bool allow_partial_control = true);
    void teleport(bool right_now = false,
                  bool wizard_tele = false);
    void drain_stat(stat_type stat, int amount, actor* attacker);

    void expose_to_element(beam_type element, int strength = 0,
                           bool damage_inventory = true,
                           bool slow_cold_blood = true);
    void god_conduct(conduct_type thing_done, int level);

    void make_hungry(int nutrition, bool silent = true);
    bool poison(actor *agent, int amount = 1, bool force = false);
    bool sicken(int amount, bool allow_hint = true, bool quiet = false);
    void paralyse(actor *, int str, string source = "");
    void petrify(actor *, bool force = false);
    bool fully_petrify(actor *foe, bool quiet = false);
    void slow_down(actor *, int str);
    void confuse(actor *, int strength);
    void weaken(actor *attacker, int pow);
    bool heal(int amount, bool max_too = false);
    bool drain_exp(actor *, bool quiet = false, int pow = 3);
    bool rot(actor *, int amount, int immediate = 0, bool quiet = false);
    void sentinel_mark(bool trap = false);
    int hurt(const actor *attacker, int amount,
             beam_type flavour = BEAM_MISSILE,
             bool cleanup_dead = true,
             bool attacker_effects = true);

    bool wont_attack() const { return true; };
    mon_attitude_type temp_attitude() const { return ATT_FRIENDLY; };

    monster_type mons_species(bool zombie_base = false) const;

    mon_holy_type holiness() const;
    bool undead_or_demonic() const;
    bool is_holy(bool spells = true) const;
    bool is_unholy(bool spells = true) const;
    bool is_evil(bool spells = true) const;
    bool is_chaotic() const;
    bool is_artificial() const;
    bool is_unbreathing() const;
    bool is_insubstantial() const;
    int res_acid(bool calc_unid = true) const;
    int res_fire() const;
    int res_holy_fire() const;
    int res_steam() const;
    int res_cold() const;
    int res_elec() const;
    int res_poison(bool temp = true) const;
    int res_rotting(bool temp = true) const;
    int res_asphyx() const;
    int res_water_drowning() const;
    int res_sticky_flame() const;
    int res_holy_energy(const actor *) const;
    int res_negative_energy(bool intrinsic_only = false) const;
    int res_torment() const;
    int res_wind() const;
    int res_petrify(bool temp = true) const;
    int res_constrict() const;
    int res_magic() const;
    bool no_tele(bool calc_unid = true, bool permit_id = true,
                 bool blink = false) const;

    bool gourmand(bool calc_unid = true, bool items = true) const;
    bool res_corr(bool calc_unid = true, bool items = true) const;
    bool clarity(bool calc_unid = true, bool items = true) const;
    bool stasis(bool calc_unid = true, bool items = true) const;

    flight_type flight_mode() const;
    bool cancellable_flight() const;
    bool permanent_flight() const;
    bool racial_permanent_flight() const;

    bool paralysed() const;
    bool cannot_move() const;
    bool cannot_act() const;
    bool confused() const;
    bool caught() const;
    bool backlit(bool check_haloed = true, bool self_halo = true) const;
    bool umbra(bool check_haloed = true, bool self_halo = true) const;
    int halo_radius2() const;
    int silence_radius2() const;
    int liquefying_radius2() const;
    int umbra_radius2() const;
#if TAG_MAJOR_VERSION == 34
    int heat_radius2() const;
#endif
    bool glows_naturally() const;
    bool petrifying() const;
    bool petrified() const;
    bool liquefied_ground() const;
    bool incapacitated() const
    {
        return actor::incapacitated() || stat_zero[STAT_DEX];
    }

    bool asleep() const;
    void hibernate(int power = 0);
    void put_to_sleep(actor *, int power = 0);
    void awake();
    void check_awaken(int disturbance);
    int beam_resists(bolt &beam, int hurted, bool doEffects, string source);

    bool can_throw_large_rocks() const;
    bool can_smell() const;

    int armour_class() const;
    int gdr_perc() const;
    int melee_evasion(const actor *attacker,
                      ev_ignore_type evit = EV_IGNORE_NONE) const;

    int stat_hp() const     { return hp; }
    int stat_maxhp() const  { return hp_max; }
    int stealth() const     { return check_stealth(); }

    int shield_bonus() const;
    int shield_block_penalty() const;
    int shield_bypass_ability(int tohit) const;
    void shield_block_succeeded(actor *foe);
    int missile_deflection() const;
    void ablate_deflection();

    // Combat-related adjusted penalty calculation methods
    int unadjusted_body_armour_penalty() const;
    int adjusted_body_armour_penalty(int scale = 1,
                                     bool use_size = false) const;
    int adjusted_shield_penalty(int scale = 1) const;
    int armour_tohit_penalty(bool random_factor, int scale = 1) const;
    int shield_tohit_penalty(bool random_factor, int scale = 1) const;

    bool wearing_light_armour(bool with_skill = false) const;
    int  skill(skill_type skill, int scale =1,
               bool real = false, bool drained = true) const;

    bool do_shaft();

    bool can_do_shaft_ability(bool quiet = false) const;
    bool do_shaft_ability();

    bool can_device_heal();

    void apply_location_effects(const coord_def &oldpos,
                                killer_type killer = KILL_NONE,
                                int killernum = -1);

    ////////////////////////////////////////////////////////////////

    PlaceInfo& get_place_info() const ; // Current place info
    PlaceInfo& get_place_info(branch_type branch) const;
    void clear_place_info();

    void goto_place(const level_id &level);

    void set_place_info(PlaceInfo info);
    // Returns copies of the PlaceInfo; modifying the vector won't
    // modify the player object.
    vector<PlaceInfo> get_all_place_info(bool visited_only = false,
                                         bool dungeon_only = false) const;

    bool did_escape_death() const;
    void reset_escaped_death();

    void add_gold(int delta);
    void del_gold(int delta);
    void set_gold(int amount);

    void increase_duration(duration_type dur, int turns, int cap = 0,
                           const char* msg = NULL);
    void set_duration(duration_type dur, int turns, int cap = 0,
                      const char *msg = NULL);

    bool attempt_escape(int attempts = 1);
    int usable_tentacles() const;
    bool has_usable_tentacle() const;

    bool form_uses_xl() const;

protected:
    void _removed_beholder(bool quiet = false);
    bool _possible_beholder(const monster* mon) const;

    void _removed_fearmonger(bool quiet = false);
    bool _possible_fearmonger(const monster* mon) const;
};

#ifdef DEBUG_GLOBALS
#define you (*real_you)
#endif
extern player you;

struct player_save_info
{
    string name;
    unsigned int experience;
    int experience_level;
    bool wizard;
    species_type species;
    string species_name;
    string class_name;
    god_type religion;
    string god_name;
    string jiyva_second_name;
    game_type saved_game_type;

#ifdef USE_TILE
    dolls_data doll;
#endif

    bool save_loadable;
    string filename;

    player_save_info& operator=(const player& rhs);
    bool operator<(const player_save_info& rhs) const;
    string short_desc() const;
};

class monster;
struct item_def;

// Helper. Use move_player_to_grid or player::apply_location_effects instead.
void moveto_location_effects(dungeon_feature_type old_feat,
                             bool stepped=false, const coord_def& old_pos=coord_def());

bool check_moveto(const coord_def& p, const string &move_verb = "step",
                  const string &msg = "");
bool check_moveto_terrain(const coord_def& p, const string &move_verb,
                          const string &msg = "", bool *prompted = nullptr);
bool check_moveto_cloud(const coord_def& p, const string &move_verb = "step",
                        bool *prompted = nullptr);
bool check_moveto_exclusion(const coord_def& p,
                            const string &move_verb = "step",
                            bool *prompted = nullptr);
bool check_moveto_trap(const coord_def& p, const string &move_verb = "step",
        bool *prompted = nullptr);

void move_player_to_grid(const coord_def& p, bool stepped);

bool is_map_persistent();
bool player_in_mappable_area();
bool player_in_connected_branch();
bool player_in_hell();

static inline bool player_in_branch(int branch)
{
    return you.where_are_you == branch;
};

bool berserk_check_wielded_weapon();
bool player_equip_unrand(int unrand_index);
bool player_can_hit_monster(const monster* mon);
bool player_can_hear(const coord_def& p, int hear_distance = 999);

bool player_is_shapechanged();

bool is_effectively_light_armour(const item_def *item);
bool player_effectively_in_light_armour();

static inline int player_under_penance(god_type god = you.religion)
{
    return you.penance[god];
}

<<<<<<< HEAD
int player_energy(void);
=======
int burden_change();

int carrying_capacity(burden_state_type bs = BS_OVERLOADED);

int player_energy();
>>>>>>> ecfd64cf

int player_raw_body_armour_evasion_penalty();
int player_adjusted_shield_evasion_penalty(int scale);
int player_armour_shield_spell_penalty();
int player_evasion(ev_ignore_type evit = EV_IGNORE_NONE);

int player_movement_speed();

int player_hunger_rate(bool temp = true);

int calc_hunger(int food_cost);

int player_icemail_armour_class();

bool player_stoneskin();

int player_wizardry();

int player_prot_life(bool calc_unid = true, bool temp = true,
                     bool items = true);

int player_regen();

int player_res_cold(bool calc_unid = true, bool temp = true,
                    bool items = true);
int player_res_acid(bool calc_unid = true, bool items = true);
int player_acid_resist_factor();

int player_res_torment(bool calc_unid = true, bool temp = true);
int player_kiku_res_torment();

int player_likes_chunks(bool permanently = false);
bool player_likes_water(bool permanently = false);
bool player_likes_lava(bool permanently = false);

int player_mutation_level(mutation_type mut, bool temp = true);

int player_res_electricity(bool calc_unid = true, bool temp = true,
                           bool items = true);

int player_res_fire(bool calc_unid = true, bool temp = true,
                    bool items = true);
int player_res_sticky_flame(bool calc_unid = true, bool temp = true,
                            bool items = true);
int player_res_steam(bool calc_unid = true, bool temp = true,
                     bool items = true);

int player_res_poison(bool calc_unid = true, bool temp = true,
                      bool items = true);
int player_res_magic(bool calc_unid = true, bool temp = true);

bool player_control_teleport(bool temp = true);

int player_shield_class();

int player_spec_air();
int player_spec_cold();
int player_spec_conj();
int player_spec_death();
int player_spec_earth();
int player_spec_fire();
int player_spec_hex();
int player_spec_charm();
int player_spec_poison();
int player_spec_summ();

int player_speed();

int player_spell_levels();

bool player_sust_abil(bool calc_unid = true);

int player_teleport(bool calc_unid = true);

int player_monster_detect_radius();

int slaying_bonus(weapon_property_type which_affected, bool ranged = false);

unsigned int exp_needed(int lev, int exp_apt = -99);
bool will_gain_life(int lev);

int get_expiration_threshold(duration_type dur);
bool dur_expiring(duration_type dur);
void display_char_status();

void forget_map(bool rot = false);

int get_exp_progress();
void gain_exp(unsigned int exp_gained, unsigned int* actual_gain = NULL);

bool player_can_open_doors();

void level_change(int source = NON_MONSTER, const char *aux = NULL,
                  bool skip_attribute_increase = false);
void adjust_level(int diff, bool just_xp = false);

bool player_genus(genus_type which_genus,
                   species_type species = SP_UNKNOWN);
bool is_player_same_genus(const monster_type mon, bool = false);
monster_type player_mons(bool transform = true);
void update_player_symbol();
void update_vision_range();

bool you_can_wear(int eq, bool special_armour = false);
bool player_has_feet(bool temp = true);
bool player_wearing_slot(int eq);
bool you_tran_can_wear(const item_def &item);
bool you_tran_can_wear(int eq, bool check_mutation = false);

bool enough_hp(int minimum, bool suppress_msg, bool abort_macros = true);
bool enough_mp(int minimum, bool suppress_msg, bool abort_macros = true);
bool enough_zp(int minimum, bool suppress_msg);

void calc_hp();
void calc_mp();

void dec_hp(int hp_loss, bool fatal, const char *aux = NULL);
void dec_mp(int mp_loss, bool silent = false);
void drain_mp(int mp_loss);

void inc_mp(int mp_gain, bool silent = false);
void inc_hp(int hp_gain);
void flush_mp();

void rot_hp(int hp_loss);
void unrot_hp(int hp_recovered);
int player_rotted();
void rot_mp(int mp_loss);

void inc_max_hp(int hp_gain);
void dec_max_hp(int hp_loss);

void deflate_hp(int new_level, bool floor);
void set_hp(int new_amount);

int get_real_hp(bool trans, bool rotted = false);
int get_real_mp(bool include_items);

int get_contamination_level();
string describe_contamination(int level);

void set_mp(int new_amount);

void contaminate_player(int change, bool controlled = false, bool msg = true);

bool confuse_player(int amount, bool quiet = false);

bool curare_hits_player(int death_source, int levels, string name,
                        string source_name);
bool poison_player(int amount, string source, string source_aux = "",
                   bool force = false);
void paralyse_player(string source, int amount = 0);
void handle_player_poison(int delay);
void reduce_player_poison(int amount);
int get_player_poisoning();
bool poison_is_lethal();
int poison_survival();

bool miasma_player(string source, string source_aux = "");

bool napalm_player(int amount, string source, string source_aux = "");
void dec_napalm_player(int delay);

bool slow_player(int turns);
void dec_slow_player(int delay);
void dec_exhaust_player(int delay);

bool haste_player(int turns, bool rageext = false);
void dec_haste_player(int delay);
void dec_elixir_player(int delay);
bool flight_allowed(bool quiet = false);
void fly_player(int pow, bool already_flying = false);
void float_player();
bool land_player(bool quiet = false);

void dec_disease_player(int delay);

void dec_color_smoke_trail();

void handle_player_drowning(int delay);

bool player_weapon_wielded();

// Determines if the given grid is dangerous for the player to enter.
bool is_feat_dangerous(dungeon_feature_type feat, bool permanently = false,
                       bool ignore_flight = false);

void run_macro(const char *macroname = NULL);

int count_worn_ego(int which_ego);
bool need_expiration_warning(duration_type dur, dungeon_feature_type feat);
bool need_expiration_warning(dungeon_feature_type feat);
bool need_expiration_warning(duration_type dur, coord_def p = you.pos());
bool need_expiration_warning(coord_def p = you.pos());

void count_action(caction_type type, int subtype = 0);
bool player_has_orb();

#if TAG_MAJOR_VERSION == 34
enum temperature_level
{
    TEMP_MIN = 1, // Minimum (and starting) temperature. Not any warmer than bare rock.
    TEMP_COLD = 3,
    TEMP_COOL = 5,
    TEMP_ROOM = 7,
    TEMP_WARM = 9, // Warmer than most creatures.
    TEMP_HOT = 11,
    TEMP_FIRE = 13, // Hot enough to ignite paper around you.
    TEMP_MAX = 15, // Maximum temperature. As hot as lava!
};

enum temperature_effect
{
    LORC_LAVA_BOOST,
    LORC_FIRE_BOOST,
    LORC_STONESKIN,
    LORC_COLD_VULN,
    LORC_PASSIVE_HEAT,
    LORC_HEAT_AURA,
    LORC_NO_SCROLLS,
    LORC_FIRE_RES_I,
    LORC_FIRE_RES_II,
    LORC_FIRE_RES_III,
};

int temperature();
int temperature_last();
void temperature_check();
void temperature_increment(float degree);
void temperature_decrement(float degree);
void temperature_changed(float change);
void temperature_decay();
bool temperature_tier(int which);
bool temperature_effect(int which);
int temperature_colour(int temp);
string temperature_string(int temp);
string temperature_text(int temp);
#endif

#endif<|MERGE_RESOLUTION|>--- conflicted
+++ resolved
@@ -835,15 +835,7 @@
     return you.penance[god];
 }
 
-<<<<<<< HEAD
-int player_energy(void);
-=======
-int burden_change();
-
-int carrying_capacity(burden_state_type bs = BS_OVERLOADED);
-
 int player_energy();
->>>>>>> ecfd64cf
 
 int player_raw_body_armour_evasion_penalty();
 int player_adjusted_shield_evasion_penalty(int scale);
