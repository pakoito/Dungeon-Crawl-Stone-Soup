/**
 * @file
 * @brief Player related functions.
**/

#include "AppHdr.h"

#include "player.h"

#include <string.h>
#include <stdlib.h>
#include <stdio.h>
#include <ctype.h>
#include <math.h>

#include <sstream>
#include <algorithm>

#include "act-iter.h"
#include "areas.h"
#include "art-enum.h"
#include "branch.h"
#ifdef DGL_WHEREIS
 #include "chardump.h"
#endif
#include "cloud.h"
#include "clua.h"
#include "coord.h"
#include "coordit.h"
#include "delay.h"
#include "directn.h"
#include "effects.h"
#include "env.h"
#include "errors.h"
#include "exercise.h"
#include "food.h"
#include "godabil.h"
#include "godconduct.h"
#include "godpassive.h"
#include "godwrath.h"
#include "hints.h"
#include "hiscores.h"
#include "invent.h"
#include "item_use.h"
#include "itemname.h"
#include "itemprop.h"
#include "items.h"
#include "kills.h"
#include "libutil.h"
#include "macro.h"
#include "melee_attack.h"
#include "message.h"
#include "misc.h"
#include "mon-stuff.h"
#include "mon-util.h"
#include "mutation.h"
#include "notes.h"
#include "options.h"
#include "ouch.h"
#include "output.h"
#include "player-stats.h"
#include "potion.h"
#include "quiver.h"
#include "random.h"
#include "religion.h"
#include "shopping.h"
#include "shout.h"
#include "skills.h"
#include "skills2.h"
#include "species.h"
#include "spl-damage.h"
#include "spl-other.h"
#include "spl-selfench.h"
#include "spl-transloc.h"
#include "spl-util.h"
#include "sprint.h"
#include "stairs.h"
#include "stash.h"
#include "state.h"
#include "status.h"
#include "stuff.h"
#include "terrain.h"
#include "throw.h"
#ifdef USE_TILE
 #include "tileview.h"
#endif
#include "transform.h"
#include "traps.h"
#include "travel.h"
#include "view.h"
#include "viewgeom.h"
#include "xom.h"

static void _moveto_maybe_repel_stairs()
{
    const dungeon_feature_type new_grid = env.grid(you.pos());
    const command_type stair_dir = feat_stair_direction(new_grid);

    if (stair_dir == CMD_NO_CMD
        || new_grid == DNGN_ENTER_SHOP
        ||  !you.duration[DUR_REPEL_STAIRS_MOVE])
    {
        return;
    }

    int pct = you.duration[DUR_REPEL_STAIRS_CLIMB] ? 29 : 50;

    // When the effect is still strong, the chance to actually catch
    // a stair is smaller. (Assuming the duration starts out at 1000.)
    const int dur = max(0, you.duration[DUR_REPEL_STAIRS_MOVE] - 700);
    pct += dur/10;

    if (x_chance_in_y(pct, 100))
    {
        if (slide_feature_over(you.pos(), coord_def(-1, -1), false))
        {
            string stair_str = feature_description_at(you.pos(), false,
                                                      DESC_THE, false);
            string prep = feat_preposition(new_grid, true, &you);

            mprf("%s slides away as you move %s it!", stair_str.c_str(),
                 prep.c_str());

            if (player_in_a_dangerous_place() && one_chance_in(5))
                xom_is_stimulated(25);
        }
    }
}

bool check_moveto_cloud(const coord_def& p, const string &move_verb,
                        bool *prompted)
{
    const int cloud = env.cgrid(p);
    if (cloud != EMPTY_CLOUD && !you.confused())
    {
        const cloud_type ctype = env.cloud[ cloud ].type;
        // Don't prompt if already in a cloud of the same type.
        if (is_damaging_cloud(ctype, true)
            && (env.cgrid(you.pos()) == EMPTY_CLOUD
                || ctype != env.cloud[ env.cgrid(you.pos()) ].type)
            && (!YOU_KILL(env.cloud[ cloud ].killer)
                || !you_worship(GOD_QAZLAL)
                || player_under_penance())
            && !crawl_state.disables[DIS_CONFIRMATIONS])
        {
            // Don't prompt for steam unless we're at uncomfortably low hp.
            if (ctype == CLOUD_STEAM)
            {
                int threshold = 20;
                if (player_res_steam() < 0)
                    threshold = threshold * 3 / 2;
                threshold = threshold * you.time_taken / BASELINE_DELAY;
                // Do prompt if we'd lose icemail, though.
                if (you.hp > threshold && !you.mutation[MUT_ICEMAIL])
                    return true;
            }

            if (prompted)
                *prompted = true;
            string prompt = make_stringf("Really %s into that cloud of %s?",
                                         move_verb.c_str(),
                                         cloud_name_at_index(cloud).c_str());
            learned_something_new(HINT_CLOUD_WARNING);

            if (!yesno(prompt.c_str(), false, 'n'))
            {
                canned_msg(MSG_OK);
                return false;
            }
        }
    }
    return true;
}

bool check_moveto_trap(const coord_def& p, const string &move_verb,
                       bool *prompted)
{
    // If there's no trap, let's go.
    trap_def* trap = find_trap(p);
    if (!trap || env.grid(p) == DNGN_UNDISCOVERED_TRAP)
        return true;

    if (trap->type == TRAP_ZOT && !crawl_state.disables[DIS_CONFIRMATIONS])
    {
        string msg = (move_verb == "jump-attack"
                      ? "Do you really want to %s when you might land in "
                      "the Zot trap?"
                      : "Do you really want to %s into the Zot trap?");
        string prompt = make_stringf(msg.c_str(), move_verb.c_str());

        if (prompted)
            *prompted = true;
        if (!yes_or_no("%s", prompt.c_str()))
        {
            canned_msg(MSG_OK);
                return false;
        }
    }
    else if (!trap->is_safe() && !crawl_state.disables[DIS_CONFIRMATIONS])
    {
        string prompt;

        if (prompted)
            *prompted = true;
        if (move_verb == "jump-attack")
        {
            prompt = make_stringf("Really jump when you might land on that %s?",
                                  feature_description_at(p, false,
                                                         DESC_BASENAME,
                                                         false).c_str());
        }
        else
        {
            prompt = make_stringf("Really %s %s that %s?",
                                  move_verb.c_str(),
                                  (trap->type == TRAP_ALARM
                                   || trap->type == TRAP_PLATE) ? "onto"
                                  : "into",
                                  feature_description_at(p, false,
                                                         DESC_BASENAME,
                                                         false).c_str());
        }
        if (!yesno(prompt.c_str(), true, 'n'))
        {
            canned_msg(MSG_OK);
            return false;
        }
    }
    return true;
}

static bool _check_moveto_dangerous(const coord_def& p, const string& msg)
{
    if (you.can_swim() && feat_is_water(env.grid(p))
        || you.airborne() || !is_feat_dangerous(env.grid(p)))
    {
        return true;
    }

    if (msg != "")
        mpr(msg.c_str());
    else if (species_likes_water(you.species) && feat_is_water(env.grid(p)))
        mpr("You cannot enter water in your current form.");
    else if (species_likes_lava(you.species) && feat_is_lava(env.grid(p)))
        mpr("You cannot enter lava in your current form.");
    else
        canned_msg(MSG_UNTHINKING_ACT);
    return false;
}

bool check_moveto_terrain(const coord_def& p, const string &move_verb,
                          const string &msg, bool *prompted)
{
    if (!_check_moveto_dangerous(p, msg))
        return false
;
    if (!need_expiration_warning() && need_expiration_warning(p)
        && !crawl_state.disables[DIS_CONFIRMATIONS])
    {
        string prompt;

        if (prompted)
            *prompted = true;

        if (msg != "")
            prompt = msg + " ";

        prompt += "Are you sure you want to " + move_verb;

        if (you.ground_level())
            prompt += " into ";
        else
            prompt += " over ";

        prompt += env.grid(p) == DNGN_DEEP_WATER ? "deep water" : "lava";

        prompt += need_expiration_warning(DUR_FLIGHT, p)
            ? " while you are losing your buoyancy?"
            : " while your transformation is expiring?";

        if (!yesno(prompt.c_str(), false, 'n'))
        {
            canned_msg(MSG_OK);
            return false;
        }
    }
    return true;
}

bool check_moveto_exclusion(const coord_def& p, const string &move_verb,
                            bool *prompted)
{
    string prompt;

    if (is_excluded(p)
        && !is_stair_exclusion(p)
        && !is_excluded(you.pos())
        && !crawl_state.disables[DIS_CONFIRMATIONS])
    {
        if (prompted)
            *prompted = true;
        prompt = make_stringf("Really %s into a travel-excluded area?",
                              move_verb.c_str());

        if (!yesno(prompt.c_str(), false, 'n'))
        {
            canned_msg(MSG_OK);
            return false;
        }
    }
    return true;
}

bool check_moveto(const coord_def& p, const string &move_verb, const string &msg)
{
    return check_moveto_terrain(p, move_verb, msg)
           && check_moveto_cloud(p, move_verb)
           && check_moveto_trap(p, move_verb)
           && check_moveto_exclusion(p, move_verb);
}

static void _splash()
{
    if (you.can_swim())
        noisy(4, you.pos(), "Floosh!");
    else if (!beogh_water_walk())
        noisy(8, you.pos(), "Splash!");
}

void moveto_location_effects(dungeon_feature_type old_feat,
                             bool stepped, const coord_def& old_pos)
{
    const dungeon_feature_type new_grid = env.grid(you.pos());

    // Terrain effects.
    if (is_feat_dangerous(new_grid))
    {
        // Lava and dangerous deep water (ie not merfolk).
        const coord_def& entry = (stepped) ? old_pos : you.pos();

        // If true, we were shifted and so we're done.
        if (fall_into_a_pool(entry, new_grid))
            return;
    }

    if (you.ground_level())
    {
        if (player_likes_lava(false))
        {
            if (feat_is_lava(new_grid) && !feat_is_lava(old_feat))
            {
                if (!stepped)
                    noisy(4, you.pos(), "Gloop!");

                mprf("You %s lava.",
                     (stepped) ? "slowly immerse yourself in the" : "fall into the");

                // Extra time if you stepped in.
                if (stepped)
                    you.time_taken *= 2;
#if TAG_MAJOR_VERSION == 34
                // This gets called here because otherwise you wouldn't heat
                // until your second turn in lava.
                if (temperature() < TEMP_FIRE)
                    mpr("The lava instantly superheats you.");
                you.temperature = TEMP_MAX;
#endif
            }

            else if (!feat_is_lava(new_grid) && feat_is_lava(old_feat))
            {
                mpr("You slowly pull yourself out of the lava.");
                you.time_taken *= 2;
            }
        }

        if (you.species == SP_MERFOLK)
        {
            if (feat_is_water(new_grid) // We're entering water
                // We're not transformed, or with a form compatible with tail
                && (you.form == TRAN_NONE
                    || you.form == TRAN_APPENDAGE
                    || you.form == TRAN_BLADE_HANDS))
            {
                merfolk_start_swimming(stepped);
            }
            else if (!feat_is_water(new_grid) && !is_feat_dangerous(new_grid))
                merfolk_stop_swimming();
        }

        if (feat_is_water(new_grid) && !stepped)
            _splash();

        if (feat_is_water(new_grid) && !you.can_swim() && !beogh_water_walk())
        {
            if (stepped)
            {
                you.time_taken *= 13 + random2(8);
                you.time_taken /= 10;
            }

            if (!feat_is_water(old_feat))
            {
                mprf("You %s the %s water.",
                     stepped ? "enter" : "fall into",
                     new_grid == DNGN_SHALLOW_WATER ? "shallow" : "deep");
            }

            if (new_grid == DNGN_DEEP_WATER && old_feat != DNGN_DEEP_WATER)
                mpr("You sink to the bottom.");

            if (!feat_is_water(old_feat))
            {
                mpr("Moving in this stuff is going to be slow.");
                if (you.invisible())
                    mpr("...and don't expect to remain undetected.");
            }
        }
    }

    // Traps go off.
    if (trap_def* ptrap = find_trap(you.pos()))
        ptrap->trigger(you, !stepped); // blinking makes it hard to evade

    if (stepped)
        _moveto_maybe_repel_stairs();
}

// Use this function whenever the player enters (or lands and thus re-enters)
// a grid.
//
// stepped     - normal walking moves
void move_player_to_grid(const coord_def& p, bool stepped)
{
    ASSERT(!crawl_state.game_is_arena());
    ASSERT_IN_BOUNDS(p);

    if (!stepped)
        tornado_move(p);

    // assuming that entering the same square means coming from above (flight)
    const coord_def old_pos = you.pos();
    const bool from_above = (old_pos == p);
    const dungeon_feature_type old_grid =
        (from_above) ? DNGN_FLOOR : grd(old_pos);

    // Really must be clear.
    ASSERT(you.can_pass_through_feat(grd(p)));

    // Better not be an unsubmerged monster either.
    ASSERT(!monster_at(p) || monster_at(p)->submerged()
           || fedhas_passthrough(monster_at(p))
           || mons_is_player_shadow(monster_at(p)));

    // Move the player to new location.
    you.moveto(p, true);
    viewwindow();

    moveto_location_effects(old_grid, stepped, old_pos);
}

bool is_feat_dangerous(dungeon_feature_type grid, bool permanently,
                       bool ignore_flight)
{
    if (!ignore_flight
        && (you.permanent_flight() || you.airborne() && !permanently))
    {
        return false;
    }
    else if (grid == DNGN_DEEP_WATER && !player_likes_water(permanently)
             || grid == DNGN_LAVA && !player_likes_lava(permanently))
    {
        return true;
    }
    else
        return false;
}

bool is_map_persistent()
{
    return !testbits(env.level_flags, LFLAG_NO_MAP);
}

bool player_in_hell()
{
    return is_hell_subbranch(you.where_are_you);
}

bool player_in_connected_branch()
{
    return is_connected_branch(you.where_are_you);
}

bool player_likes_water(bool permanently)
{
    return !permanently && beogh_water_walk()
           || (species_likes_water(you.species) || !permanently)
               && form_likes_water();
}

bool player_likes_lava(bool permanently)
{
    return (species_likes_lava(you.species) || !permanently)
           && form_likes_lava();
}

bool player_can_open_doors()
{
    return you.form != TRAN_BAT;
}

// TODO: get rid of this.
bool player_genus(genus_type which_genus, species_type species)
{
    if (species == SP_UNKNOWN)
        species = you.species;

    return species_genus(species) == which_genus;
}

// If transform is true, compare with current transformation instead
// of (or in addition to) underlying species.
// (See mon-data.h for species/genus use.)
bool is_player_same_genus(const monster_type mon, bool transform)
{
    if (transform)
    {
        switch (you.form)
        {
        // Unique monsters.
        case TRAN_BAT:
            return mon == MONS_BAT;
        case TRAN_ICE_BEAST:
            return mon == MONS_ICE_BEAST;
        case TRAN_TREE:
            return mon == MONS_ANIMATED_TREE;
        case TRAN_PORCUPINE:
            return mon == MONS_PORCUPINE;
        case TRAN_WISP:
            return mon == MONS_INSUBSTANTIAL_WISP;
        case TRAN_SHADOW:
            return mons_genus(mon) == MONS_SHADOW;
        // Compare with monster *species*.
        case TRAN_LICH:
            return mons_species(mon) == MONS_LICH;
        // Compare with monster *genus*.
        case TRAN_FUNGUS:
            return mons_genus(mon) == MONS_FUNGUS;
        case TRAN_SPIDER:
            return mons_genus(mon) == MONS_SPIDER;
        case TRAN_DRAGON:
            return mons_genus(mon) == MONS_DRAGON;
        case TRAN_PIG:
            return mons_genus(mon) == MONS_HOG;
#if TAG_MAJOR_VERSION == 34
        case TRAN_JELLY:
            return mons_genus(mon) == MONS_JELLY;
#endif
        case TRAN_STATUE:
        case TRAN_BLADE_HANDS:
        case TRAN_NONE:
        case TRAN_APPENDAGE:
            break; // Check real (non-transformed) form.
        }
    }

    // Genus would include necrophage and rotting hulk.
    if (you.species == SP_GHOUL)
        return mons_species(mon) == MONS_GHOUL;

    // Note that these are currently considered to be the same genus:
    // * humans, demigods, and demonspawn
    // * ogres and two-headed ogres
    // * trolls, iron trolls, and deep trolls
    // * kobolds and big kobolds
    // * dwarves and deep dwarves
    // * all elf races
    // * all orc races
    return mons_genus(mon) == mons_genus(player_mons(false));
}

void update_player_symbol()
{
    you.symbol = Options.show_player_species ? player_mons() : transform_mons();
}

monster_type player_mons(bool transform)
{
    monster_type mons;

    if (transform)
    {
        mons = transform_mons();
        if (mons != MONS_PLAYER)
            return mons;
    }

    mons = player_species_to_mons_species(you.species);

    if (mons == MONS_ORC)
    {
        if (you_worship(GOD_BEOGH))
        {
            mons = (you.piety >= piety_breakpoint(4)) ? MONS_ORC_HIGH_PRIEST
                                                      : MONS_ORC_PRIEST;
        }
    }
    else if (mons == MONS_OGRE)
    {
        const skill_type sk = best_skill(SK_FIRST_SKILL, SK_LAST_SKILL);
        if (sk >= SK_SPELLCASTING && sk < SK_INVOCATIONS)
            mons = MONS_OGRE_MAGE;
    }

    return mons;
}

void update_vision_range()
{
    you.normal_vision = LOS_RADIUS;
    int nom   = 1;
    int denom = 1;

    // Nightstalker gives -1/-2/-3.
    if (player_mutation_level(MUT_NIGHTSTALKER))
    {
        nom *= LOS_RADIUS - player_mutation_level(MUT_NIGHTSTALKER);
        denom *= LOS_RADIUS;
    }

    // Lantern of shadows.
    if (you.attribute[ATTR_SHADOWS])
        nom *= 3, denom *= 4;

    // the Darkness spell.
    if (you.duration[DUR_DARKNESS])
        nom *= 3, denom *= 4;

    // robe of Night.
    if (player_equip_unrand(UNRAND_NIGHT))
        nom *= 3, denom *= 4;

    you.current_vision = (you.normal_vision * nom + denom / 2) / denom;
    ASSERT(you.current_vision > 0);
    set_los_radius(you.current_vision);
}

// Checks whether the player's current species can
// use (usually wear) a given piece of equipment.
// Note that EQ_BODY_ARMOUR and EQ_HELMET only check
// the ill-fitting variant (i.e., not caps and robes).
// If special_armour is set to true, special cases
// such as bardings, light armour and caps are
// considered. Otherwise, these simply return false.
// ---------------------------------------------------
bool you_can_wear(int eq, bool special_armour)
{
    // Amulet provides another slot
    if (eq == EQ_RING_AMULET && player_equip_unrand(UNRAND_FINGER_AMULET))
        return true;

    if (you.species == SP_FELID)
        return eq == EQ_LEFT_RING || eq == EQ_RIGHT_RING || eq == EQ_AMULET;

    // Octopodes can wear soft helmets, eight rings, and an amulet.
    if (you.species == SP_OCTOPODE)
    {
        if (special_armour && eq == EQ_HELMET)
            return true;
        else
            return eq >= EQ_RING_ONE && eq <= EQ_RING_EIGHT
                   || eq == EQ_AMULET || eq == EQ_SHIELD || eq == EQ_WEAPON;
    }

    switch (eq)
    {
    case EQ_LEFT_RING:
    case EQ_RIGHT_RING:
    case EQ_AMULET:
    case EQ_CLOAK:
        return true;

    case EQ_GLOVES:
        if (player_mutation_level(MUT_CLAWS, false) == 3)
            return false;
        // These species cannot wear gloves.
        if (you.species == SP_TROLL
            || you.species == SP_SPRIGGAN
            || you.species == SP_OGRE)
        {
            return false;
        }
        return true;

    case EQ_BOOTS:
        // Bardings.
        if (you.species == SP_NAGA || you.species == SP_CENTAUR)
            return special_armour;
        if (player_mutation_level(MUT_HOOVES, false) == 3
            || player_mutation_level(MUT_TALONS, false) == 3)
        {
            return false;
        }
        // These species cannot wear boots.
        if (you.species == SP_TROLL
            || you.species == SP_SPRIGGAN
#if TAG_MAJOR_VERSION == 34
            || you.species == SP_DJINNI
#endif
            || you.species == SP_OGRE)
        {
            return false;
        }
        return true;

    case EQ_BODY_ARMOUR:
        if (player_genus(GENPC_DRACONIAN))
            return false;

    case EQ_SHIELD:
        // Most races can wear robes or a buckler/shield.
        if (special_armour)
            return true;
        if (you.species == SP_TROLL
            || you.species == SP_SPRIGGAN
            || you.species == SP_OGRE)
        {
            return false;
        }
        return true;

    case EQ_HELMET:
        // No caps or hats with Horns 3 or Antennae 3.
        if (player_mutation_level(MUT_HORNS, false) == 3
            || player_mutation_level(MUT_ANTENNAE, false) == 3)
        {
            return false;
        }
        // Anyone else can wear caps.
        if (special_armour)
            return true;
        if (player_mutation_level(MUT_HORNS, false)
            || player_mutation_level(MUT_BEAK, false)
            || player_mutation_level(MUT_ANTENNAE, false))
        {
            return false;
        }
        if (you.species == SP_TROLL
            || you.species == SP_SPRIGGAN
            || you.species == SP_OGRE
            || player_genus(GENPC_DRACONIAN))
        {
            return false;
        }
        return true;

    case EQ_WEAPON:
    case EQ_STAFF:
        return true; // kittehs were handled earlier

    default:
        return false;
    }
}

bool player_has_feet(bool temp)
{
    if (you.species == SP_NAGA
        || you.species == SP_FELID
        || you.species == SP_OCTOPODE
#if TAG_MAJOR_VERSION == 34
        || you.species == SP_DJINNI
#endif
        || you.fishtail && temp)
    {
        return false;
    }

    if (player_mutation_level(MUT_HOOVES, temp) == 3
        || player_mutation_level(MUT_TALONS, temp) == 3)
    {
        return false;
    }

    return true;
}

bool player_wearing_slot(int eq)
{
    ASSERT(you.equip[eq] != -1 || !you.melded[eq]);
    return you.equip[eq] != -1 && !you.melded[eq];
}

bool you_tran_can_wear(const item_def &item)
{
    switch (item.base_type)
    {
    case OBJ_WEAPONS:
        return you_tran_can_wear(EQ_WEAPON);

    case OBJ_JEWELLERY:
        return you_tran_can_wear(jewellery_is_amulet(item) ? EQ_AMULET
                                                           : EQ_RINGS);
    case OBJ_ARMOUR:
        if (item.sub_type == ARM_NAGA_BARDING)
            return you.species == SP_NAGA && you_tran_can_wear(EQ_BOOTS);
        else if (item.sub_type == ARM_CENTAUR_BARDING)
            return you.species == SP_CENTAUR && you_tran_can_wear(EQ_BOOTS);

        if (fit_armour_size(item, you.body_size()) != 0)
            return false;

        return you_tran_can_wear(get_armour_slot(item), true);

    default:
        return true;
    }
}

bool you_tran_can_wear(int eq, bool check_mutation)
{
    if (eq == EQ_NONE)
        return true;

    if (you.form == TRAN_PORCUPINE
#if TAG_MAJOR_VERSION == 34
        || you.form == TRAN_JELLY
#endif
        || you.form == TRAN_WISP)
    {
        return false;
    }

    if (eq == EQ_STAFF)
        eq = EQ_WEAPON;
    else if (eq >= EQ_RINGS && eq <= EQ_RINGS_PLUS2)
        eq = EQ_RINGS;

    // Everybody but porcupines and wisps can wear at least some type of armour.
    if (eq == EQ_ALL_ARMOUR)
        return true;

    // Not a transformation, but also temporary -> check first.
    if (check_mutation)
    {
        if (eq == EQ_GLOVES && you.has_claws(false) == 3)
            return false;

        if (eq == EQ_HELMET && player_mutation_level(MUT_HORNS) == 3)
            return false;

        if (eq == EQ_HELMET && player_mutation_level(MUT_ANTENNAE) == 3)
            return false;

        if (eq == EQ_BOOTS
            && (you.fishtail
                || player_mutation_level(MUT_HOOVES) == 3
                || you.has_talons(false) == 3))
        {
            return false;
        }
    }

    // No further restrictions.
    if (you.form == TRAN_NONE
        || you.form == TRAN_LICH
        || you.form == TRAN_APPENDAGE)
    {
        return true;
    }

    // Bats and pigs cannot wear anything except amulets.
    if ((you.form == TRAN_BAT || you.form == TRAN_PIG) && eq != EQ_AMULET)
        return false;

    // Everyone else can wear jewellery...
    if (eq == EQ_AMULET || eq == EQ_RINGS
        || eq == EQ_LEFT_RING || eq == EQ_RIGHT_RING
        || eq == EQ_RING_ONE || eq == EQ_RING_TWO
        || eq == EQ_RING_AMULET)
    {
        return true;
    }

    // ...but not necessarily in all slots.
    if (eq >= EQ_RING_THREE && eq <= EQ_RING_EIGHT)
    {
        return you.species == SP_OCTOPODE
               && (form_keeps_mutations() || you.form == TRAN_SPIDER);
    }

    // These cannot use anything but jewellery.
    if (you.form == TRAN_SPIDER || you.form == TRAN_DRAGON)
        return false;

    if (you.form == TRAN_BLADE_HANDS)
    {
        if (eq == EQ_WEAPON || eq == EQ_GLOVES || eq == EQ_SHIELD)
            return false;
        return true;
    }

    if (you.form == TRAN_ICE_BEAST)
    {
        if (eq != EQ_CLOAK)
            return false;
        return true;
    }

    if (you.form == TRAN_STATUE)
    {
        if (eq == EQ_WEAPON || eq == EQ_SHIELD
            || eq == EQ_CLOAK || eq == EQ_HELMET)
        {
            return true;
        }
        return false;
    }

    if (you.form == TRAN_FUNGUS)
        return eq == EQ_HELMET;

    if (you.form == TRAN_TREE)
        return eq == EQ_WEAPON || eq == EQ_SHIELD || eq == EQ_HELMET;

    return true;
}

bool player_weapon_wielded()
{
    if (you.melded[EQ_WEAPON])
        return false;

    const int wpn = you.equip[EQ_WEAPON];

    if (wpn == -1)
        return false;

    if (!is_weapon(you.inv[wpn]))
        return false;

    return true;
}

// Returns false if the player is wielding a weapon inappropriate for Berserk.
bool berserk_check_wielded_weapon()
{
    const item_def * const wpn = you.weapon();
    if (wpn && (wpn->defined() && (!is_melee_weapon(*wpn)
                                   || needs_handle_warning(*wpn, OPER_ATTACK))
                || you.attribute[ATTR_WEAPON_SWAP_INTERRUPTED]))
    {
        string prompt = "Do you really want to go berserk while wielding "
                        + wpn->name(DESC_YOUR) + "?";

        if (!yesno(prompt.c_str(), true, 'n'))
        {
            canned_msg(MSG_OK);
            return false;
        }

        you.attribute[ATTR_WEAPON_SWAP_INTERRUPTED] = 0;
    }

    return true;
}

// Looks in equipment "slot" to see if there is an equipped "sub_type".
// Returns number of matches (in the case of rings, both are checked)
int player::wearing(equipment_type slot, int sub_type, bool calc_unid) const
{
    int ret = 0;

    const item_def* item;

    switch (slot)
    {
    case EQ_WEAPON:
        // Hands can have more than just weapons.
        if (weapon()
            && weapon()->base_type == OBJ_WEAPONS
            && weapon()->sub_type == sub_type)
        {
            ret++;
        }
        break;

    case EQ_STAFF:
        // Like above, but must be magical staff.
        if (weapon()
            && weapon()->base_type == OBJ_STAVES
            && weapon()->sub_type == sub_type
            && (calc_unid || item_type_known(*weapon())))
        {
            ret++;
        }
        break;

    case EQ_RINGS:
        for (int slots = EQ_LEFT_RING; slots < NUM_EQUIP; slots++)
        {
            if (slots == EQ_AMULET)
                continue;

            if ((item = slot_item(static_cast<equipment_type>(slots)))
                && item->sub_type == sub_type
                && (calc_unid
                    || item_type_known(*item)))
            {
                ret++;
            }
        }
        break;

    case EQ_RINGS_PLUS:
        for (int slots = EQ_LEFT_RING; slots < NUM_EQUIP; slots++)
        {
            if (slots == EQ_AMULET)
                continue;

            if ((item = slot_item(static_cast<equipment_type>(slots)))
                && item->sub_type == sub_type
                && (calc_unid
                    || item_type_known(*item)))
            {
                ret += item->plus;
            }
        }
        break;

    case EQ_RINGS_PLUS2:
        for (int slots = EQ_LEFT_RING; slots < NUM_EQUIP; ++slots)
        {
            if (slots == EQ_AMULET)
                continue;

            if ((item = slot_item(static_cast<equipment_type>(slots)))
                && item->sub_type == sub_type
                && (calc_unid
                    || item_type_known(*item)))
            {
                ret += item->plus2;
            }
        }
        break;

    case EQ_ALL_ARMOUR:
        // Doesn't make much sense here... be specific. -- bwr
        die("EQ_ALL_ARMOUR is not a proper slot");
        break;

    default:
        if (! (slot > EQ_NONE && slot < NUM_EQUIP))
            die("invalid slot");
        if ((item = slot_item(slot))
            && item->sub_type == sub_type
            && (calc_unid || item_type_known(*item)))
        {
            ret++;
        }
        break;
    }

    return ret;
}

// Looks in equipment "slot" to see if equipped item has "special" ego-type
// Returns number of matches (jewellery returns zero -- no ego type).
// [ds] There's no equivalent of calc_unid or req_id because as of now, weapons
// and armour type-id on wield/wear.
int player::wearing_ego(equipment_type slot, int special, bool calc_unid) const
{
    int ret = 0;

    const item_def* item;
    switch (slot)
    {
    case EQ_WEAPON:
        // Hands can have more than just weapons.
        if ((item = slot_item(EQ_WEAPON))
            && item->base_type == OBJ_WEAPONS
            && get_weapon_brand(*item) == special)
        {
            ret++;
        }
        break;

    case EQ_LEFT_RING:
    case EQ_RIGHT_RING:
    case EQ_AMULET:
    case EQ_STAFF:
    case EQ_RINGS:
    case EQ_RINGS_PLUS:
    case EQ_RINGS_PLUS2:
        // no ego types for these slots
        break;

    case EQ_ALL_ARMOUR:
        // Check all armour slots:
        for (int i = EQ_MIN_ARMOUR; i <= EQ_MAX_ARMOUR; i++)
        {
            if ((item = slot_item(static_cast<equipment_type>(i)))
                && get_armour_ego_type(*item) == special
                && (calc_unid || item_type_known(*item)))
            {
                ret++;
            }
        }
        break;

    default:
        if (slot < EQ_MIN_ARMOUR || slot > EQ_MAX_ARMOUR)
            die("invalid slot: %d", slot);
        // Check a specific armour slot for an ego type:
        if ((item = slot_item(static_cast<equipment_type>(slot)))
            && get_armour_ego_type(*item) == special
            && (calc_unid || item_type_known(*item)))
        {
            ret++;
        }
        break;
    }

    return ret;
}

// Returns true if the indicated unrandart is equipped
// [ds] There's no equivalent of calc_unid or req_id because as of now, weapons
// and armour type-id on wield/wear.
bool player_equip_unrand(int unrand_index)
{
    const unrandart_entry* entry = get_unrand_entry(unrand_index);
    equipment_type   slot  = get_item_slot(entry->base_type,
                                           entry->sub_type);

    item_def* item;

    switch (slot)
    {
    case EQ_WEAPON:
        // Hands can have more than just weapons.
        if ((item = you.slot_item(slot))
            && item->base_type == OBJ_WEAPONS
            && is_unrandom_artefact(*item)
            && item->special == unrand_index)
        {
            return true;
        }
        break;

    case EQ_RINGS:
        for (int slots = EQ_LEFT_RING; slots < NUM_EQUIP; ++slots)
        {
            if (slots == EQ_AMULET)
                continue;

            if ((item = you.slot_item(static_cast<equipment_type>(slots)))
                && is_unrandom_artefact(*item)
                && item->special == unrand_index)
            {
                return true;
            }
        }
        break;

    case EQ_NONE:
    case EQ_STAFF:
    case EQ_LEFT_RING:
    case EQ_RIGHT_RING:
    case EQ_RINGS_PLUS:
    case EQ_RINGS_PLUS2:
    case EQ_ALL_ARMOUR:
        // no unrandarts for these slots.
        break;

    default:
        if (slot <= EQ_NONE || slot >= NUM_EQUIP)
            die("invalid slot: %d", slot);
        // Check a specific slot.
        if ((item = you.slot_item(slot))
            && is_unrandom_artefact(*item)
            && item->special == unrand_index)
        {
            return true;
        }
        break;
    }

    return false;
}

// Given an adjacent monster, returns true if the player can hit it (the
// monster should not be submerged, or be submerged in shallow water if
// the player has a polearm).
bool player_can_hit_monster(const monster* mon)
{
    if (!mon->submerged())
        return true;

    if (grd(mon->pos()) != DNGN_SHALLOW_WATER)
        return false;

    const item_def *weapon = you.weapon();
    return weapon && weapon_skill(*weapon) == SK_POLEARMS;
}

bool player_can_hear(const coord_def& p, int hear_distance)
{
    return !silenced(p)
           && !silenced(you.pos())
           && you.pos().distance_from(p) <= hear_distance;
}

int player_teleport(bool calc_unid)
{
    ASSERT(!crawl_state.game_is_arena());

    // Don't allow any form of teleportation in Sprint.
    if (crawl_state.game_is_sprint())
        return 0;

    // Short-circuit rings of teleport to prevent spam.
    if (you.species == SP_FORMICID)
        return 0;

    int tp = 0;

    // rings (keep in sync with _equip_jewellery_effect)
    tp += 8 * you.wearing(EQ_RINGS, RING_TELEPORTATION, calc_unid);

    // randart weapons only
    if (you.weapon()
        && you.weapon()->base_type == OBJ_WEAPONS
        && is_artefact(*you.weapon()))
    {
        tp += you.scan_artefacts(ARTP_CAUSE_TELEPORTATION, calc_unid);
    }

    // mutations
    tp += player_mutation_level(MUT_TELEPORT) * 3;

    return tp;
}

// Computes bonuses to regeneration from most sources. Does not handle
// slow healing, vampireness, or Trog's Hand.
static int _player_bonus_regen()
{
    int rr = 0;

    // Trog's Hand is handled separately so that it will bypass slow healing,
    // and it overrides the spell.
    if (you.duration[DUR_REGENERATION]
        && !you.duration[DUR_TROGS_HAND])
    {
        rr += 100;
    }

    // Rings.
    rr += 40 * you.wearing(EQ_RINGS, RING_REGENERATION);

    // Artefacts
    rr += you.scan_artefacts(ARTP_REGENERATION);

    // Troll leather (except for trolls).
    if ((you.wearing(EQ_BODY_ARMOUR, ARM_TROLL_LEATHER_ARMOUR)
         || you.wearing(EQ_BODY_ARMOUR, ARM_TROLL_HIDE))
        && you.species != SP_TROLL)
    {
        rr += 40;
    }

    // Fast heal mutation.
    rr += player_mutation_level(MUT_REGENERATION) * 20;

    // Powered By Death mutation, boosts regen by 10 per corpse in
    // a mutation_level * 3 (3/6/9) radius, to a maximum of 7
    // corpses.  If and only if the duration of the effect is
    // still active.
    if (you.duration[DUR_POWERED_BY_DEATH])
        rr += handle_pbd_corpses() * 100;

    return rr;
}

// Slow healing mutation: slows or stops regeneration when monsters are
// visible at level 1 or 2 respectively, stops regeneration at level 3.
static int _slow_heal_rate()
{
    if (player_mutation_level(MUT_SLOW_HEALING) == 3)
        return 0;

    for (monster_near_iterator mi(you.pos(), LOS_NO_TRANS); mi; ++mi)
    {
        if (!mons_is_firewood(*mi)
            && !mi->wont_attack()
            && !mi->neutral())
        {
            return 2 - player_mutation_level(MUT_SLOW_HEALING);
        }
    }
    return 2;
}

int player_regen()
{
    int rr = you.hp_max / 3;

    if (rr > 20)
        rr = 20 + ((rr - 20) / 2);

    // Add in miscellaneous bonuses
    rr += _player_bonus_regen();

    // Before applying other effects, make sure that there's something
    // to heal.
    rr = max(1, rr);

    // Healing depending on satiation.
    // The better-fed you are, the faster you heal.
    if (you.species == SP_VAMPIRE)
    {
        if (you.hunger_state == HS_STARVING)
            rr = 0;   // No regeneration for starving vampires.
        else if (you.hunger_state == HS_ENGORGED)
            rr += 20; // More bonus regeneration for engorged vampires.
        else if (you.hunger_state < HS_SATIATED)
            rr /= 2;  // Halved regeneration for hungry vampires.
        else if (you.hunger_state >= HS_FULL)
            rr += 10; // Bonus regeneration for full vampires.
    }
#if TAG_MAJOR_VERSION == 34

    // Compared to other races, a starting djinni would have regen of 4 (hp)
    // plus 17 (mp).  So let's compensate them early; they can stand getting
    // shafted on the total regen rates later on.
    if (you.species == SP_DJINNI)
        if (you.hp_max < 100)
            rr += (100 - you.hp_max) / 6;
#endif

    // Slow heal mutation.
    if (player_mutation_level(MUT_SLOW_HEALING) > 0)
    {
        rr *= _slow_heal_rate();
        rr /= 2;
    }
    if (you.stat_zero[STAT_STR])
        rr /= 4;

    if (you.disease)
        rr = 0;

    // Trog's Hand.  This circumvents the slow healing effect.
    if (you.duration[DUR_TROGS_HAND])
        rr += 100;

    return rr;
}

int player_hunger_rate(bool temp)
{
    int hunger = 3;

    if (temp && you.form == TRAN_BAT)
        return 1;

    if (you.species == SP_TROLL)
        hunger += 3;            // in addition to the +3 for fast metabolism

    if (temp
        && (you.duration[DUR_REGENERATION]
            || you.duration[DUR_TROGS_HAND])
        && you.hp < you.hp_max)
    {
        hunger += 4;
    }

    if (temp)
    {
        if (you.duration[DUR_INVIS])
            hunger += 5;

        // Berserk has its own food penalty - excluding berserk haste.
        // Doubling the hunger cost for haste so that the per turn hunger
        // is consistent now that a hasted turn causes 50% the normal hunger
        // -cao
        if (you.duration[DUR_HASTE])
            hunger += haste_mul(5);
    }

    if (you.species == SP_VAMPIRE)
    {
        switch (you.hunger_state)
        {
        case HS_STARVING:
        case HS_NEAR_STARVING:
            hunger -= 3;
            break;
        case HS_VERY_HUNGRY:
            hunger -= 2;
            break;
        case HS_HUNGRY:
            hunger--;
            break;
        case HS_SATIATED:
            break;
        case HS_FULL:
            hunger++;
            break;
        case HS_VERY_FULL:
            hunger += 2;
            break;
        case HS_ENGORGED:
            hunger += 3;
        }
    }
    else
    {
        hunger += player_mutation_level(MUT_FAST_METABOLISM)
                - player_mutation_level(MUT_SLOW_METABOLISM);
    }

    if (you.hp < you.hp_max
        && player_mutation_level(MUT_SLOW_HEALING) < 3)
    {
        // rings
        hunger += 3 * you.wearing(EQ_RINGS, RING_REGENERATION);

        // troll leather
        if (you.species != SP_TROLL
            && (you.wearing(EQ_BODY_ARMOUR, ARM_TROLL_LEATHER_ARMOUR)
                || you.wearing(EQ_BODY_ARMOUR, ARM_TROLL_HIDE)))
        {
            hunger += coinflip() ? 2 : 1;
        }
    }

    // If Cheibriados has slowed your life processes, you will hunger less.
    if (you_worship(GOD_CHEIBRIADOS) && you.piety >= piety_breakpoint(0))
        hunger = hunger * 3 / 4;

    if (hunger < 1)
        hunger = 1;

    return hunger;
}

int player_spell_levels()
{
    int sl = you.experience_level - 1 + you.skill(SK_SPELLCASTING, 2, true);

    bool fireball = false;
    bool delayed_fireball = false;

    if (sl > 99)
        sl = 99;

    for (int i = 0; i < MAX_KNOWN_SPELLS; i++)
    {
        if (you.spells[i] == SPELL_FIREBALL)
            fireball = true;
        else if (you.spells[i] == SPELL_DELAYED_FIREBALL)
            delayed_fireball = true;

        if (you.spells[i] != SPELL_NO_SPELL)
            sl -= spell_difficulty(you.spells[i]);
    }

    // Fireball is free for characters with delayed fireball
    if (fireball && delayed_fireball)
        sl += spell_difficulty(SPELL_FIREBALL);

    // Note: This can happen because of level drain.  Maybe we should
    // force random spells out when that happens. -- bwr
    if (sl < 0)
        sl = 0;

    return sl;
}

int player_likes_chunks(bool permanently)
{
    return you.gourmand(true, !permanently)
           ? 3 : player_mutation_level(MUT_CARNIVOROUS);
}

// If temp is set to false, temporary sources or resistance won't be counted.
int player_res_fire(bool calc_unid, bool temp, bool items)
{
#if TAG_MAJOR_VERSION == 34
    if (you.species == SP_DJINNI)
        return 4; // full immunity

#endif
    int rf = 0;

    if (items)
    {
        // rings of fire resistance/fire
        rf += you.wearing(EQ_RINGS, RING_PROTECTION_FROM_FIRE, calc_unid);
        rf += you.wearing(EQ_RINGS, RING_FIRE, calc_unid);

        // rings of ice
        rf -= you.wearing(EQ_RINGS, RING_ICE, calc_unid);

        // Staves
        rf += you.wearing(EQ_STAFF, STAFF_FIRE, calc_unid);

        // body armour:
        rf += 2 * you.wearing(EQ_BODY_ARMOUR, ARM_FIRE_DRAGON_ARMOUR);
        rf += you.wearing(EQ_BODY_ARMOUR, ARM_GOLD_DRAGON_ARMOUR);
        rf -= you.wearing(EQ_BODY_ARMOUR, ARM_ICE_DRAGON_ARMOUR);
        rf += 2 * you.wearing(EQ_BODY_ARMOUR, ARM_FIRE_DRAGON_HIDE);
        rf += you.wearing(EQ_BODY_ARMOUR, ARM_GOLD_DRAGON_HIDE);
        rf -= you.wearing(EQ_BODY_ARMOUR, ARM_ICE_DRAGON_HIDE);

        // ego armours
        rf += you.wearing_ego(EQ_ALL_ARMOUR, SPARM_FIRE_RESISTANCE);
        rf += you.wearing_ego(EQ_ALL_ARMOUR, SPARM_RESISTANCE);

        // randart weapons:
        rf += you.scan_artefacts(ARTP_FIRE, calc_unid);

        // dragonskin cloak: 0.5 to draconic resistances
        if (calc_unid && player_equip_unrand(UNRAND_DRAGONSKIN)
            && coinflip())
        {
            rf++;
        }
    }

    // species:
    if (you.species == SP_MUMMY)
        rf--;

#if TAG_MAJOR_VERSION == 34
    if (you.species == SP_LAVA_ORC)
    {
        if (temperature_effect(LORC_FIRE_RES_I))
            rf++;
        if (temperature_effect(LORC_FIRE_RES_II))
            rf++;
        if (temperature_effect(LORC_FIRE_RES_III))
            rf++;
    }
#endif

    // mutations:
    rf += player_mutation_level(MUT_HEAT_RESISTANCE, temp);
    rf -= player_mutation_level(MUT_HEAT_VULNERABILITY, temp);
    rf += player_mutation_level(MUT_MOLTEN_SCALES, temp) == 3 ? 1 : 0;

    // divine intervention:
    if (you.attribute[ATTR_DIVINE_FIRE_RES]
        && !player_under_penance(GOD_QAZLAL))
    {
        rf++;
    }

    // spells:
    if (temp)
    {
        if (you.duration[DUR_RESISTANCE])
            rf++;

        if (you.duration[DUR_FIRE_SHIELD])
            rf += 2;

        if (you.duration[DUR_QAZLAL_FIRE_RES])
            rf++;

        // transformations:
        switch (you.form)
        {
        case TRAN_ICE_BEAST:
            rf--;
            break;
        case TRAN_WISP:
            rf += 2;
            break;
        case TRAN_DRAGON:
        {
            monster_type drag = dragon_form_dragon_type();
            if (drag == MONS_FIRE_DRAGON)
                rf += 2;
            else if (drag == MONS_ICE_DRAGON)
                rf--;
            break;
        }
        default:
            break;
        }
    }

    if (rf > 3)
        rf = 3;
    if (temp && you.duration[DUR_FIRE_VULN])
        rf--;
    if (rf < -3)
        rf = -3;

    return rf;
}

int player_res_steam(bool calc_unid, bool temp, bool items)
{
    int res = 0;
    const int rf = player_res_fire(calc_unid, temp, items);

    if (you.species == SP_PALE_DRACONIAN)
        res += 2;

    if (items && you.wearing(EQ_BODY_ARMOUR, ARM_STEAM_DRAGON_ARMOUR))
        res += 2;

    if (items && you.wearing(EQ_BODY_ARMOUR, ARM_STEAM_DRAGON_HIDE))
        res += 2;

    res += (rf < 0) ? rf
                    : (rf + 1) / 2;

    if (res > 3)
        res = 3;

    return res;
}

int player_res_cold(bool calc_unid, bool temp, bool items)
{
    int rc = 0;

    if (temp)
    {
        if (you.duration[DUR_RESISTANCE])
            rc++;

        if (you.duration[DUR_FIRE_SHIELD])
            rc -= 2;

        if (you.duration[DUR_QAZLAL_COLD_RES])
            rc++;

        // transformations:
        switch (you.form)
        {
        case TRAN_ICE_BEAST:
            rc += 3;
            break;
        case TRAN_WISP:
            rc += 2;
            break;
        case TRAN_DRAGON:
        {
            monster_type form = dragon_form_dragon_type();
            if (form == MONS_FIRE_DRAGON)
                rc--;
            else if (form == MONS_ICE_DRAGON)
                rc += 2;
            break;
        }
        case TRAN_LICH:
            rc++;
            break;
        default:
            break;
        }

        if (you.species == SP_VAMPIRE)
        {
            if (you.hunger_state <= HS_NEAR_STARVING)
                rc += 2;
            else if (you.hunger_state < HS_SATIATED)
                rc++;
        }

#if TAG_MAJOR_VERSION == 34
        if (you.species == SP_LAVA_ORC && temperature_effect(LORC_COLD_VULN))
            rc--;
#endif
    }

    if (items)
    {
        // rings of cold resistance/ice
        rc += you.wearing(EQ_RINGS, RING_PROTECTION_FROM_COLD, calc_unid);
        rc += you.wearing(EQ_RINGS, RING_ICE, calc_unid);

        // rings of fire
        rc -= you.wearing(EQ_RINGS, RING_FIRE, calc_unid);

        // Staves
        rc += you.wearing(EQ_STAFF, STAFF_COLD, calc_unid);

        // body armour:
        rc += 2 * you.wearing(EQ_BODY_ARMOUR, ARM_ICE_DRAGON_ARMOUR);
        rc += you.wearing(EQ_BODY_ARMOUR, ARM_GOLD_DRAGON_ARMOUR);
        rc -= you.wearing(EQ_BODY_ARMOUR, ARM_FIRE_DRAGON_ARMOUR);
        rc += 2 * you.wearing(EQ_BODY_ARMOUR, ARM_ICE_DRAGON_HIDE);
        rc += you.wearing(EQ_BODY_ARMOUR, ARM_GOLD_DRAGON_HIDE);
        rc -= you.wearing(EQ_BODY_ARMOUR, ARM_FIRE_DRAGON_HIDE);

        // ego armours
        rc += you.wearing_ego(EQ_ALL_ARMOUR, SPARM_COLD_RESISTANCE);
        rc += you.wearing_ego(EQ_ALL_ARMOUR, SPARM_RESISTANCE);

        // randart weapons:
        rc += you.scan_artefacts(ARTP_COLD, calc_unid);

        // dragonskin cloak: 0.5 to draconic resistances
        if (calc_unid && player_equip_unrand(UNRAND_DRAGONSKIN) && coinflip())
            rc++;
    }

#if TAG_MAJOR_VERSION == 34
    // species:
    if (you.species == SP_DJINNI)
        rc--;
#endif
    // mutations:
    rc += player_mutation_level(MUT_COLD_RESISTANCE, temp);
    rc -= player_mutation_level(MUT_COLD_VULNERABILITY, temp);
    rc += player_mutation_level(MUT_ICY_BLUE_SCALES, temp) == 3 ? 1 : 0;
    rc += player_mutation_level(MUT_SHAGGY_FUR, temp) == 3 ? 1 : 0;

    // divine intervention:
    if (you.attribute[ATTR_DIVINE_COLD_RES]
        && !player_under_penance(GOD_QAZLAL))
    {
        rc++;
    }

    if (rc < -3)
        rc = -3;
    else if (rc > 3)
        rc = 3;

    return rc;
}

bool player::res_corr(bool calc_unid, bool items) const
{
    if (religion == GOD_JIYVA && piety >= piety_breakpoint(2))
        return true;

    if (form == TRAN_WISP)
        return 1;

    if (items)
    {
        // dragonskin cloak: 0.5 to draconic resistances
        if (calc_unid && player_equip_unrand(UNRAND_DRAGONSKIN)
            && coinflip())
        {
            return true;
        }
    }

    if ((form_keeps_mutations() || form == TRAN_DRAGON)
        && species == SP_YELLOW_DRACONIAN)
    {
        return true;
    }

    if (form_keeps_mutations()
        && player_mutation_level(MUT_YELLOW_SCALES) >= 3)
    {
        return true;
    }

    return actor::res_corr(calc_unid, items);
}

int player_res_acid(bool calc_unid, bool items)
{
    if (you.form == TRAN_WISP)
        return 3;

    return you.res_corr(calc_unid, items) ? 1 : 0;
}

// Returns a factor X such that post-resistance acid damage can be calculated
// as pre_resist_damage * X / 100.
int player_acid_resist_factor()
{
    int rA = player_res_acid();
    if (rA >= 3)
        return 0;
    else if (rA >= 1)
        return 50;
    return 100;
}

int player_res_electricity(bool calc_unid, bool temp, bool items)
{
    int re = 0;

    if (items)
    {
        // staff
        re += you.wearing(EQ_STAFF, STAFF_AIR, calc_unid);

        // body armour:
        re += you.wearing(EQ_BODY_ARMOUR, ARM_STORM_DRAGON_ARMOUR);
        re += you.wearing(EQ_BODY_ARMOUR, ARM_STORM_DRAGON_HIDE);

        // randart weapons:
        re += you.scan_artefacts(ARTP_ELECTRICITY, calc_unid);

        // dragonskin cloak: 0.5 to draconic resistances
        if (calc_unid && player_equip_unrand(UNRAND_DRAGONSKIN) && coinflip())
            re++;
    }

    // mutations:
    re += player_mutation_level(MUT_THIN_METALLIC_SCALES, temp) == 3 ? 1 : 0;
    re += player_mutation_level(MUT_SHOCK_RESISTANCE, temp);
    re -= player_mutation_level(MUT_SHOCK_VULNERABILITY, temp);

    // divine intervention:
    if (you.attribute[ATTR_DIVINE_ELEC_RES]
        && !player_under_penance(GOD_QAZLAL))
    {
        re++;
    }

    if (temp)
    {
        if (you.attribute[ATTR_DIVINE_LIGHTNING_PROTECTION])
            return 3;

        if (you.duration[DUR_RESISTANCE])
            re++;

        if (you.duration[DUR_QAZLAL_ELEC_RES])
            re++;

        // transformations:
        if (you.form == TRAN_STATUE || you.form == TRAN_WISP)
            re += 1;

        if (re > 1)
            re = 1;
    }

    return re;
}

bool player_control_teleport(bool temp)
{
    return (temp && you.duration[DUR_CONTROL_TELEPORT])
           || crawl_state.game_is_zotdef();
}

int player_res_torment(bool, bool temp)
{
    return player_mutation_level(MUT_TORMENT_RESISTANCE)
           || you.form == TRAN_LICH
           || you.form == TRAN_FUNGUS
           || you.form == TRAN_TREE
           || you.form == TRAN_WISP
           || you.form == TRAN_SHADOW
           || you.species == SP_VAMPIRE && you.hunger_state == HS_STARVING
           || you.petrified()
           || (temp && player_mutation_level(MUT_STOCHASTIC_TORMENT_RESISTANCE)
               && coinflip());
}

// Kiku protects you from torment to a degree.
int player_kiku_res_torment()
{
    return you_worship(GOD_KIKUBAAQUDGHA)
           && !player_under_penance()
           && you.piety >= piety_breakpoint(3)
           && !you.gift_timeout; // no protection during pain branding weapon
}

// If temp is set to false, temporary sources or resistance won't be counted.
int player_res_poison(bool calc_unid, bool temp, bool items)
{
    if ((you.is_undead == US_SEMI_UNDEAD ? you.hunger_state == HS_STARVING
            : you.is_undead && (temp || you.form != TRAN_LICH))
        || you.is_artificial()
        || (temp && you.form == TRAN_SHADOW)
        || player_equip_unrand(UNRAND_OLGREB)
        || you.duration[DUR_DIVINE_STAMINA])
    {
        return 3;
    }

    int rp = 0;

    if (items)
    {
        // rings of poison resistance
        rp += you.wearing(EQ_RINGS, RING_POISON_RESISTANCE, calc_unid);

        // Staves
        rp += you.wearing(EQ_STAFF, STAFF_POISON, calc_unid);

        // ego armour:
        rp += you.wearing_ego(EQ_ALL_ARMOUR, SPARM_POISON_RESISTANCE);

        // body armour:
        rp += you.wearing(EQ_BODY_ARMOUR, ARM_GOLD_DRAGON_ARMOUR);
        rp += you.wearing(EQ_BODY_ARMOUR, ARM_SWAMP_DRAGON_ARMOUR);
        rp += you.wearing(EQ_BODY_ARMOUR, ARM_GOLD_DRAGON_HIDE);
        rp += you.wearing(EQ_BODY_ARMOUR, ARM_SWAMP_DRAGON_HIDE);

        // randart weapons:
        rp += you.scan_artefacts(ARTP_POISON, calc_unid);

        // dragonskin cloak: 0.5 to draconic resistances
        if (calc_unid && player_equip_unrand(UNRAND_DRAGONSKIN) && coinflip())
            rp++;
    }

    // mutations:
    rp += player_mutation_level(MUT_POISON_RESISTANCE, temp);
    rp += player_mutation_level(MUT_SLIMY_GREEN_SCALES, temp) == 3 ? 1 : 0;

    // Only thirsty vampires are naturally poison resistant.
    if (you.species == SP_VAMPIRE && you.hunger_state < HS_SATIATED)
        rp++;

    if (temp)
    {
        // potions/cards:
        if (you.duration[DUR_RESISTANCE])
            rp++;

        // transformations:
        switch (you.form)
        {
        case TRAN_ICE_BEAST:
        case TRAN_STATUE:
        case TRAN_DRAGON:
        case TRAN_FUNGUS:
        case TRAN_TREE:
        case TRAN_WISP:
            rp++;
            break;
        default:
            break;
        }

        if (you.petrified())
            rp++;
    }

    // Give vulnerability for Spider Form, and only let one level of rP to make
    // up for it (never be poison resistant in Spider Form).
    rp = (rp > 0 ? 1 : rp);

    if (temp)
    {
        if (you.form == TRAN_SPIDER)
            rp--;

        if (you.duration[DUR_POISON_VULN])
            rp--;
    }

    return rp;
}

int player_res_sticky_flame(bool calc_unid, bool temp, bool items)
{
    int rsf = 0;

    if (you.species == SP_MOTTLED_DRACONIAN)
        rsf++;

    if (items && you.wearing(EQ_BODY_ARMOUR, ARM_MOTTLED_DRAGON_ARMOUR))
        rsf++;
    if (items && you.wearing(EQ_BODY_ARMOUR, ARM_MOTTLED_DRAGON_HIDE))
        rsf++;

    // dragonskin cloak: 0.5 to draconic resistances
    if (items && calc_unid && player_equip_unrand(UNRAND_DRAGONSKIN) && coinflip())
        rsf++;

    if (you.form == TRAN_WISP)
        rsf++;

    if (rsf > 1)
        rsf = 1;

    return rsf;
}

int player_spec_death()
{
    int sd = 0;

    // Staves
    sd += you.wearing(EQ_STAFF, STAFF_DEATH);

    // species:
    if (you.species == SP_MUMMY)
    {
        if (you.experience_level >= 13)
            sd++;
        if (you.experience_level >= 26)
            sd++;
    }

    // transformations:
    if (you.form == TRAN_LICH)
        sd++;

    return sd;
}

int player_spec_fire()
{
    int sf = 0;

    // staves:
    sf += you.wearing(EQ_STAFF, STAFF_FIRE);

    // rings of fire:
    sf += you.wearing(EQ_RINGS, RING_FIRE);

#if TAG_MAJOR_VERSION == 34
    if (you.species == SP_LAVA_ORC && temperature_effect(LORC_FIRE_BOOST))
        sf++;
#endif

    if (you.duration[DUR_FIRE_SHIELD])
        sf++;

    return sf;
}

int player_spec_cold()
{
    int sc = 0;

    // staves:
    sc += you.wearing(EQ_STAFF, STAFF_COLD);

    // rings of ice:
    sc += you.wearing(EQ_RINGS, RING_ICE);

#if TAG_MAJOR_VERSION == 34
    if (you.species == SP_LAVA_ORC
        && (temperature_effect(LORC_LAVA_BOOST)
            || temperature_effect(LORC_FIRE_BOOST)))
    {
        sc--;
    }
#endif

    return sc;
}

int player_spec_earth()
{
    int se = 0;

    // Staves
    se += you.wearing(EQ_STAFF, STAFF_EARTH);

    return se;
}

int player_spec_air()
{
    int sa = 0;

    // Staves
    sa += you.wearing(EQ_STAFF, STAFF_AIR);

    return sa;
}

int player_spec_conj()
{
    int sc = 0;

    // Staves
    sc += you.wearing(EQ_STAFF, STAFF_CONJURATION);

    return sc;
}

int player_spec_hex()
{
    int sh = 0;

    // Unrands
    if (player_equip_unrand(UNRAND_BOTONO))
        sh++;

    return sh;
}

int player_spec_charm()
{
    // Nothing, for the moment.
    return 0;
}

int player_spec_summ()
{
    int ss = 0;

    // Staves
    ss += you.wearing(EQ_STAFF, STAFF_SUMMONING);

    return ss;
}

int player_spec_poison()
{
    int sp = 0;

    // Staves
    sp += you.wearing(EQ_STAFF, STAFF_POISON);

    if (player_equip_unrand(UNRAND_OLGREB))
        sp++;

    return sp;
}

int player_energy()
{
    int pe = 0;

    // Staves
    pe += you.wearing(EQ_STAFF, STAFF_ENERGY);

    return pe;
}

// If temp is set to false, temporary sources of resistance won't be
// counted.
int player_prot_life(bool calc_unid, bool temp, bool items)
{
    int pl = 0;

    // Hunger is temporary, true, but that's something you can control,
    // especially as life protection only increases the hungrier you
    // get.
    if (you.species == SP_VAMPIRE)
    {
        switch (you.hunger_state)
        {
        case HS_STARVING:
        case HS_NEAR_STARVING:
            pl = 3;
            break;
        case HS_VERY_HUNGRY:
        case HS_HUNGRY:
            pl = 2;
            break;
        case HS_SATIATED:
            pl = 1;
            break;
        default:
            break;
        }
    }

    // Same here.  Your piety status, and, hence, TSO's protection, is
    // something you can more or less control.
    if (you_worship(GOD_SHINING_ONE) && you.piety > pl * 50)
        pl = you.piety / 50;

    if (temp)
    {
        // Now, transformations could stop at any time.
        switch (you.form)
        {
        case TRAN_STATUE:
            pl++;
            break;
        case TRAN_FUNGUS:
        case TRAN_TREE:
        case TRAN_WISP:
        case TRAN_LICH:
        case TRAN_SHADOW:
            pl += 3;
            break;
        default:
           break;
        }

        // completely stoned, unlike statue which has some life force
        if (you.petrified())
            pl += 3;
    }

    if (items)
    {
        if (you.wearing(EQ_AMULET, AMU_WARDING, calc_unid))
            pl++;

        // rings
        pl += you.wearing(EQ_RINGS, RING_LIFE_PROTECTION, calc_unid);

        // armour (checks body armour only)
        pl += you.wearing_ego(EQ_ALL_ARMOUR, SPARM_POSITIVE_ENERGY);

        // pearl dragon counts
        pl += you.wearing(EQ_BODY_ARMOUR, ARM_PEARL_DRAGON_ARMOUR);
        pl += you.wearing(EQ_BODY_ARMOUR, ARM_PEARL_DRAGON_HIDE);

        // randart wpns
        pl += you.scan_artefacts(ARTP_NEGATIVE_ENERGY, calc_unid);

        // dragonskin cloak: 0.5 to draconic resistances
        // this one is dubious (no pearl draconians)
        if (calc_unid && player_equip_unrand(UNRAND_DRAGONSKIN) && coinflip())
            pl++;

        pl += you.wearing(EQ_STAFF, STAFF_DEATH, calc_unid);
    }

    // undead/demonic power
    pl += player_mutation_level(MUT_NEGATIVE_ENERGY_RESISTANCE, temp);

    pl = min(3, pl);

    return pl;
}

// New player movement speed system... allows for a bit more than
// "player runs fast" and "player walks slow" in that the speed is
// actually calculated (allowing for centaurs to get a bonus from
// swiftness and other such things).  Levels of the mutation now
// also have meaning (before they all just meant fast).  Most of
// this isn't as fast as it used to be (6 for having anything), but
// even a slight speed advantage is very good... and we certainly don't
// want to go past 6 (see below). -- bwr
int player_movement_speed()
{
    int mv = 10;

    // transformations
    if (you.form == TRAN_SPIDER)
        mv = 8;
    else if (you.form == TRAN_BAT)
        mv = 5; // but allowed minimum is six
    else if (you.form == TRAN_PIG)
        mv = 7;
    else if (you.form == TRAN_PORCUPINE || you.form == TRAN_WISP)
        mv = 8;
    else if (you.fishtail)
        mv = 6;

    // moving on liquefied ground takes longer
    if (you.liquefied_ground())
        mv += 3;

    // armour
    if (you.run())
        mv -= 1;

    mv += you.wearing_ego(EQ_ALL_ARMOUR, SPARM_PONDEROUSNESS);

    // Cheibriados
    if (you_worship(GOD_CHEIBRIADOS))
        mv += 2 + min(div_rand_round(you.piety, 20), 8);

    // Tengu can move slightly faster when flying.
    if (you.tengu_flight())
        mv--;

    if (you.duration[DUR_FROZEN])
        mv += 4;

    if (you.duration[DUR_GRASPING_ROOTS])
        mv += 3;

    // Mutations: -2, -3, -4, unless innate and shapechanged.
    if (int fast = player_mutation_level(MUT_FAST))
        mv -= fast + 1;

    if (int slow = player_mutation_level(MUT_SLOW))
    {
        mv *= 10 + slow * 2;
        mv /= 10;
    }

    if (you.duration[DUR_SWIFTNESS] > 0 && !you.in_liquid())
    {
        if (you.attribute[ATTR_SWIFTNESS] > 0)
          mv = div_rand_round(3*mv, 4);
        else if (mv >= 8)
          mv = div_rand_round(3*mv, 2);
        else if (mv == 7)
          mv = div_rand_round(7*6, 5); // balance for the cap at 6
    }

    // We'll use the old value of six as a minimum, with haste this could
    // end up as a speed of three, which is about as fast as we want
    // the player to be able to go (since 3 is 3.33x as fast and 2 is 5x,
    // which is a bit of a jump, and a bit too fast) -- bwr
    // Currently Haste takes 6 to 4, which is 2.5x as fast as delay 10
    // and still seems plenty fast. -- elliptic
    if (mv < 6)
        mv = 6;

    return mv;
}

// This function differs from the above in that it's used to set the
// initial time_taken value for the turn.  Everything else (movement,
// spellcasting, combat) applies a ratio to this value.
int player_speed()
{
    int ps = 10;

    // When paralysed, speed is irrelevant.
    if (you.cannot_act())
        return ps;

    for (int i = 0; i < NUM_STATS; ++i)
        if (you.stat_zero[i])
            ps *= 2;

    if (you.duration[DUR_SLOW])
        ps = haste_mul(ps);

    if (you.duration[DUR_BERSERK] && !you_worship(GOD_CHEIBRIADOS))
        ps = berserk_div(ps);
    else if (you.duration[DUR_HASTE])
        ps = haste_div(ps);

    if (you.form == TRAN_STATUE || you.duration[DUR_PETRIFYING])
    {
        ps *= 15;
        ps /= 10;
    }

    return ps;
}

// Get level of player mutation, ignoring mutations with an activity level
// less than minact.
static int _mut_level(mutation_type mut, mutation_activity_type minact)
{
    const int mlevel = you.mutation[mut];

    const mutation_activity_type active = mutation_activity_level(mut);

    if (active >= minact)
        return mlevel;

    return 0;
}

// Output level of player mutation.  If temp is true (the default), take into
// account the suppression of mutations by changes of form.
int player_mutation_level(mutation_type mut, bool temp)
{
    return _mut_level(mut, temp ? MUTACT_PARTIAL : MUTACT_INACTIVE);
}

static int _player_armour_beogh_bonus(const item_def& item)
{
    if (item.base_type != OBJ_ARMOUR)
        return 0;

    int bonus = 0;

    if (you_worship(GOD_BEOGH) && !player_under_penance())
    {
        if (you.piety >= piety_breakpoint(5))
            bonus = 10;
        else if (you.piety >= piety_breakpoint(4))
            bonus = 8;
        else if (you.piety >= piety_breakpoint(2))
            bonus = 6;
        else if (you.piety >= piety_breakpoint(0))
            bonus = 4;
        else
            bonus = 2;
    }

    return bonus;
}

bool is_effectively_light_armour(const item_def *item)
{
    return !item
           || (abs(property(*item, PARM_EVASION)) < 5);
}

bool player_effectively_in_light_armour()
{
    const item_def *armour = you.slot_item(EQ_BODY_ARMOUR, false);
    return is_effectively_light_armour(armour);
}

// This function returns true if the player has a radically different
// shape... minor changes like blade hands don't count, also note
// that lich transformation doesn't change the character's shape
// (so we end up with Naga-liches, Spiggan-liches, Minotaur-liches)
// it just makes the character undead (with the benefits that implies). - bwr
bool player_is_shapechanged()
{
    if (you.form == TRAN_NONE
        || you.form == TRAN_BLADE_HANDS
        || you.form == TRAN_LICH
        || you.form == TRAN_SHADOW
        || you.form == TRAN_APPENDAGE)
    {
        return false;
    }

    return true;
}

// An evasion factor based on the player's body size, smaller == higher
// evasion size factor.
static int _player_evasion_size_factor()
{
    // XXX: you.body_size() implementations are incomplete, fix.
    const size_type size = you.body_size(PSIZE_BODY);
    return 2 * (SIZE_MEDIUM - size);
}

// Determines racial shield penalties (formicids get a bonus compared to
// other medium-sized races)
static int _player_shield_racial_factor()
{
    return max(1, 5 + (you.species == SP_FORMICID ? -2 // Same as trolls/centaurs/etc.
                                                  : _player_evasion_size_factor()));
}

// The total EV penalty to the player for all their worn armour items
// with a base EV penalty (i.e. EV penalty as a base armour property,
// not as a randart property).
static int _player_adjusted_evasion_penalty(const int scale)
{
    int piece_armour_evasion_penalty = 0;

    // Some lesser armours have small penalties now (barding).
    for (int i = EQ_MIN_ARMOUR; i < EQ_MAX_ARMOUR; i++)
    {
        if (i == EQ_SHIELD || !player_wearing_slot(i))
            continue;

        // [ds] Evasion modifiers for armour are negatives, change
        // those to positive for penalty calc.
        const int penalty = (-property(you.inv[you.equip[i]], PARM_EVASION))/3;
        if (penalty > 0)
            piece_armour_evasion_penalty += penalty;
    }

    return piece_armour_evasion_penalty * scale +
           you.adjusted_body_armour_penalty(scale);
}

// EV bonuses that work even when helpless.
static int _player_para_evasion_bonuses(ev_ignore_type evit)
{
    int evbonus = 0;

    if (you.duration[DUR_PHASE_SHIFT] && !(evit & EV_IGNORE_PHASESHIFT))
        evbonus += 8;

    if (player_mutation_level(MUT_DISTORTION_FIELD) > 0)
        evbonus += player_mutation_level(MUT_DISTORTION_FIELD) + 1;

    return evbonus;
}

// Player EV bonuses for various effects and transformations. This
// does not include tengu/merfolk EV bonuses for flight/swimming.
static int _player_evasion_bonuses(ev_ignore_type evit)
{
    int evbonus = _player_para_evasion_bonuses(evit);

    if (you.duration[DUR_AGILITY])
        evbonus += AGILITY_BONUS;

    evbonus += you.wearing(EQ_RINGS_PLUS, RING_EVASION);

    if (you.wearing_ego(EQ_WEAPON, SPWPN_EVASION))
        evbonus += 5;

    evbonus += you.scan_artefacts(ARTP_EVASION);

    // mutations
    if (_mut_level(MUT_ICY_BLUE_SCALES, MUTACT_FULL) > 1)
        evbonus--;
    if (_mut_level(MUT_MOLTEN_SCALES, MUTACT_FULL) > 1)
        evbonus--;
    evbonus += max(0, player_mutation_level(MUT_GELATINOUS_BODY) - 1);

    // transformation penalties/bonuses not covered by size alone:
    if (you.form == TRAN_STATUE)
        evbonus -= 10;               // stiff and slow

    return evbonus;
}

// Player EV scaling for being flying tengu or swimming merfolk.
static int _player_scale_evasion(int prescaled_ev, const int scale)
{
    if (you.duration[DUR_PETRIFYING] || you.caught())
        prescaled_ev /= 2;
    else if  (you.duration[DUR_GRASPING_ROOTS])
        prescaled_ev = prescaled_ev * 2 / 3;

    switch (you.species)
    {
    case SP_MERFOLK:
        // Merfolk get an evasion bonus in water.
        if (you.fishtail)
        {
            const int ev_bonus = min(9 * scale,
                                     max(2 * scale, prescaled_ev / 4));
            return prescaled_ev + ev_bonus;
        }
        break;

    case SP_TENGU:
        // Flying Tengu get an evasion bonus.
        if (you.flight_mode())
        {
            const int ev_bonus = min(9 * scale,
                                     max(1 * scale, prescaled_ev / 5));
            return prescaled_ev + ev_bonus;
        }
        break;

    default:
        break;
    }
    return prescaled_ev;
}

// Total EV for player using the revised 0.6 evasion model.
int player_evasion(ev_ignore_type evit)
{
    const int size_factor = _player_evasion_size_factor();
    // Repulsion fields and size are all that matters when paralysed or
    // at 0 dex.
    if ((you.cannot_move() || you.stat_zero[STAT_DEX] || you.form == TRAN_TREE)
        && !(evit & EV_IGNORE_HELPLESS))
    {
        const int paralysed_base_ev = 2 + size_factor / 2;
        const int repulsion_ev = _player_para_evasion_bonuses(evit);
        return max(1, paralysed_base_ev + repulsion_ev);
    }

    const int scale = 100;
    const int size_base_ev = (10 + size_factor) * scale;

    const int adjusted_evasion_penalty =
        _player_adjusted_evasion_penalty(scale);

    // The last two parameters are not important.
    const int ev_dex = stepdown_value(you.dex(), 10, 24, 72, 72);

    const int dodge_bonus =
        (70 + you.skill(SK_DODGING, 10) * ev_dex) * scale
        / (20 - size_factor) / 10;

    // [ds] Dodging penalty for being in high EVP armour, almost
    // identical to v0.5/4.1 penalty, but with the EVP discount being
    // 1 instead of 0.5 so that leather armour is fully discounted.
    // The 1 EVP of leather armour may still incur an
    // adjusted_evasion_penalty, however.
    const int armour_dodge_penalty = max(0,
        (10 * you.adjusted_body_armour_penalty(scale, true)
         - 30 * scale)
        / max(1, (int) you.strength()));

    // Adjust dodge bonus for the effects of being suited up in armour.
    const int armour_adjusted_dodge_bonus =
        max(0, dodge_bonus - armour_dodge_penalty);

    const int adjusted_shield_penalty = you.adjusted_shield_penalty(scale);

    const int prestepdown_evasion =
        size_base_ev
        + armour_adjusted_dodge_bonus
        - adjusted_evasion_penalty
        - adjusted_shield_penalty;

    const int poststepdown_evasion =
        stepdown_value(prestepdown_evasion, 20*scale, 30*scale, 60*scale, -1);

    const int evasion_bonuses = _player_evasion_bonuses(evit) * scale;

    const int prescaled_evasion =
        poststepdown_evasion + evasion_bonuses;

    const int final_evasion =
        _player_scale_evasion(prescaled_evasion, scale);

    return unscale_round_up(final_evasion, scale);
}

// Returns the spellcasting penalty (increase in spell failure) for the
// player's worn body armour and shield.
int player_armour_shield_spell_penalty()
{
    const int scale = 100;

    const int body_armour_penalty =
        max(25 * you.adjusted_body_armour_penalty(scale), 0);

    const int total_penalty = body_armour_penalty
                 + 25 * you.adjusted_shield_penalty(scale)
                 - 20 * scale;

    return max(total_penalty, 0) / scale;
}

int player_wizardry()
{
    return you.wearing(EQ_RINGS, RING_WIZARDRY)
           + you.wearing(EQ_STAFF, STAFF_WIZARDRY);
}

int player_shield_class()
{
    int shield = 0;
    int stat = 0;

    if (you.incapacitated())
        return 0;

    if (player_wearing_slot(EQ_SHIELD))
    {
        const item_def& item = you.inv[you.equip[EQ_SHIELD]];
        int size_factor = (you.body_size(PSIZE_TORSO) - SIZE_MEDIUM)
                        * (item.sub_type - ARM_LARGE_SHIELD);
        int base_shield = property(item, PARM_AC) * 2 + size_factor;

        int beogh_bonus = _player_armour_beogh_bonus(item);

        // bonus applied only to base, see above for effect:
        shield += base_shield * 50;
        shield += base_shield * you.skill(SK_SHIELDS, 5) / 2;
        shield += base_shield * beogh_bonus * 10 / 6;

        shield += item.plus * 100;

        if (item.sub_type == ARM_BUCKLER)
            stat = you.dex() * 38;
        else if (item.sub_type == ARM_LARGE_SHIELD)
            stat = you.dex() * 12 + you.strength() * 26;
        else
            stat = you.dex() * 19 + you.strength() * 19;
        stat = stat * (base_shield + 13) / 26;
    }
    else
    {
        if (you.duration[DUR_MAGIC_SHIELD])
            shield += 900 + you.skill(SK_EVOCATIONS, 75);

        if (!you.duration[DUR_FIRE_SHIELD]
            && you.duration[DUR_CONDENSATION_SHIELD])
        {
            shield += 800 + you.skill(SK_ICE_MAGIC, 60);
        }
    }

    if (you.duration[DUR_DIVINE_SHIELD])
    {
        shield += you.attribute[ATTR_DIVINE_SHIELD] * 150;
        stat = max(stat, int(you.attribute[ATTR_DIVINE_SHIELD] * 300));
    }

    if (shield + stat > 0
        && (player_wearing_slot(EQ_SHIELD) || you.duration[DUR_DIVINE_SHIELD]))
    {
        shield += you.skill(SK_SHIELDS, 38)
                + min(you.skill(SK_SHIELDS, 38), 3 * 38);
    }

    // mutations
    // +2, +4, +6
    shield += (player_mutation_level(MUT_LARGE_BONE_PLATES) > 0
               ? player_mutation_level(MUT_LARGE_BONE_PLATES) * 200
               : 0);

    stat += qazlal_sh_boost() * 100;

    return (shield + stat + 50) / 100;
}

bool player_sust_abil(bool calc_unid)
{
    return you.wearing(EQ_RINGS, RING_SUSTAIN_ABILITIES, calc_unid)
           || you.scan_artefacts(ARTP_SUSTAB);
}

<<<<<<< HEAD
=======
int carrying_capacity(burden_state_type bs)
{
    // Use untransformed body weight, to prevent transformations
    // causing frequent large changes in carrying capacity.
    int cap = 2 * you.body_weight(true) + you.strength() * 250 + 1000;
    // We are nice to the lighter species in that strength adds absolutely
    // instead of relatively to body weight. --dpeg

    if (you.stat_zero[STAT_STR])
        cap /= 2;

    if (bs == BS_UNENCUMBERED)
        return cap * 5 / 6;
    else if (bs == BS_ENCUMBERED)
        return cap * 11 / 12;
    else
        return cap;
}

int burden_change()
{
    const burden_state_type old_burdenstate = you.burden_state;

    // XXX: the 600 here is the weight of the Orb.
    // TODO: make this use a dummy item or similar?
    you.burden = player_has_orb() ? 600 : 0;

    for (int bu = 0; bu < ENDOFPACK; bu++)
    {
        if (you.inv[bu].quantity < 1)
            continue;

        you.burden += item_mass(you.inv[bu]) * you.inv[bu].quantity;
    }

    you.burden_state = BS_UNENCUMBERED;
    set_redraw_status(REDRAW_BURDEN);
    you.redraw_evasion = true;

    // changed the burdened levels to match the change to max_carried
    if (you.burden <= carrying_capacity(BS_UNENCUMBERED))
    {
        you.burden_state = BS_UNENCUMBERED;

        // this message may have to change, just testing {dlb}
        if (old_burdenstate != you.burden_state)
            mpr("Your possessions no longer seem quite so burdensome.");
    }
    else if (you.burden <= carrying_capacity(BS_ENCUMBERED))
    {
        you.burden_state = BS_ENCUMBERED;

        if (old_burdenstate != you.burden_state)
        {
            mpr("You are being weighed down by all of your possessions.");
            learned_something_new(HINT_HEAVY_LOAD);
        }
    }
    else
    {
        you.burden_state = BS_OVERLOADED;

        if (old_burdenstate != you.burden_state)
        {
            mpr("You are being crushed by all of your possessions.");
            learned_something_new(HINT_HEAVY_LOAD);
        }
    }

    // Stop travel if we get burdened (as from potions of might wearing off).
    if (you.burden_state > old_burdenstate)
        interrupt_activity(AI_BURDEN_CHANGE);

    return you.burden;
}

>>>>>>> ecfd64cf
void forget_map(bool rot)
{
    ASSERT(!crawl_state.game_is_arena());

    // If forgetting was intentional, clear the travel trail.
    if (!rot)
        clear_travel_trail();

    // Labyrinth and the Abyss use special rotting rules.
    const bool rot_resist = player_in_branch(BRANCH_LABYRINTH)
                                && you.species == SP_MINOTAUR
                            || player_in_branch(BRANCH_ABYSS)
                                && you_worship(GOD_LUGONU);
    const double geometric_chance = 0.99;
    const int radius = (rot_resist ? 200 : 100);

    const int scalar = 0xFF;
    for (rectangle_iterator ri(0); ri; ++ri)
    {
        const coord_def &p = *ri;
        if (!env.map_knowledge(p).known() || you.see_cell(p))
            continue;

        if (rot)
        {
            const int dist = distance2(you.pos(), p);
            int chance = pow(geometric_chance,
                             max(1, (dist - radius) / 40)) * scalar;
            if (x_chance_in_y(chance, scalar))
                continue;
        }

        if (you.see_cell(p))
            continue;

        env.map_knowledge(p).clear();
        if (env.map_forgotten.get())
            (*env.map_forgotten.get())(p).clear();
        StashTrack.update_stash(p);
#ifdef USE_TILE
        tile_forget_map(p);
#endif
    }

    ash_detect_portals(is_map_persistent());
#ifdef USE_TILE
    tiles.update_minimap_bounds();
#endif
}

static void _remove_temp_mutation()
{
    int num_remove = min(you.attribute[ATTR_TEMP_MUTATIONS],
        max(you.attribute[ATTR_TEMP_MUTATIONS] * 5 / 12 - random2(3),
        2 + random2(3)));

    if (num_remove >= you.attribute[ATTR_TEMP_MUTATIONS])
        mprf(MSGCH_DURATION, "You feel the corruption within you wane completely.");
    else
        mprf(MSGCH_DURATION, "You feel the corruption within you wane somewhat.");

    for (int i = 0; i < num_remove; ++i)
        delete_temp_mutation();

    if (you.attribute[ATTR_TEMP_MUTATIONS] > 0)
    {
        you.attribute[ATTR_TEMP_MUT_XP] +=
            min(you.experience_level, 17) * (350 + roll_dice(5, 350)) / 17;
    }
}

int get_exp_progress()
{
    if (you.experience_level >= 27)
        return 0;

    const int current = exp_needed(you.experience_level);
    const int next    = exp_needed(you.experience_level + 1);
    if (next == current)
        return 0;
    return (you.experience - current) * 100 / (next - current);
}

void gain_exp(unsigned int exp_gained, unsigned int* actual_gain)
{
    if (crawl_state.game_is_arena())
        return;

    if (crawl_state.game_is_zotdef())
    {
        you.zot_points += exp_gained;
        // All XP, for some reason Sprint speeds up only skill training,
        // but not levelling, Ash skill transfer, etc.
        exp_gained *= 2;
    }

    if (player_under_penance(GOD_ASHENZARI))
        ash_reduce_penance(exp_gained);

    const unsigned int old_exp = you.experience;

    dprf("gain_exp: %d", exp_gained);

    if (you.transfer_skill_points > 0)
    {
        // Can happen if the game got interrupted during target skill choice.
        if (is_invalid_skill(you.transfer_to_skill))
        {
            you.transfer_from_skill = SK_NONE;
            you.transfer_skill_points = 0;
            you.transfer_total_skill_points = 0;
        }
        else
        {
            int amount = exp_gained * 10
                                / calc_skill_cost(you.skill_cost_level);
            if (amount >= 20 || one_chance_in(20 - amount))
            {
                amount = max(20, amount);
                transfer_skill_points(you.transfer_from_skill,
                                      you.transfer_to_skill, amount, false);
            }
        }
    }

    if (you.experience + exp_gained > (unsigned int)MAX_EXP_TOTAL)
        you.experience = MAX_EXP_TOTAL;
    else
        you.experience += exp_gained;

    you.attribute[ATTR_EVOL_XP] += exp_gained;
    for (int i = GOD_NO_GOD; i < NUM_GODS; ++i)
    {
        if (active_penance((god_type) i))
        {
            you.attribute[ATTR_GOD_WRATH_XP] -= exp_gained;
            while (you.attribute[ATTR_GOD_WRATH_XP] < 0)
            {
                you.attribute[ATTR_GOD_WRATH_COUNT]++;
                set_penance_xp_timeout();
            }
            break;
        }
    }

    if (crawl_state.game_is_sprint())
        exp_gained = sprint_modify_exp(exp_gained);

    you.exp_available += exp_gained;

    train_skills();
    while (check_selected_skills()
           && you.exp_available >= calc_skill_cost(you.skill_cost_level))
    {
        train_skills();
    }

    if (you.exp_available >= calc_skill_cost(you.skill_cost_level))
        you.exp_available = calc_skill_cost(you.skill_cost_level);

    level_change();

    if (actual_gain != NULL)
        *actual_gain = you.experience - old_exp;

    if (you.attribute[ATTR_TEMP_MUTATIONS] > 0)
    {
        you.attribute[ATTR_TEMP_MUT_XP] -= exp_gained;
        if (you.attribute[ATTR_TEMP_MUT_XP] <= 0)
            _remove_temp_mutation();
    }

    recharge_xp_evokers(exp_gained);

    if (you.attribute[ATTR_XP_DRAIN])
    {
        int loss = div_rand_round(exp_gained * 3 / 2,
                                  calc_skill_cost(you.skill_cost_level));

        // Make it easier to recover from very heavy levels of draining
        // (they're nasty enough as it is)
        loss = loss * (1 + (you.attribute[ATTR_XP_DRAIN] / 250.0f));

        dprf("Lost %d of %d draining points", loss, you.attribute[ATTR_XP_DRAIN]);

        you.attribute[ATTR_XP_DRAIN] -= loss;
        // Regaining skills may affect AC/EV.
        you.redraw_armour_class = true;
        you.redraw_evasion = true;
        if (you.attribute[ATTR_XP_DRAIN] <= 0)
        {
            you.attribute[ATTR_XP_DRAIN] = 0;
            mprf(MSGCH_RECOVERY, "Your life force feels restored.");
        }
    }
}

static void _draconian_scale_colour_message()
{
    switch (you.species)
    {
    case SP_RED_DRACONIAN:
        mprf(MSGCH_INTRINSIC_GAIN, "Your scales start taking on a fiery red colour.");
        perma_mutate(MUT_HEAT_RESISTANCE, 1, "draconian maturity");
        break;

    case SP_WHITE_DRACONIAN:
        mprf(MSGCH_INTRINSIC_GAIN, "Your scales start taking on an icy white colour.");
        perma_mutate(MUT_COLD_RESISTANCE, 1, "draconian maturity");
        break;

    case SP_GREEN_DRACONIAN:
        mprf(MSGCH_INTRINSIC_GAIN, "Your scales start taking on a lurid green colour.");
        perma_mutate(MUT_POISON_RESISTANCE, 1, "draconian maturity");
        break;

    case SP_YELLOW_DRACONIAN:
        mprf(MSGCH_INTRINSIC_GAIN, "Your scales start taking on a golden yellow colour.");
        break;

    case SP_GREY_DRACONIAN:
        mprf(MSGCH_INTRINSIC_GAIN, "Your scales start taking on a dull iron-grey colour.");
        perma_mutate(MUT_UNBREATHING, 1, "draconian maturity");
        break;

    case SP_BLACK_DRACONIAN:
        mprf(MSGCH_INTRINSIC_GAIN, "Your scales start taking on a glossy black colour.");
        perma_mutate(MUT_SHOCK_RESISTANCE, 1, "draconian maturity");
        break;

    case SP_PURPLE_DRACONIAN:
        mprf(MSGCH_INTRINSIC_GAIN, "Your scales start taking on a rich purple colour.");
        break;

    case SP_MOTTLED_DRACONIAN:
        mprf(MSGCH_INTRINSIC_GAIN, "Your scales start taking on a weird mottled pattern.");
        break;

    case SP_PALE_DRACONIAN:
        mprf(MSGCH_INTRINSIC_GAIN, "Your scales start fading to a pale cyan-grey colour.");
        break;

    case SP_BASE_DRACONIAN:
        mpr("");
        break;

    default:
        break;
    }
}

bool will_gain_life(int lev)
{
    if (lev < you.attribute[ATTR_LIFE_GAINED] - 2)
        return false;

    return you.lives + you.deaths < (lev - 1) / 3;
}

static void _felid_extra_life()
{
    if (will_gain_life(you.max_level)
        && you.lives < 2)
    {
        you.lives++;
        mprf(MSGCH_INTRINSIC_GAIN, "Extra life!");
        you.attribute[ATTR_LIFE_GAINED] = you.max_level;
        // Should play the 1UP sound from SMB...
    }
}

/**
 * Handle the effects from a player's change in XL.
 * @param aux                     A string describing the cause of the level
 *                                change.
 * @param skip_attribute_increase If true and XL has increased, don't process
 *                                stat gains.
 */
void level_change(int source, const char* aux, bool skip_attribute_increase)
{
    const bool wiz_cmd = crawl_state.prev_cmd == CMD_WIZARD
                      || crawl_state.repeat_cmd == CMD_WIZARD;

    // necessary for the time being, as level_change() is called
    // directly sometimes {dlb}
    you.redraw_experience = true;

    while (you.experience < exp_needed(you.experience_level))
        lose_level(source, aux);

    while (you.experience_level < 27
           && you.experience >= exp_needed(you.experience_level + 1))
    {
        if (!skip_attribute_increase && !wiz_cmd)
        {
            crawl_state.cancel_cmd_all();

            if (is_processing_macro())
                flush_input_buffer(FLUSH_ABORT_MACRO);
        }

        // [ds] Make sure we increment you.experience_level and apply
        // any stat/hp increases only after we've cleared all prompts
        // for this experience level. If we do part of the work before
        // the prompt, and a player on telnet gets disconnected, the
        // SIGHUP will save Crawl in the in-between state and rob the
        // player of their level-up perks.

        const int new_exp = you.experience_level + 1;

        if (new_exp <= you.max_level)
        {
            mprf(MSGCH_INTRINSIC_GAIN,
                 "Welcome back to level %d!", new_exp);

            // No more prompts for this XL past this point.

            you.experience_level = new_exp;
        }
        else  // Character has gained a new level
        {
            // Don't want to see the dead creature at the prompt.
            redraw_screen();
            // There may be more levels left to gain.
            you.redraw_experience = true;

            if (new_exp == 27)
                mprf(MSGCH_INTRINSIC_GAIN, "You have reached level 27, the final one!");
            else
            {
                mprf(MSGCH_INTRINSIC_GAIN, "You have reached level %d!",
                     new_exp);
            }

            if (!(new_exp % 3) && !skip_attribute_increase)
                if (!attribute_increase())
                    return; // abort level gain, the xp is still there

            crawl_state.stat_gain_prompt = false;
            you.experience_level = new_exp;
            you.max_level = you.experience_level;

#ifdef USE_TILE_LOCAL
            // In case of intrinsic ability changes.
            tiles.layout_statcol();
            redraw_screen();
#endif

            switch (you.species)
            {
            case SP_HUMAN:
                if (!(you.experience_level % 4))
                    modify_stat(STAT_RANDOM, 1, false, "level gain");
                break;

            case SP_HIGH_ELF:
                if (!(you.experience_level % 3))
                {
                    modify_stat((coinflip() ? STAT_INT
                                            : STAT_DEX), 1, false,
                                "level gain");
                }
                break;

            case SP_DEEP_ELF:
                if (!(you.experience_level % 4))
                    modify_stat(STAT_INT, 1, false, "level gain");
                break;

            case SP_SLUDGE_ELF:
                if (!(you.experience_level % 4))
                {
                    modify_stat((coinflip() ? STAT_INT
                                            : STAT_DEX), 1, false,
                                "level gain");
                }
                break;

            case SP_DEEP_DWARF:
                if (you.experience_level == 14)
                {
                    mprf(MSGCH_INTRINSIC_GAIN, "You feel somewhat more resistant.");
                    perma_mutate(MUT_NEGATIVE_ENERGY_RESISTANCE, 1, "level up");
                }

                if (you.experience_level == 9
                    || you.experience_level == 18)
                {
                    perma_mutate(MUT_PASSIVE_MAPPING, 1, "level up");
                }

                if (!(you.experience_level % 4))
                {
                    modify_stat(coinflip() ? STAT_STR
                                           : STAT_INT, 1, false,
                                "level gain");
                }
                break;

            case SP_HALFLING:
                if (!(you.experience_level % 5))
                    modify_stat(STAT_DEX, 1, false, "level gain");
                break;

            case SP_KOBOLD:
                if (!(you.experience_level % 5))
                {
                    modify_stat((coinflip() ? STAT_STR
                                            : STAT_DEX), 1, false,
                                "level gain");
                }
                break;

            case SP_HILL_ORC:
#if TAG_MAJOR_VERSION == 34
            case SP_LAVA_ORC:
#endif
                if (!(you.experience_level % 5))
                    modify_stat(STAT_STR, 1, false, "level gain");
                break;

            case SP_MUMMY:
                if (you.experience_level == 13 || you.experience_level == 26)
                    mprf(MSGCH_INTRINSIC_GAIN, "You feel more in touch with the powers of death.");

                if (you.experience_level == 13)  // level 13 for now -- bwr
                {
                    mprf(MSGCH_INTRINSIC_GAIN, "You can now infuse your body with "
                                               "magic to restore decomposition.");
                }
                break;

            case SP_VAMPIRE:
                if (you.experience_level == 3)
                {
                    if (you.hunger_state > HS_SATIATED)
                    {
                        mprf(MSGCH_INTRINSIC_GAIN, "If you weren't so full you "
                             "could now transform into a vampire bat.");
                    }
                    else
                    {
                        mprf(MSGCH_INTRINSIC_GAIN, "You can now transform into "
                             "a vampire bat.");
                    }
                }
                else if (you.experience_level == 6)
                    mprf(MSGCH_INTRINSIC_GAIN, "You can now bottle potions of blood from corpses.");
                break;

            case SP_NAGA:
                if (!(you.experience_level % 4))
                    modify_stat(STAT_RANDOM, 1, false, "level gain");

                if (!(you.experience_level % 3))
                {
                    mprf(MSGCH_INTRINSIC_GAIN, "Your skin feels tougher.");
                    you.redraw_armour_class = true;
                }

                if (you.experience_level == 13)
                {
                    mprf(MSGCH_INTRINSIC_GAIN,
                         "Your tail grows strong enough to constrict your enemies.");
                }
                break;

            case SP_TROLL:
                if (!(you.experience_level % 3))
                    modify_stat(STAT_STR, 1, false, "level gain");
                break;

            case SP_OGRE:
                if (!(you.experience_level % 3))
                    modify_stat(STAT_STR, 1, false, "level gain");
                break;

            case SP_BASE_DRACONIAN:
                if (you.experience_level >= 7)
                {
                    you.species = random_draconian_player_species();

                    // We just changed our aptitudes, so some skills may now
                    // be at the wrong level (with negative progress); if we
                    // print anything in this condition, we might trigger a
                    // --More--, a redraw, and a crash (#6376 on Mantis).
                    //
                    // Hence we first fix up our skill levels silently (passing
                    // do_level_up = false) but save the old values; then when
                    // we want the messages later, we restore the old skill
                    // levels and call check_skill_level_change() again, this
                    // time passing do_update = true.

                    uint8_t saved_skills[NUM_SKILLS];
                    for (int i = SK_FIRST_SKILL; i < NUM_SKILLS; ++i)
                    {
                        saved_skills[i] = you.skills[i];
                        check_skill_level_change(static_cast<skill_type>(i),
                                                 false);
                    }
                    // The player symbol depends on species.
                    update_player_symbol();
#ifdef USE_TILE
                    init_player_doll();
#endif
                    _draconian_scale_colour_message();

                    // Produce messages about skill increases/decreases. We
                    // restore one skill level at a time so that at most the
                    // skill being checked is at the wrong level.
                    for (int i = SK_FIRST_SKILL; i < NUM_SKILLS; ++i)
                    {
                        you.skills[i] = saved_skills[i];
                        check_skill_level_change(static_cast<skill_type>(i));
                    }

                    redraw_screen();
                }
            case SP_RED_DRACONIAN:
            case SP_WHITE_DRACONIAN:
            case SP_GREEN_DRACONIAN:
            case SP_YELLOW_DRACONIAN:
            case SP_GREY_DRACONIAN:
            case SP_BLACK_DRACONIAN:
            case SP_PURPLE_DRACONIAN:
            case SP_MOTTLED_DRACONIAN:
            case SP_PALE_DRACONIAN:
                if (!(you.experience_level % 3))
                {
                    mprf(MSGCH_INTRINSIC_GAIN, "Your scales feel tougher.");
                    you.redraw_armour_class = true;
                }

                if (!(you.experience_level % 4))
                    modify_stat(STAT_RANDOM, 1, false, "level gain");

                if (you.experience_level == 14)
                {
                    switch (you.species)
                    {
                    case SP_GREEN_DRACONIAN:
                        perma_mutate(MUT_STINGER, 1, "draconian growth");
                        break;
                    case SP_YELLOW_DRACONIAN:
                        perma_mutate(MUT_ACIDIC_BITE, 1, "draconian growth");
                        break;
                    case SP_BLACK_DRACONIAN:
                        perma_mutate(MUT_BIG_WINGS, 1, "draconian growth");
                        mprf(MSGCH_INTRINSIC_GAIN, "You can now fly continuously.");
                        break;
                    default:
                        break;
                    }
                }
                break;

            case SP_CENTAUR:
                if (!(you.experience_level % 4))
                {
                    modify_stat((coinflip() ? STAT_STR
                                            : STAT_DEX), 1, false,
                                "level gain");
                }
                break;

            case SP_DEMIGOD:
                if (!(you.experience_level % 2))
                    modify_stat(STAT_RANDOM, 1, false, "level gain");
                break;

            case SP_SPRIGGAN:
                if (!(you.experience_level % 5))
                {
                    modify_stat((coinflip() ? STAT_INT
                                            : STAT_DEX), 1, false,
                                "level gain");
                }
                break;

            case SP_MINOTAUR:
                if (!(you.experience_level % 4))
                {
                    modify_stat((coinflip() ? STAT_STR
                                            : STAT_DEX), 1, false,
                                "level gain");
                }
                break;

            case SP_DEMONSPAWN:
            {
                bool gave_message = false;
                int level = 0;
                mutation_type first_body_facet = NUM_MUTATIONS;

                for (unsigned i = 0; i < you.demonic_traits.size(); ++i)
                {
                    if (is_body_facet(you.demonic_traits[i].mutation))
                    {
                        if (first_body_facet < NUM_MUTATIONS
                            && you.demonic_traits[i].mutation
                                != first_body_facet)
                        {
                            if (you.experience_level == level)
                            {
                                mprf(MSGCH_MUTATION, "You feel monstrous as your "
                                     "demonic heritage exerts itself.");
                                mark_milestone("monstrous", "is a "
                                               "monstrous demonspawn!");
                            }
                            break;
                        }

                        if (first_body_facet == NUM_MUTATIONS)
                        {
                            first_body_facet = you.demonic_traits[i].mutation;
                            level = you.demonic_traits[i].level_gained;
                        }
                    }
                }

                for (unsigned i = 0; i < you.demonic_traits.size(); ++i)
                {
                    if (you.demonic_traits[i].level_gained
                        == you.experience_level)
                    {
                        if (!gave_message)
                        {
                            mprf(MSGCH_INTRINSIC_GAIN, "Your demonic ancestry asserts itself...");

                            gave_message = true;
                        }
                        perma_mutate(you.demonic_traits[i].mutation, 1,
                                     "demonic ancestry");
                    }
                }

                if (!(you.experience_level % 4))
                    modify_stat(STAT_RANDOM, 1, false, "level gain");
                break;
            }

            case SP_GHOUL:
                if (!(you.experience_level % 5))
                    modify_stat(STAT_STR, 1, false, "level gain");
                break;

            case SP_TENGU:
                if (!(you.experience_level % 4))
                    modify_stat(STAT_RANDOM, 1, false, "level gain");

                if (you.experience_level == 5)
                    mprf(MSGCH_INTRINSIC_GAIN, "You have gained the ability to fly.");
                else if (you.experience_level == 14)
                    mprf(MSGCH_INTRINSIC_GAIN, "You can now fly continuously.");
                break;

            case SP_MERFOLK:
                if (!(you.experience_level % 5))
                    modify_stat(STAT_RANDOM, 1, false, "level gain");
                break;

            case SP_FELID:
                if (!(you.experience_level % 5))
                {
                    modify_stat((coinflip() ? STAT_INT
                                            : STAT_DEX), 1, false,
                                "level gain");
                }

                if (you.experience_level == 6 || you.experience_level == 12)
                {
                    perma_mutate(MUT_SHAGGY_FUR, 1, "growing up");
                    perma_mutate(MUT_JUMP, 1, "growing up");
                }
                _felid_extra_life();
                break;

            case SP_OCTOPODE:
                if (!(you.experience_level % 5))
                    modify_stat(STAT_RANDOM, 1, false, "level gain");
                break;

#if TAG_MAJOR_VERSION == 34
            case SP_DJINNI:
                if (!(you.experience_level % 4))
                    modify_stat(STAT_RANDOM, 1, false, "level gain");
                break;

#endif
            case SP_FORMICID:
                if (!(you.experience_level % 4))
                {
                    modify_stat((coinflip() ? STAT_STR
                                            : STAT_INT), 1, false,
                                "level gain");
                }
                break;

            case SP_GARGOYLE:
                if (!(you.experience_level % 4))
                {
                    modify_stat((coinflip() ? STAT_STR
                                            : STAT_INT), 1, false,
                                "level gain");
                }

                if (you.experience_level == 14)
                {
                    perma_mutate(MUT_BIG_WINGS, 1, "gargoyle growth");
                    mprf(MSGCH_INTRINSIC_GAIN, "You can now fly continuously.");
                }
                break;

            case SP_VINE_STALKER:
                if (!(you.experience_level % 4))
                {
                    modify_stat((coinflip() ? STAT_STR
                                            : STAT_DEX), 1, false,
                                "level gain");
                }

                if (you.experience_level == 6)
                    perma_mutate(MUT_REGENERATION, 1, "vine stalker growth");

                if (you.experience_level == 8)
                    perma_mutate(MUT_FANGS, 1, "vine stalker growth");

                if (you.experience_level == 12)
                    perma_mutate(MUT_REGENERATION, 1, "vine stalker growth");
                break;

            default:
                break;
            }
        }

        // zot defence abilities; must also be updated in ability.cc when these levels are changed
        if (crawl_state.game_is_zotdef())
        {
            if (you.experience_level == 1)
                mprf(MSGCH_INTRINSIC_GAIN, "Your Zot abilities now extend through the making of dart traps.");
            if (you.experience_level == 2)
                mprf(MSGCH_INTRINSIC_GAIN, "Your Zot abilities now extend through the making of oklob saplings.");
            if (you.experience_level == 3)
                mprf(MSGCH_INTRINSIC_GAIN, "Your Zot abilities now extend through the making of arrow traps.");
            if (you.experience_level == 4)
                mprf(MSGCH_INTRINSIC_GAIN, "Your Zot abilities now extend through the making of plants.");
            if (you.experience_level == 4)
                mprf(MSGCH_INTRINSIC_GAIN, "Your Zot abilities now extend through removing curses.");
            if (you.experience_level == 5)
                mprf(MSGCH_INTRINSIC_GAIN, "Your Zot abilities now extend through the making of burning bushes.");
            if (you.experience_level == 6)
                mprf(MSGCH_INTRINSIC_GAIN, "Your Zot abilities now extend through the making of altars and grenades.");
            if (you.experience_level == 7)
                mprf(MSGCH_INTRINSIC_GAIN, "Your Zot abilities now extend through the making of oklob plants.");
            if (you.experience_level == 8)
                mprf(MSGCH_INTRINSIC_GAIN, "Your Zot abilities now extend through the making of net traps.");
            if (you.experience_level == 9)
                mprf(MSGCH_INTRINSIC_GAIN, "Your Zot abilities now extend through the making of ice statues.");
            if (you.experience_level == 10)
                mprf(MSGCH_INTRINSIC_GAIN, "Your Zot abilities now extend through the making of spear traps.");
            if (you.experience_level == 11)
                mprf(MSGCH_INTRINSIC_GAIN, "Your Zot abilities now extend through the making of alarm traps.");
            if (you.experience_level == 12)
                mprf(MSGCH_INTRINSIC_GAIN, "Your Zot abilities now extend through the making of mushroom circles.");
            if (you.experience_level == 13)
                mprf(MSGCH_INTRINSIC_GAIN, "Your Zot abilities now extend through the making of bolt traps.");
            if (you.experience_level == 14)
                mprf(MSGCH_INTRINSIC_GAIN, "Your Zot abilities now extend through the making of orange crystal statues.");
            if (you.experience_level == 15)
                mprf(MSGCH_INTRINSIC_GAIN, "Your Zot abilities now extend through the making of needle traps.");
            if (you.experience_level == 16)
                mprf(MSGCH_INTRINSIC_GAIN, "Your Zot abilities now extend through self-teleportation.");
            if (you.experience_level == 17)
                mprf(MSGCH_INTRINSIC_GAIN, "Your Zot abilities now extend through making water.");
            if (you.experience_level == 19)
                mprf(MSGCH_INTRINSIC_GAIN, "Your Zot abilities now extend through the making of lightning spires.");
            if (you.experience_level == 20)
                mprf(MSGCH_INTRINSIC_GAIN, "Your Zot abilities now extend through the making of silver statues.");
            // gold and bazaars gained together
            if (you.experience_level == 21)
                mprf(MSGCH_INTRINSIC_GAIN, "Your Zot abilities now extend through the making of bazaars.");
            if (you.experience_level == 21)
                mprf(MSGCH_INTRINSIC_GAIN, "Your Zot abilities now extend through acquiring gold.");
            if (you.experience_level == 22)
                mprf(MSGCH_INTRINSIC_GAIN, "Your Zot abilities now extend through the making of oklob circles.");
            if (you.experience_level == 23)
                mprf(MSGCH_INTRINSIC_GAIN, "Your Zot abilities now extend through invoking Sage effects.");
            if (you.experience_level == 24)
                mprf(MSGCH_INTRINSIC_GAIN, "Your Zot abilities now extend through acquirement.");
            if (you.experience_level == 25)
                mprf(MSGCH_INTRINSIC_GAIN, "Your Zot abilities now extend through the making of blade traps.");
            if (you.experience_level == 26)
                mprf(MSGCH_INTRINSIC_GAIN, "Your Zot abilities now extend through the making of curse skulls.");
#if 0
            if (you.experience_level == 27)
                mprf(MSGCH_INTRINSIC_GAIN, "Your Zot abilities now extend through the making of teleport traps.");
#endif
        }

        const int old_hp = you.hp;
        const int old_maxhp = you.hp_max;
        const int old_mp = you.magic_points;
        const int old_maxmp = you.max_magic_points;

        // recalculate for game
        calc_hp();
        calc_mp();

        set_hp(old_hp * you.hp_max / old_maxhp);
        set_mp(old_maxmp > 0 ? old_mp * you.max_magic_points / old_maxmp
               : you.max_magic_points);

        // Get "real" values for note-taking, i.e. ignore Berserk,
        // transformations or equipped items.
        const int note_maxhp = get_real_hp(false, false);
        const int note_maxmp = get_real_mp(false);

        char buf[200];
#if TAG_MAJOR_VERSION == 34
        if (you.species == SP_DJINNI)
            // Djinn don't HP/MP
            sprintf(buf, "EP: %d/%d",
                    min(you.hp, note_maxhp + note_maxmp),
                    note_maxhp + note_maxmp);
        else
#endif
            sprintf(buf, "HP: %d/%d MP: %d/%d",
                    min(you.hp, note_maxhp), note_maxhp,
                    min(you.magic_points, note_maxmp), note_maxmp);
        take_note(Note(NOTE_XP_LEVEL_CHANGE, you.experience_level, 0, buf));

        xom_is_stimulated(12);

        learned_something_new(HINT_NEW_LEVEL);
    }

    while (you.experience >= exp_needed(you.max_level + 1))
    {
        ASSERT(you.experience_level == 27);
        ASSERT(you.max_level < 127); // marshalled as an 1-byte value
        you.max_level++;
        if (you.species == SP_FELID)
            _felid_extra_life();
    }

    you.redraw_title = true;

#ifdef DGL_WHEREIS
    whereis_record();
#endif

    // Hints mode arbitrarily ends at xp 7.
    if (crawl_state.game_is_hints() && you.experience_level >= 7)
        hints_finished();
}

void adjust_level(int diff, bool just_xp)
{
    ASSERT((uint64_t)you.experience <= (uint64_t)MAX_EXP_TOTAL);

    if (you.experience_level + diff < 1)
        you.experience = 0;
    else if (you.experience_level + diff >= 27)
        you.experience = max(you.experience, exp_needed(27));
    else
    {
        while (diff < 0 && you.experience >= exp_needed(27))
        {
            // Having XP for level 53 and going back to 26 due to a single
            // card would mean your felid is not going to get any extra lives
            // in foreseable future.
            you.experience -= exp_needed(27) - exp_needed(26);
            diff++;
        }
        int old_min = exp_needed(you.experience_level);
        int old_max = exp_needed(you.experience_level + 1);
        int new_min = exp_needed(you.experience_level + diff);
        int new_max = exp_needed(you.experience_level + 1 + diff);
        dprf("XP before: %d\n", you.experience);
        dprf("%4.2f of %d..%d to %d..%d",
             (you.experience - old_min) * 1.0 / (old_max - old_min),
             old_min, old_max, new_min, new_max);

        you.experience = ((int64_t)(new_max - new_min))
                       * (you.experience - old_min)
                       / (old_max - old_min)
                       + new_min;
        dprf("XP after: %d\n", you.experience);
    }

    ASSERT((uint64_t)you.experience <= (uint64_t)MAX_EXP_TOTAL);

    if (!just_xp)
        level_change();
}

// Here's a question for you: does the ordering of mods make a difference?
// (yes) -- are these things in the right order of application to stealth?
// - 12mar2000 {dlb}
int check_stealth()
{
    ASSERT(!crawl_state.game_is_arena());
    // Extreme stealthiness can be enforced by wizmode stealth setting.
    if (crawl_state.disables[DIS_MON_SIGHT])
        return 1000;

    if (you.attribute[ATTR_SHADOWS] || you.berserk() || you.stat_zero[STAT_DEX])
        return 0;

    int stealth = you.dex() * 3;

    int race_mod = 0;
    if (player_genus(GENPC_DRACONIAN))
        race_mod = 12;
    else
    {
        switch (you.species) // why not use body_size here?
        {
        case SP_TROLL:
        case SP_OGRE:
        case SP_CENTAUR:
#if TAG_MAJOR_VERSION == 34
        case SP_DJINNI:
#endif
            race_mod = 9;
            break;
        case SP_MINOTAUR:
            race_mod = 12;
            break;
        case SP_VAMPIRE:
            // Thirsty/bat-form vampires are (much) more stealthy
            if (you.hunger_state == HS_STARVING)
                race_mod = 21;
            else if (you.form == TRAN_BAT
                     || you.hunger_state <= HS_NEAR_STARVING)
            {
                race_mod = 20;
            }
            else if (you.hunger_state < HS_SATIATED)
                race_mod = 19;
            else
                race_mod = 18;
            break;
        case SP_HALFLING:
        case SP_KOBOLD:
        case SP_SPRIGGAN:
        case SP_NAGA:       // not small but very good at stealth
        case SP_FELID:
        case SP_OCTOPODE:
            race_mod = 18;
            break;
        default:
            race_mod = 15;
            break;
        }
    }

    switch (you.form)
    {
    case TRAN_FUNGUS:
    case TRAN_SHADOW: // You slip into the shadows.
        race_mod = 30;
        break;
    case TRAN_TREE:
        race_mod = 27; // masquerading as scenery
        break;
    case TRAN_SPIDER:
#if TAG_MAJOR_VERSION == 34
    case TRAN_JELLY:
#endif
    case TRAN_WISP:
        race_mod = 21;
        break;
    case TRAN_ICE_BEAST:
        race_mod = 15;
        break;
    case TRAN_STATUE:
        race_mod -= 3; // depends on the base race
        break;
    case TRAN_DRAGON:
        race_mod = 6;
        break;
    case TRAN_PORCUPINE:
        race_mod = 12; // small but noisy
        break;
    case TRAN_PIG:
        race_mod = 9; // trotters, oinking...
        break;
    case TRAN_BAT:
        if (you.species != SP_VAMPIRE)
            race_mod = 17;
        break;
    case TRAN_BLADE_HANDS:
        if (you.species == SP_FELID && !you.airborne())
            stealth -= 50; // a constant penalty
        break;
    case TRAN_NONE:
    case TRAN_APPENDAGE:
    case TRAN_LICH:
        break;
    }

    stealth += you.skill(SK_STEALTH, race_mod);

    if (you.confused())
        stealth /= 3;

    const item_def *arm = you.slot_item(EQ_BODY_ARMOUR, false);
    const item_def *boots = you.slot_item(EQ_BOOTS, false);

    if (arm)
    {
        // [ds] New stealth penalty formula from rob: SP = 6 * (EP^2)
        // Now 2 * EP^2 / 3 after EP rescaling.
        const int ep = -property(*arm, PARM_EVASION);
        const int penalty = 2 * ep * ep / 3;
#if 0
        dprf("Stealth penalty for armour (ep: %d): %d", ep, penalty);
#endif
        stealth -= penalty;
    }

    stealth += 50 * you.scan_artefacts(ARTP_STEALTH);

    stealth += 50 * you.wearing(EQ_RINGS, RING_STEALTH);
    stealth -= 50 * you.wearing(EQ_RINGS, RING_LOUDNESS);

    if (you.duration[DUR_STEALTH])
        stealth += 80;

    if (you.duration[DUR_AGILITY])
        stealth += 50;

    if (!you.airborne())
    {
        if (you.in_water())
        {
            // Merfolk can sneak up on monsters underwater -- bwr
            if (you.fishtail || you.species == SP_OCTOPODE)
                stealth += 50;
            else if (!you.can_swim() && !you.extra_balanced())
                stealth /= 2;       // splashy-splashy
        }

        else if (boots && get_armour_ego_type(*boots) == SPARM_STEALTH)
            stealth += 50;

        else if (player_mutation_level(MUT_HOOVES) > 0)
            stealth -= 5 + 5 * player_mutation_level(MUT_HOOVES);

        else if (you.species == SP_FELID && (!you.form || you.form == TRAN_APPENDAGE))
            stealth += 20;  // paws
    }

    // Radiating silence is the negative complement of shouting all the
    // time... a sudden change from background noise to no noise is going
    // to clue anything in to the fact that something is very wrong...
    // a personal silence spell would naturally be different, but this
    // silence radiates for a distance and prevents monster spellcasting,
    // which pretty much gives away the stealth game.
    // this penalty is dependent on the actual amount of ambient noise
    // in the level -doy
    if (you.duration[DUR_SILENCE])
        stealth -= 50 + current_level_ambient_noise();

    // Mutations.
    stealth += 40 * player_mutation_level(MUT_NIGHTSTALKER);
    stealth += 25 * player_mutation_level(MUT_THIN_SKELETAL_STRUCTURE);
    stealth += 40 * player_mutation_level(MUT_CAMOUFLAGE);
    if (player_mutation_level(MUT_TRANSLUCENT_SKIN) > 1)
        stealth += 20 * (player_mutation_level(MUT_TRANSLUCENT_SKIN) - 1);

    // it's easier to be stealthy when there's a lot of background noise
    stealth += 2 * current_level_ambient_noise();

    // If you've been tagged with Corona or are Glowing, the glow
    // makes you extremely unstealthy.
    if (you.backlit())
        stealth = stealth * 2 / 5;
    // On the other hand, shrouding has the reverse effect, if you know
    // how to make use of it:
    if (you.umbra())
    {
        int umbra_multiplier = 1;
        if (you_worship(GOD_DITHMENOS) || you_worship(GOD_YREDELEMNUL))
            umbra_multiplier = (you.piety + MAX_PIETY) / MAX_PIETY;
        if (player_equip_unrand(UNRAND_SHADOWS))
            umbra_multiplier = max(umbra_multiplier, 3 / 2);
        stealth *= umbra_multiplier;
    }
    // If you're surrounded by a storm, you're inherently pretty conspicuous.
    if (you_worship(GOD_QAZLAL) && !player_under_penance()
        && you.piety >= piety_breakpoint(0))
    {
        stealth = stealth
                  * (MAX_PIETY - min((int)you.piety, piety_breakpoint(5)))
                  / (MAX_PIETY - piety_breakpoint(0));
    }
    // The shifting glow from the Orb, while too unstable to negate invis
    // or affect to-hit, affects stealth even more than regular glow.
    if (orb_haloed(you.pos()))
        stealth /= 3;

    stealth = max(0, stealth);

    return stealth;
}

// Returns the medium duration value which is usually announced by a special
// message ("XY is about to time out") or a change of colour in the
// status display.
// Note that these values cannot be relied on when playing since there are
// random decrements precisely to avoid this.
int get_expiration_threshold(duration_type dur)
{
    switch (dur)
    {
    case DUR_PETRIFYING:
        return 1 * BASELINE_DELAY;

    case DUR_QUAD_DAMAGE:
        return 3 * BASELINE_DELAY; // per client.qc

    case DUR_FIRE_SHIELD:
    case DUR_SILENCE: // no message
        return 5 * BASELINE_DELAY;

    case DUR_REGENERATION:
    case DUR_RESISTANCE:
    case DUR_SWIFTNESS:
    case DUR_INVIS:
    case DUR_HASTE:
    case DUR_BERSERK:
    case DUR_ICY_ARMOUR:
    case DUR_CONDENSATION_SHIELD:
    case DUR_PHASE_SHIFT:
    case DUR_CONTROL_TELEPORT:
    case DUR_DEATH_CHANNEL:
    case DUR_SHROUD_OF_GOLUBRIA:
    case DUR_INFUSION:
    case DUR_SONG_OF_SLAYING:
    case DUR_TROGS_HAND:
    case DUR_QAZLAL_FIRE_RES:
    case DUR_QAZLAL_COLD_RES:
    case DUR_QAZLAL_ELEC_RES:
    case DUR_QAZLAL_AC:
        return 6 * BASELINE_DELAY;

    case DUR_FLIGHT:
    case DUR_TRANSFORMATION: // not on status
    case DUR_DEATHS_DOOR:    // not on status
    case DUR_SLIMIFY:
        return 10 * BASELINE_DELAY;

    // These get no messages when they "flicker".
    case DUR_CONFUSING_TOUCH:
        return 20 * BASELINE_DELAY;

    case DUR_ANTIMAGIC:
        return you.hp_max; // not so severe anymore

    default:
        return 0;
    }
}

// Is a given duration about to expire?
bool dur_expiring(duration_type dur)
{
    const int value = you.duration[dur];
    if (value <= 0)
        return false;

    return value <= get_expiration_threshold(dur);
}

static void _output_expiring_message(duration_type dur, const char* msg)
{
    if (you.duration[dur])
    {
        const bool expires = dur_expiring(dur);
        mprf("%s%s", expires ? "Expiring: " : "", msg);
    }
}

static void _display_vampire_status()
{
    string msg = "At your current hunger state you ";
    vector<string> attrib;

    switch (you.hunger_state)
    {
        case HS_STARVING:
            attrib.push_back("resist poison");
            attrib.push_back("significantly resist cold");
            attrib.push_back("strongly resist negative energy");
            attrib.push_back("resist torment");
            attrib.push_back("do not heal.");
            break;
        case HS_NEAR_STARVING:
            attrib.push_back("resist poison");
            attrib.push_back("significantly resist cold");
            attrib.push_back("strongly resist negative energy");
            attrib.push_back("have an extremely slow metabolism");
            attrib.push_back("heal slowly.");
            break;
        case HS_VERY_HUNGRY:
        case HS_HUNGRY:
            attrib.push_back("resist poison");
            attrib.push_back("resist cold");
            attrib.push_back("significantly resist negative energy");
            if (you.hunger_state == HS_HUNGRY)
                attrib.push_back("have a slow metabolism");
            else
                attrib.push_back("have a very slow metabolism");
            attrib.push_back("heal slowly.");
            break;
        case HS_SATIATED:
            attrib.push_back("resist negative energy.");
            break;
        case HS_FULL:
            attrib.push_back("have a fast metabolism");
            attrib.push_back("heal quickly.");
            break;
        case HS_VERY_FULL:
            attrib.push_back("have a very fast metabolism");
            attrib.push_back("heal quickly.");
            break;
        case HS_ENGORGED:
            attrib.push_back("have an extremely fast metabolism");
            attrib.push_back("heal extremely quickly.");
            break;
    }

    if (!attrib.empty())
    {
        msg += comma_separated_line(attrib.begin(), attrib.end());
        mpr(msg.c_str());
    }
}

static void _display_movement_speed()
{
    const int move_cost = (player_speed() * player_movement_speed()) / 10;

    const bool water  = you.in_liquid();
    const bool swim   = you.swimming();

    const bool fly    = you.flight_mode();
    const bool swift  = (you.duration[DUR_SWIFTNESS] > 0
                         && you.attribute[ATTR_SWIFTNESS] >= 0);
    const bool antiswift = (you.duration[DUR_SWIFTNESS] > 0
                            && you.attribute[ATTR_SWIFTNESS] < 0);

    mprf("Your %s speed is %s%s%s.",
          // order is important for these:
          (swim)    ? "swimming" :
          (water)   ? "wading" :
          (fly)     ? "flying"
                    : "movement",

          (water && !swim)  ? "uncertain and " :
          (!water && swift) ? "aided by the wind" :
          (!water && antiswift) ? "hindered by the wind" : "",

          (!water && swift) ? ((move_cost >= 10) ? ", but still "
                                                 : " and ") :
          (!water && antiswift) ? ((move_cost <= 10) ? ", but still "
                                                     : " and ")
                            : "",

          (move_cost <   8) ? "very quick" :
          (move_cost <  10) ? "quick" :
          (move_cost == 10) ? "average" :
          (move_cost <  13) ? "slow"
                            : "very slow");
}

static void _display_tohit()
{
#ifdef DEBUG_DIAGNOSTICS
    melee_attack attk(&you, NULL);

    const int to_hit = attk.calc_to_hit(false);

    dprf("To-hit: %d", to_hit);
#endif
/*
    // Messages based largely on percentage chance of missing the
    // average EV 10 humanoid, and very agile EV 30 (pretty much
    // max EV for monsters currently).
    //
    // "awkward"    - need lucky hit (less than EV)
    // "difficult"  - worse than 2 in 3
    // "hard"       - worse than fair chance
    mprf("%s given your current equipment.",
         (to_hit <   1) ? "You are completely incapable of fighting" :
         (to_hit <   5) ? "Hitting even clumsy monsters is extremely awkward" :
         (to_hit <  10) ? "Hitting average monsters is awkward" :
         (to_hit <  15) ? "Hitting average monsters is difficult" :
         (to_hit <  20) ? "Hitting average monsters is hard" :
         (to_hit <  30) ? "Very agile monsters are a bit awkward to hit" :
         (to_hit <  45) ? "Very agile monsters are a bit difficult to hit" :
         (to_hit <  60) ? "Very agile monsters are a bit hard to hit" :
         (to_hit < 100) ? "You feel comfortable with your ability to fight"
                        : "You feel confident with your ability to fight");
*/
}

static const char* _attack_delay_desc(int attack_delay)
{
    return (attack_delay >= 200) ? "extremely slow" :
           (attack_delay >= 155) ? "very slow" :
           (attack_delay >= 125) ? "quite slow" :
           (attack_delay >= 105) ? "below average" :
           (attack_delay >=  95) ? "average" :
           (attack_delay >=  75) ? "above average" :
           (attack_delay >=  55) ? "quite fast" :
           (attack_delay >=  45) ? "very fast" :
           (attack_delay >=  35) ? "extremely fast" :
                                   "blindingly fast";
}

static void _display_attack_delay()
{
    const int delay = you.attack_delay(you.weapon(), NULL, false, false);

    // Scale to fit the displayed weapon base delay, i.e.,
    // normal speed is 100 (as in 100%).
    int avg;
    // FIXME for new ranged combat
/*    const item_def* weapon = you.weapon();
    if (weapon && is_range_weapon(*weapon))
        avg = launcher_final_speed(*weapon, you.shield(), false);
    else */
        avg = 10 * delay;

    // Haste shouldn't be counted, but let's show finesse.
    if (you.duration[DUR_FINESSE])
        avg = max(20, avg / 2);

    if (you.wizard)
        mprf("Your attack speed is %s (%d).", _attack_delay_desc(avg), avg);
    else
        mprf("Your attack speed is %s.", _attack_delay_desc(avg));
}

// forward declaration
static string _constriction_description();

void display_char_status()
{
    if (you.is_undead == US_SEMI_UNDEAD && you.hunger_state == HS_ENGORGED)
        mpr("You feel almost alive.");
    else if (you.is_undead)
        mpr("You are undead.");
    else if (you.duration[DUR_DEATHS_DOOR])
    {
        _output_expiring_message(DUR_DEATHS_DOOR,
                                 "You are standing in death's doorway.");
    }
    else
        mpr("You are alive.");

    const int halo_size = you.halo_radius2();
    if (halo_size >= 0)
    {
        if (halo_size > 37)
            mpr("You are illuminated by a large divine halo.");
        else if (halo_size > 10)
            mpr("You are illuminated by a divine halo.");
        else
            mpr("You are illuminated by a small divine halo.");
    }
    else if (you.haloed())
        mpr("An external divine halo illuminates you.");

    if (you.species == SP_VAMPIRE)
        _display_vampire_status();

    static int statuses[] =
    {
        STATUS_STR_ZERO, STATUS_INT_ZERO, STATUS_DEX_ZERO,
        DUR_PETRIFYING,
        DUR_TRANSFORMATION,
        STATUS_MANUAL,
        DUR_BREATH_WEAPON,
        DUR_LIQUID_FLAMES,
        DUR_FIRE_SHIELD,
        DUR_ICY_ARMOUR,
        DUR_ANTIMAGIC,
        STATUS_MISSILES,
        STATUS_REGENERATION,
        DUR_SWIFTNESS,
        DUR_RESISTANCE,
        DUR_TELEPORT,
        DUR_CONTROL_TELEPORT,
        DUR_DISJUNCTION,
        DUR_DEATH_CHANNEL,
        DUR_PHASE_SHIFT,
        DUR_SILENCE,
        DUR_STONESKIN,
        STATUS_INVISIBLE,
        DUR_CONF,
        STATUS_BEHELD,
        DUR_PARALYSIS,
        DUR_PETRIFIED,
        DUR_SLEEP,
        DUR_EXHAUSTED,
        STATUS_SPEED,
        DUR_MIGHT,
        DUR_BRILLIANCE,
        DUR_AGILITY,
        DUR_DIVINE_VIGOUR,
        DUR_DIVINE_STAMINA,
        DUR_BERSERK,
        STATUS_AIRBORNE,
        STATUS_NET,
        DUR_POISONING,
        STATUS_SICK,
        STATUS_ROT,
        STATUS_CONTAMINATION,
        DUR_CONFUSING_TOUCH,
        DUR_SURE_BLADE,
        DUR_AFRAID,
        DUR_MIRROR_DAMAGE,
        DUR_SCRYING,
        STATUS_FIREBALL,
        DUR_SHROUD_OF_GOLUBRIA,
        STATUS_BACKLIT,
        STATUS_UMBRA,
        STATUS_CONSTRICTED,
        STATUS_AUGMENTED,
        STATUS_SILENCE,
        DUR_SENTINEL_MARK,
        STATUS_RECALL,
        STATUS_LIQUEFIED,
        DUR_WATER_HOLD,
        DUR_FLAYED,
        DUR_WEAK,
        DUR_DIMENSION_ANCHOR,
        DUR_INFUSION,
        DUR_SONG_OF_SLAYING,
        STATUS_DRAINED,
        DUR_TOXIC_RADIANCE,
        DUR_RECITE,
        DUR_GRASPING_ROOTS,
        DUR_FIRE_VULN,
        DUR_POISON_VULN,
        DUR_FROZEN,
        DUR_SAP_MAGIC,
        STATUS_MAGIC_SAPPED,
        DUR_PORTAL_PROJECTILE,
        DUR_NO_POTIONS,
#if TAG_MAJOR_VERSION == 34
        STATUS_GOLDEN,
#endif
        STATUS_BRIBE,
        DUR_QAZLAL_FIRE_RES,
        DUR_QAZLAL_COLD_RES,
        DUR_QAZLAL_ELEC_RES,
        DUR_QAZLAL_AC,
        DUR_CORROSION,
    };

    status_info inf;
    for (unsigned i = 0; i < ARRAYSZ(statuses); ++i)
    {
        if (fill_status_info(statuses[i], &inf) && !inf.long_text.empty())
            mprf("%s", inf.long_text.c_str());
    }
    string cinfo = _constriction_description();
    if (!cinfo.empty())
        mpr(cinfo.c_str());

    _display_movement_speed();
    _display_tohit();
    _display_attack_delay();

    // magic resistance
    mprf("You are %s to hostile enchantments.",
         magic_res_adjective(player_res_magic(false)).c_str());
    dprf("MR: %d", you.res_magic());

    // character evaluates their ability to sneak around:
    mprf("You feel %s.", stealth_desc(check_stealth()).c_str());
    dprf("Stealth: %d", check_stealth());
}

bool player::clarity(bool calc_unid, bool items) const
{
    if (player_mutation_level(MUT_CLARITY))
        return true;

    if (religion == GOD_ASHENZARI && piety >= piety_breakpoint(2)
        && !player_under_penance())
    {
        return true;
    }

    return actor::clarity(calc_unid, items);
}

bool player::gourmand(bool calc_unid, bool items) const
{
    if (player_mutation_level(MUT_GOURMAND) > 0)
        return true;

    return actor::gourmand(calc_unid, items);
}

bool player::stasis(bool calc_unid, bool items) const
{
    if (species == SP_FORMICID)
        return true;

    return actor::stasis(calc_unid, items);
}

unsigned int exp_needed(int lev, int exp_apt)
{
    unsigned int level = 0;

    // Basic plan:
    // Section 1: levels  1- 5, second derivative goes 10-10-20-30.
    // Section 2: levels  6-13, second derivative is exponential/doubling.
    // Section 3: levels 14-27, second derivative is constant at 8470.

    // Here's a table:
    //
    // level      xp      delta   delta2
    // =====   =======    =====   ======
    //   1           0        0       0
    //   2          10       10      10
    //   3          30       20      10
    //   4          70       40      20
    //   5         140       70      30
    //   6         270      130      60
    //   7         520      250     120
    //   8        1010      490     240
    //   9        1980      970     480
    //  10        3910     1930     960
    //  11        7760     3850    1920
    //  12       15450     7690    3840
    //  13       26895    11445    3755
    //  14       45585    18690    7245
    //  15       72745    27160    8470
    //  16      108375    35630    8470
    //  17      152475    44100    8470
    //  18      205045    52570    8470
    //  19      266085    61040    8470
    //  20      335595    69510    8470
    //  21      413575    77980    8470
    //  22      500025    86450    8470
    //  23      594945    94920    8470
    //  24      698335    103390   8470
    //  25      810195    111860   8470
    //  26      930525    120330   8470
    //  27     1059325    128800   8470

    switch (lev)
    {
    case 1:
        level = 1;
        break;
    case 2:
        level = 10;
        break;
    case 3:
        level = 30;
        break;
    case 4:
        level = 70;
        break;

    default:
        if (lev < 13)
        {
            lev -= 4;
            level = 10 + 10 * lev + (60 << lev);
        }
        else
        {
            lev -= 12;
            level = 16675 + 5985 * lev + 4235 * lev * lev;
        }
        break;
    }

    if (exp_apt == -99)
        exp_apt = species_exp_modifier(you.species);

    return (unsigned int) ((level - 1) * exp(-log(2.0) * (exp_apt - 1) / 4));
}

// returns bonuses from rings of slaying, etc.
int slaying_bonus(weapon_property_type which_affected, bool ranged)
{
    int ret = 0;

    if (which_affected == PWPN_HIT)
    {
        ret += you.wearing(EQ_RINGS_PLUS, RING_SLAYING);
        ret += you.scan_artefacts(ARTP_ACCURACY);
        if (you.wearing_ego(EQ_GLOVES, SPARM_ARCHERY) && ranged)
            ret += 5;
    }
    else if (which_affected == PWPN_DAMAGE)
    {
        ret += you.wearing(EQ_RINGS_PLUS2, RING_SLAYING);
        ret += you.scan_artefacts(ARTP_DAMAGE);
        if (you.wearing_ego(EQ_GLOVES, SPARM_ARCHERY) && ranged)
            ret += 3;
    }

    ret += 4 * augmentation_amount();

    if (you.duration[DUR_SONG_OF_SLAYING])
        ret += you.props["song_of_slaying_bonus"].get_int();

    return ret;
}

// Checks each equip slot for a randart, and adds up all of those with
// a given property. Slow if any randarts are worn, so avoid where
// possible.
int player::scan_artefacts(artefact_prop_type which_property,
                           bool calc_unid) const
{
    int retval = 0;

    for (int i = EQ_WEAPON; i < NUM_EQUIP; ++i)
    {
        if (melded[i] || equip[i] == -1)
            continue;

        const int eq = equip[i];

        // Only weapons give their effects when in our hands.
        if (i == EQ_WEAPON && inv[ eq ].base_type != OBJ_WEAPONS)
            continue;

        if (!is_artefact(inv[ eq ]))
            continue;

        bool known;
        int val = artefact_wpn_property(inv[eq], which_property, known);
        if (calc_unid || known)
            retval += val;
    }

    return retval;
}

void calc_hp()
{
    int oldhp = you.hp, oldmax = you.hp_max;
    you.hp_max = get_real_hp(true, false);
#if TAG_MAJOR_VERSION == 34
    if (you.species == SP_DJINNI)
        you.hp_max += get_real_mp(true);
#endif
    deflate_hp(you.hp_max, false);
    if (oldhp != you.hp || oldmax != you.hp_max)
        dprf("HP changed: %d/%d -> %d/%d", oldhp, oldmax, you.hp, you.hp_max);
    you.redraw_hit_points = true;
}

void dec_hp(int hp_loss, bool fatal, const char *aux)
{
    ASSERT(!crawl_state.game_is_arena());

    if (!fatal && you.hp < 1)
        you.hp = 1;

    if (!fatal && hp_loss >= you.hp)
        hp_loss = you.hp - 1;

    if (hp_loss < 1)
        return;

    // If it's not fatal, use ouch() so that notes can be taken. If it IS
    // fatal, somebody else is doing the bookkeeping, and we don't want to mess
    // with that.
    if (!fatal && aux)
        ouch(hp_loss, NON_MONSTER, KILLED_BY_SOMETHING, aux);
    else
        you.hp -= hp_loss;

    you.redraw_hit_points = true;
}

void calc_mp()
{
#if TAG_MAJOR_VERSION == 34
    if (you.species == SP_DJINNI)
    {
        you.magic_points = you.max_magic_points = 0;
        return calc_hp();
    }
#endif

    you.max_magic_points = get_real_mp(true);
    you.magic_points = min(you.magic_points, you.max_magic_points);
    you.redraw_magic_points = true;
}

void flush_mp()
{
    if (Options.magic_point_warning
        && you.magic_points < you.max_magic_points
                              * Options.magic_point_warning / 100)
    {
        mprf(MSGCH_DANGER, "* * * LOW MAGIC WARNING * * *");
    }

    take_note(Note(NOTE_MP_CHANGE, you.magic_points, you.max_magic_points));
    you.redraw_magic_points = true;
}

void dec_mp(int mp_loss, bool silent)
{
    ASSERT(!crawl_state.game_is_arena());

    if (mp_loss < 1)
        return;

#if TAG_MAJOR_VERSION == 34
    if (you.species == SP_DJINNI)
        return dec_hp(mp_loss * DJ_MP_RATE, false);
#endif

    you.magic_points -= mp_loss;

    you.magic_points = max(0, you.magic_points);
    if (!silent)
        flush_mp();
}

void drain_mp(int loss)
{
#if TAG_MAJOR_VERSION == 34
    if (you.species == SP_DJINNI)
    {

        if (loss <= 0)
            return;

        you.duration[DUR_ANTIMAGIC] = min(you.duration[DUR_ANTIMAGIC] + loss * 3,
                                           1000); // so it goes away after one '5'
    }
    else
#endif
    return dec_mp(loss);
}

bool enough_hp(int minimum, bool suppress_msg, bool abort_macros)
{
    ASSERT(!crawl_state.game_is_arena());

    if (you.duration[DUR_DEATHS_DOOR])
    {
        if (!suppress_msg)
            mpr("You cannot pay life while functionally dead.");

        if (abort_macros)
        {
            crawl_state.cancel_cmd_again();
            crawl_state.cancel_cmd_repeat();
        }
        return false;
    }

    // We want to at least keep 1 HP. -- bwr
    if (you.hp < minimum + 1)
    {
        if (!suppress_msg)
            mpr("You don't have enough health at the moment.");

        if (abort_macros)
        {
            crawl_state.cancel_cmd_again();
            crawl_state.cancel_cmd_repeat();
        }
        return false;
    }

    return true;
}

bool enough_mp(int minimum, bool suppress_msg, bool abort_macros)
{
#if TAG_MAJOR_VERSION == 34
    if (you.species == SP_DJINNI)
        return enough_hp(minimum * DJ_MP_RATE, suppress_msg);
#endif

    ASSERT(!crawl_state.game_is_arena());

    if (you.magic_points < minimum)
    {
        if (!suppress_msg)
        {
            if (get_real_mp(true) < minimum)
                mpr("You don't have enough magic capacity.");
            else
                mpr("You don't have enough magic at the moment.");
        }
        if (abort_macros)
        {
            crawl_state.cancel_cmd_again();
            crawl_state.cancel_cmd_repeat();
        }
        return false;
    }

    return true;
}

bool enough_zp(int minimum, bool suppress_msg)
{
    ASSERT(!crawl_state.game_is_arena());

    if (you.zot_points < minimum)
    {
        if (!suppress_msg)
            mpr("You don't have enough Zot Points.");

        crawl_state.cancel_cmd_again();
        crawl_state.cancel_cmd_repeat();
        return false;
    }
    return true;
}

void inc_mp(int mp_gain, bool silent)
{
    ASSERT(!crawl_state.game_is_arena());

    if (mp_gain < 1)
        return;

#if TAG_MAJOR_VERSION == 34
    if (you.species == SP_DJINNI)
        return inc_hp(mp_gain * DJ_MP_RATE);
#endif

    bool wasnt_max = (you.magic_points < you.max_magic_points);

    you.magic_points += mp_gain;

    if (you.magic_points > you.max_magic_points)
        you.magic_points = you.max_magic_points;

    if (!silent)
    {
        if (wasnt_max && you.magic_points == you.max_magic_points)
            interrupt_activity(AI_FULL_MP);
        you.redraw_magic_points = true;
    }
}

// Note that "max_too" refers to the base potential, the actual
// resulting max value is subject to penalties, bonuses, and scalings.
// To avoid message spam, don't take notes when HP increases.
void inc_hp(int hp_gain)
{
    ASSERT(!crawl_state.game_is_arena());

    if (hp_gain < 1)
        return;

    bool wasnt_max = (you.hp < you.hp_max);

    you.hp += hp_gain;

    if (you.hp > you.hp_max)
        you.hp = you.hp_max;

    if (wasnt_max && you.hp == you.hp_max)
        interrupt_activity(AI_FULL_HP);

    you.redraw_hit_points = true;
}

void rot_hp(int hp_loss)
{
    you.hp_max_temp -= hp_loss;
    calc_hp();

    // Kill the player if they reached 0 maxhp.
    ouch(0, NON_MONSTER, KILLED_BY_ROTTING);

    if (you.species != SP_GHOUL)
        xom_is_stimulated(hp_loss * 25);

    you.redraw_hit_points = true;
}

void unrot_hp(int hp_recovered)
{
    you.hp_max_temp += hp_recovered;
    if (you.hp_max_temp > 0)
        you.hp_max_temp = 0;

    calc_hp();

    you.redraw_hit_points = true;
}

int player_rotted()
{
    return -you.hp_max_temp;
}

void rot_mp(int mp_loss)
{
    you.mp_max_temp -= mp_loss;
    calc_mp();

    you.redraw_magic_points = true;
}

void inc_max_hp(int hp_gain)
{
    you.hp += hp_gain;
    you.hp_max_perm += hp_gain;
    calc_hp();

    take_note(Note(NOTE_MAXHP_CHANGE, you.hp_max));
    you.redraw_hit_points = true;
}

void dec_max_hp(int hp_loss)
{
    you.hp_max_perm -= hp_loss;
    calc_hp();

    take_note(Note(NOTE_MAXHP_CHANGE, you.hp_max));
    you.redraw_hit_points = true;
}

// Use of floor: false = hp max, true = hp min. {dlb}
void deflate_hp(int new_level, bool floor)
{
    ASSERT(!crawl_state.game_is_arena());

    if (floor && you.hp < new_level)
        you.hp = new_level;
    else if (!floor && you.hp > new_level)
        you.hp = new_level;

    // Must remain outside conditional, given code usage. {dlb}
    you.redraw_hit_points = true;
}

void set_hp(int new_amount)
{
    ASSERT(!crawl_state.game_is_arena());

    you.hp = new_amount;

    if (you.hp > you.hp_max)
        you.hp = you.hp_max;

    // Must remain outside conditional, given code usage. {dlb}
    you.redraw_hit_points = true;
}

void set_mp(int new_amount)
{
    ASSERT(!crawl_state.game_is_arena());

    you.magic_points = new_amount;

    if (you.magic_points > you.max_magic_points)
        you.magic_points = you.max_magic_points;

    take_note(Note(NOTE_MP_CHANGE, you.magic_points, you.max_magic_points));

    // Must remain outside conditional, given code usage. {dlb}
    you.redraw_magic_points = true;
}

// If trans is true, being berserk and/or transformed is taken into account
// here. Else, the base hp is calculated. If rotted is true, calculate the
// real max hp you'd have if the rotting was cured.
int get_real_hp(bool trans, bool rotted)
{
    int hitp;

    hitp  = you.experience_level * 11 / 2 + 8;
    hitp += you.hp_max_perm;
    // Important: we shouldn't add Heroism boosts here.
    hitp += you.experience_level * you.skill(SK_FIGHTING, 5, true) / 70
          + (you.skill(SK_FIGHTING, 3, true) + 1) / 2;

    // Racial modifier.
    hitp *= 10 + species_hp_modifier(you.species);
    hitp /= 10;

    // Mutations that increase HP by a percentage
    hitp *= 100 + (player_mutation_level(MUT_ROBUST) * 10)
                + (you.attribute[ATTR_DIVINE_VIGOUR] * 5)
                + (player_mutation_level(MUT_RUGGED_BROWN_SCALES) ?
                   player_mutation_level(MUT_RUGGED_BROWN_SCALES) * 2 + 1 : 0)
                - (player_mutation_level(MUT_FRAIL) * 10);

    hitp /= 100;

    if (!rotted)
        hitp += you.hp_max_temp;

    if (trans)
        hitp += you.scan_artefacts(ARTP_HP);

    // Being berserk makes you resistant to damage. I don't know why.
    if (trans && you.berserk())
        hitp = hitp * 3 / 2;

    if (trans) // Some transformations give you extra hp.
        hitp = hitp * form_hp_mod() / 10;

    return hitp;
}

int get_real_mp(bool include_items)
{
    int enp = you.experience_level + you.mp_max_perm;
    enp += (you.experience_level * species_mp_modifier(you.species) + 1) / 3;

    int spell_extra = you.skill(SK_SPELLCASTING, you.experience_level * 3, true) / 14
                    + you.skill(SK_SPELLCASTING, 1, true);
    int invoc_extra = you.skill(SK_INVOCATIONS, you.experience_level * 2, true) / 13
                    + you.skill(SK_INVOCATIONS, 1, true) / 3;
    int evoc_extra = you.skill(SK_EVOCATIONS, you.experience_level, true) / 6;

    enp += max(spell_extra, max(invoc_extra, evoc_extra));
    enp = stepdown_value(enp, 9, 18, 45, 100);

    // This is our "rotted" base (applied after scaling):
    enp += you.mp_max_temp;

    // Yes, we really do want this duplication... this is so the stepdown
    // doesn't truncate before we apply the rotted base.  We're doing this
    // the nice way. -- bwr
    enp = min(enp, 50);

    // Analogous to ROBUST/FRAIL
    enp *= 100 + (player_mutation_level(MUT_HIGH_MAGIC) * 10)
               + (you.attribute[ATTR_DIVINE_VIGOUR] * 5)
               - (player_mutation_level(MUT_LOW_MAGIC) * 10);
    enp /= 100;

    // Now applied after scaling so that power items are more useful -- bwr
    if (include_items)
    {
        enp +=  9 * you.wearing(EQ_RINGS, RING_MAGICAL_POWER);
        enp +=      you.scan_artefacts(ARTP_MAGICAL_POWER);

        if (you.wearing(EQ_STAFF, STAFF_POWER))
            enp += 5 + enp * 2 / 5;
    }

    if (enp > 50)
        enp = 50 + ((enp - 50) / 2);

    if (include_items && you.wearing_ego(EQ_WEAPON, SPWPN_ANTIMAGIC))
        enp /= 3;

    enp = max(enp, 0);

    return enp;
}

int get_contamination_level()
{
    const int glow = you.magic_contamination;

    if (glow > 60000)
        return glow / 20000 + 3;
    if (glow > 40000)
        return 5;
    if (glow > 25000)
        return 4;
    if (glow > 15000)
        return 3;
    if (glow > 5000)
        return 2;
    if (glow > 0)
        return 1;

    return 0;
}

string describe_contamination(int cont)
{
    if (cont > 5)
        return "You are engulfed in a nimbus of crackling magics!";
    else if (cont == 5)
        return "Your entire body has taken on an eerie glow!";
    else if (cont > 1)
    {
        return make_stringf("You are %s with residual magics%s",
                  (cont == 4) ? "practically glowing" :
                  (cont == 3) ? "heavily infused" :
                  (cont == 2) ? "contaminated"
                                   : "lightly contaminated",
                  (cont == 4) ? "!" : ".");
    }
    else if (cont == 1)
        return "You are very lightly contaminated with residual magic.";
    else
        return "";
}

// controlled is true if the player actively did something to cause
// contamination (such as drink a known potion of resistance),
// status_only is true only for the status output
void contaminate_player(int change, bool controlled, bool msg)
{
    ASSERT(!crawl_state.game_is_arena());

    int old_amount = you.magic_contamination;
    int old_level  = get_contamination_level();
    int new_level  = 0;

    you.magic_contamination = max(0, min(250000, you.magic_contamination + change));

    new_level = get_contamination_level();

    if (you.magic_contamination != old_amount)
        dprf("change: %d  radiation: %d", change, you.magic_contamination);

    if (msg && new_level >= 1 && old_level <= 1 && new_level != old_level)
        mprf("%s", describe_contamination(new_level).c_str());
    else if (msg && new_level != old_level)
    {
        if (old_level == 1 && new_level == 0)
            mpr("Your magical contamination has completely faded away.");
        else
        {
            mprf((change > 0) ? MSGCH_WARN : MSGCH_RECOVERY,
                 "You feel %s contaminated with magical energies.",
                 (change > 0) ? "more" : "less");
        }

        if (change > 0)
            xom_is_stimulated(new_level * 25);

        if (old_level > 1 && new_level <= 1 && you.invisible())
        {
            mpr("You fade completely from view now that you are no longer "
                "glowing from magical contamination.");
        }
    }

    if (you.magic_contamination > 0)
        learned_something_new(HINT_GLOWING);

    // Zin doesn't like mutations or mutagenic radiation.
    if (you_worship(GOD_ZIN))
    {
        // Whenever the glow status is first reached, give a warning message.
        if (old_level < 2 && new_level >= 2)
            did_god_conduct(DID_CAUSE_GLOWING, 0, false);
        // If the player actively did something to increase glowing,
        // Zin is displeased.
        else if (controlled && change > 0 && old_level > 1)
            did_god_conduct(DID_CAUSE_GLOWING, 1 + new_level, true);
    }
}

bool confuse_player(int amount, bool quiet)
{
    ASSERT(!crawl_state.game_is_arena());

    if (amount <= 0)
        return false;

    if (you.clarity())
    {
        if (!quiet)
            mpr("You feel momentarily confused.");
        return false;
    }

    if (you.duration[DUR_DIVINE_STAMINA] > 0)
    {
        if (!quiet)
            mpr("Your divine stamina protects you from confusion!");
        return false;
    }

    const int old_value = you.duration[DUR_CONF];
    you.increase_duration(DUR_CONF, amount, 40);

    if (you.duration[DUR_CONF] > old_value)
    {
        you.check_awaken(500);

        if (!quiet)
        {
            mprf(MSGCH_WARN, "You are %sconfused.",
                 old_value > 0 ? "more " : "");
        }

        learned_something_new(HINT_YOU_ENCHANTED);

        xom_is_stimulated((you.duration[DUR_CONF] - old_value)
                           / BASELINE_DELAY);
    }

    return true;
}

bool curare_hits_player(int death_source, int levels, string name,
                        string source_name)
{
    ASSERT(!crawl_state.game_is_arena());

    if (player_res_poison() >= 3
        || player_res_poison() > 0 && !one_chance_in(5))
    {
        return false;
    }

    poison_player(roll_dice(levels, 12) + 1, source_name, name);

    int hurted = 0;

    if (you.res_asphyx() <= 0)
    {
        hurted = roll_dice(levels, 6);

        if (hurted)
        {
            you.increase_duration(DUR_BREATH_WEAPON, hurted,
                                  10*levels + random2(10*levels));
            mpr("You have difficulty breathing.");
            ouch(hurted, death_source, KILLED_BY_CURARE,
                 "curare-induced apnoea");
        }
    }

    potion_effect(POT_SLOWING, levels + random2(3*levels));

    return hurted > 0;
}

void paralyse_player(string source, int amount)
{
    if (!amount)
        amount = 2 + random2(6 + you.duration[DUR_PARALYSIS] / BASELINE_DELAY);

    you.paralyse(NULL, amount, source);
}

bool poison_player(int amount, string source, string source_aux, bool force)
{
    ASSERT(!crawl_state.game_is_arena());

    if (you.duration[DUR_DIVINE_STAMINA] > 0)
    {
        mpr("Your divine stamina protects you from poison!");
        return false;
    }

    if (player_res_poison() >= 3)
    {
        dprf("Cannot poison, you are immune!");
        return false;
    }
    else if (!force && player_res_poison() > 0 && !one_chance_in(10))
        return false;

    const int old_value = you.duration[DUR_POISONING];
    const bool was_fatal = poison_is_lethal();

    if (player_res_poison() < 0)
        amount *= 2;

    you.duration[DUR_POISONING] += amount * 1000;

    if (you.duration[DUR_POISONING] > old_value)
    {
        if (poison_is_lethal() && !was_fatal)
            mprf(MSGCH_DANGER, "You are lethally poisoned!");
        else
        {
            mprf(MSGCH_WARN, "You are %spoisoned.",
                old_value > 0 ? "more " : "");
        }

        learned_something_new(HINT_YOU_POISON);
    }

    you.props["poisoner"] = source;
    you.props["poison_aux"] = source_aux;

    // Display the poisoned segment of our health, in case we take no damage
    you.redraw_hit_points = true;

    return amount;
}

int get_player_poisoning()
{
    if (player_res_poison() < 3)
    {
        // Approximate the effect of damage shaving by giving the first
        // 25 points of poison damage for 'free'
        if (you.species == SP_DEEP_DWARF)
            return max(0, (you.duration[DUR_POISONING] / 1000) - 25);
        else
            return you.duration[DUR_POISONING] / 1000;
    }
    else
        return 0;
}

// The amount of aut needed for poison to end if
// you.duration[DUR_POISONING] == dur, assuming no Chei/DD shenanigans.
// This function gives the following behavior:
// * 1/15 of current poison is removed every 10 aut normally
// * but speed of poison is capped between 0.025 and 1.000 HP/aut
static double _poison_dur_to_aut(double dur)
{
    // Poison already at minimum speed.
    if (dur < 15.0 * 250.0)
        return dur / 25.0;
    // Poison is not at maximum speed.
    if (dur < 15.0 * 10000.0)
        return 150.0 + 10.0 * log(dur / (15.0 * 250.0)) / log(15.0 / 14.0);
    return 150.0 + (dur - 15.0 * 10000.0) / 1000.0
                 + 10.0 * log(10000.0 / 250.0) / log(15.0 / 14.0);
}

// The inverse of the above function, i.e. the amount of poison needed
// to last for aut time.
static double _poison_aut_to_dur(double aut)
{
    // Amount of time that poison lasts at minimum speed.
    if (aut < 150.0)
        return aut * 25.0;
    // Amount of time that poison exactly at the maximum speed lasts.
    const double aut_from_max_speed = 150.0 + 10.0 * log(40.0) / log(15.0 / 14.0);
    if (aut < aut_from_max_speed)
        return 15.0 * 250.0 * exp(log(15.0 / 14.0) / 10.0 * (aut - 150.0));
    return 15.0 * 10000.0 + 1000.0 * (aut - aut_from_max_speed);
}

void handle_player_poison(int delay)
{
    const double cur_dur = you.duration[DUR_POISONING];
    const double cur_aut = _poison_dur_to_aut(cur_dur);

    // If Cheibriados has slowed your life processes, poison affects you less
    // quickly (you take the same total damage, but spread out over a longer
    // period of time).
    const double delay_scaling = (GOD_CHEIBRIADOS == you.religion && you.piety >= piety_breakpoint(0)) ? 2.0 / 3.0 : 1.0;

    const double new_aut = cur_aut - ((double) delay) * delay_scaling;
    const double new_dur = _poison_aut_to_dur(new_aut);

    const int decrease = you.duration[DUR_POISONING] - (int) new_dur;

    // Transforming into a form with no metabolism merely suspends the poison
    // but doesn't let your body get rid of it.
    // Hungry vampires are less affected by poison (not at all when bloodless).
    if (you.is_artificial() || you.is_undead
        && (you.is_undead != US_SEMI_UNDEAD || x_chance_in_y(4 - you.hunger_state, 4)))
    {
        return;
    }

    // Other sources of immunity (Zin, staff of Olgreb) let poison dissipate.
    bool do_dmg = (player_res_poison() >= 3 ? false : true);

    int dmg = (you.duration[DUR_POISONING] / 1000)
               - ((you.duration[DUR_POISONING] - decrease) / 1000);

    // Approximate old damage shaving by giving immunity to small amounts
    // of poison. Stronger poison will do the same damage as for non-DD
    // until it goes below the threshold, which is a bit weird, but
    // so is damage shaving.
    if (you.species == SP_DEEP_DWARF && you.duration[DUR_POISONING] - decrease < 25000)
    {
       dmg = (you.duration[DUR_POISONING] / 1000)
              - (25000 / 1000);
       if (dmg < 0)
           dmg = 0;
    }

    msg_channel_type channel = MSGCH_PLAIN;
    const char *adj = "";

    if (dmg > 6)
    {
        channel = MSGCH_DANGER;
        adj = "extremely ";
    }
    else if (dmg > 2)
    {
        channel = MSGCH_WARN;
        adj = "very ";
    }

    if (do_dmg && dmg > 0)
    {
        int oldhp = you.hp;
        ouch(dmg, NON_MONSTER, KILLED_BY_POISON);
        if (you.hp < oldhp)
            mprf(channel, "You feel %ssick.", adj);
    }

    // Now decrease the poison in our system
    reduce_player_poison(decrease);
}

void reduce_player_poison(int amount)
{
    if (amount <= 0)
        return;

    you.duration[DUR_POISONING] -= amount;

    // Less than 1 point of damage remaining, so just end the poison
    if (you.duration[DUR_POISONING] < 1000)
        you.duration[DUR_POISONING] = 0;

    if (you.duration[DUR_POISONING] <= 0)
    {
        you.duration[DUR_POISONING] = 0;
        you.props.erase("poisoner");
        you.props.erase("poison_aux");
        mprf(MSGCH_RECOVERY, "You are no longer poisoned.");
    }

    you.redraw_hit_points = true;
}

// Takes *current* regeneration rate into account. Might sometimes be
// incorrect, but hopefully if so then the player is surviving with 1 HP.
bool poison_is_lethal()
{
    if (you.hp <= 0)
        return get_player_poisoning();
    if (get_player_poisoning() < you.hp)
        return false;
    return poison_survival() <= 0;
}

// Try to predict the minimum value of the player's health in the coming
// turns given the current poison amount and regen rate.
int poison_survival()
{
    if (!get_player_poisoning())
        return you.hp;
    const int rr = player_regen();
    const bool chei = (you.religion == GOD_CHEIBRIADOS && you.piety >= piety_breakpoint(0));
    const bool dd = (you.species == SP_DEEP_DWARF);
    const int amount = you.duration[DUR_POISONING];
    const double full_aut = _poison_dur_to_aut(amount);
    // Calculate the poison amount at which regen starts to beat poison.
    double min_poison_rate = 0.25;
    if (dd)
        min_poison_rate = 25.0/15.0;
    if (chei)
        min_poison_rate /= 1.5;
    int regen_beats_poison;
    if (rr <= (int) (100.0 * min_poison_rate))
        regen_beats_poison = dd ? 25000 : 0;
    else
    {
        regen_beats_poison = 150 * rr;
        if (chei)
            regen_beats_poison = 3 * regen_beats_poison / 2;
    }

    if (rr == 0)
        return min(you.hp, you.hp - amount / 1000 + regen_beats_poison / 1000);

    // Calculate the amount of time until regen starts to beat poison.
    double poison_duration = full_aut - _poison_dur_to_aut(regen_beats_poison);

    if (poison_duration < 0)
        poison_duration = 0;
    if (chei)
        poison_duration *= 1.5;

    // Worst case scenario is right before natural regen gives you a point of
    // HP, so consider the nearest two such points.
    const int predicted_regen = (int) ((((double) you.hit_points_regeneration) + rr * poison_duration / 10.0) / 100.0);
    double test_aut1 = (100.0 * predicted_regen - 1.0 - ((double) you.hit_points_regeneration)) / (rr / 10.0);
    double test_aut2 = (100.0 * predicted_regen + 99.0 - ((double) you.hit_points_regeneration)) / (rr / 10.0);

    if (chei)
    {
        test_aut1 /= 1.5;
        test_aut2 /= 1.5;
    }

    const int test_amount1 = _poison_aut_to_dur(full_aut - test_aut1);
    const int test_amount2 = _poison_aut_to_dur(full_aut - test_aut2);

    int prediction1 = you.hp;
    int prediction2 = you.hp;

    // Don't look backwards in time.
    if (test_aut1 > 0)
        prediction1 -= (amount / 1000 - test_amount1 / 1000 - (predicted_regen - 1));
    prediction2 -= (amount / 1000 - test_amount2 / 1000 - predicted_regen);

    return min(prediction1, prediction2);
}

bool miasma_player(string source, string source_aux)
{
    ASSERT(!crawl_state.game_is_arena());

    if (you.res_rotting() || you.duration[DUR_DEATHS_DOOR])
        return false;

    if (you.duration[DUR_DIVINE_STAMINA] > 0)
    {
        mpr("Your divine stamina protects you from the miasma!");
        return false;
    }

    bool success = poison_player(5 + roll_dice(3, 12), source, source_aux);

    if (you.hp_max > 4 && coinflip())
    {
        rot_hp(1);
        success = true;
    }

    if (one_chance_in(3))
    {
        potion_effect(POT_SLOWING, 5);
        success = true;
    }

    return success;
}

bool napalm_player(int amount, string source, string source_aux)
{
    ASSERT(!crawl_state.game_is_arena());

    if (player_res_sticky_flame() || amount <= 0 || you.duration[DUR_WATER_HOLD])
        return false;

    const int old_value = you.duration[DUR_LIQUID_FLAMES];
    you.increase_duration(DUR_LIQUID_FLAMES, amount, 100);

    if (you.duration[DUR_LIQUID_FLAMES] > old_value)
        mprf(MSGCH_WARN, "You are covered in liquid flames!");

    you.props["napalmer"] = source;
    you.props["napalm_aux"] = source_aux;

    return true;
}

void dec_napalm_player(int delay)
{
    delay = min(delay, you.duration[DUR_LIQUID_FLAMES]);

    if (feat_is_watery(grd(you.pos())))
    {
        if (you.ground_level())
            mprf(MSGCH_WARN, "The flames go out!");
        else
            mprf(MSGCH_WARN, "You dip into the water, and the flames go out!");
        you.duration[DUR_LIQUID_FLAMES] = 0;
        you.props.erase("napalmer");
        you.props.erase("napalm_aux");
        return;
    }

    mprf(MSGCH_WARN, "You are covered in liquid flames!");

    expose_player_to_element(BEAM_NAPALM,
                             div_rand_round(delay * 4, BASELINE_DELAY));

    const int res_fire = player_res_fire();

    if (res_fire > 0)
    {
        ouch((((random2avg(9, 2) + 1) * delay) /
                (1 + (res_fire * res_fire))) / BASELINE_DELAY, NON_MONSTER,
                KILLED_BY_BURNING);
    }

    if (res_fire <= 0)
    {
        ouch(((random2avg(9, 2) + 1) * delay) / BASELINE_DELAY,
             NON_MONSTER, KILLED_BY_BURNING);

        if (res_fire < 0)
        {
            ouch(((random2avg(9, 2) + 1) * delay)
                    / BASELINE_DELAY, NON_MONSTER, KILLED_BY_BURNING);
        }
    }

    if (you.duration[DUR_CONDENSATION_SHIELD] > 0)
        remove_condensation_shield();
    if (you.duration[DUR_ICY_ARMOUR] > 0)
        remove_ice_armour();

    you.duration[DUR_LIQUID_FLAMES] -= delay;
    if (you.duration[DUR_LIQUID_FLAMES] <= 0)
    {
        you.props.erase("napalmer");
        you.props.erase("napalm_aux");
    }
}

bool slow_player(int turns)
{
    ASSERT(!crawl_state.game_is_arena());

    if (turns <= 0)
        return false;

    if (stasis_blocks_effect(true, "%s rumbles.", 20, "%s rumbles."))
        return false;

    // Doubling these values because moving while slowed takes twice the
    // usual delay.
    turns = haste_mul(turns);
    int threshold = haste_mul(100);

    if (you.duration[DUR_SLOW] >= threshold * BASELINE_DELAY)
        mpr("You already are as slow as you could be.");
    else
    {
        if (you.duration[DUR_SLOW] == 0)
            mpr("You feel yourself slow down.");
        else
            mpr("You feel as though you will be slow longer.");

        you.increase_duration(DUR_SLOW, turns, threshold);
        learned_something_new(HINT_YOU_ENCHANTED);
    }

    return true;
}

void dec_slow_player(int delay)
{
    if (!you.duration[DUR_SLOW])
        return;

    if (you.duration[DUR_SLOW] > BASELINE_DELAY)
    {
        // Make slowing and hasting effects last as long.
        you.duration[DUR_SLOW] -= you.duration[DUR_HASTE]
            ? haste_mul(delay) : delay;
    }
    if (you.duration[DUR_SLOW] <= BASELINE_DELAY)
    {
        mprf(MSGCH_DURATION, "You feel yourself speed up.");
        you.duration[DUR_SLOW] = 0;
    }
}

// Exhaustion should last as long as slowing.
void dec_exhaust_player(int delay)
{
    if (!you.duration[DUR_EXHAUSTED])
        return;

    if (you.duration[DUR_EXHAUSTED] > BASELINE_DELAY)
    {
        you.duration[DUR_EXHAUSTED] -= you.duration[DUR_HASTE]
                                       ? haste_mul(delay) : delay;
    }
    if (you.duration[DUR_EXHAUSTED] <= BASELINE_DELAY)
    {
        mprf(MSGCH_DURATION, "You feel less exhausted.");
        you.duration[DUR_EXHAUSTED] = 0;
    }
}

bool haste_player(int turns, bool rageext)
{
    ASSERT(!crawl_state.game_is_arena());

    if (turns <= 0)
        return false;

    if (stasis_blocks_effect(true, "%s emits a piercing whistle.", 20,
                             "%s makes your neck tingle."))
    {
        return false;
    }

    // Cutting the nominal turns in half since hasted actions take half the
    // usual delay.
    turns = haste_div(turns);
    const int threshold = 40;

    if (!you.duration[DUR_HASTE])
        mpr("You feel yourself speed up.");
    else if (you.duration[DUR_HASTE] > threshold * BASELINE_DELAY)
        mpr("You already have as much speed as you can handle.");
    else if (!rageext)
    {
        mpr("You feel as though your hastened speed will last longer.");
        contaminate_player(1000, true); // always deliberate
    }

    you.increase_duration(DUR_HASTE, turns, threshold);

    return true;
}

void dec_haste_player(int delay)
{
    if (!you.duration[DUR_HASTE])
        return;

    if (you.duration[DUR_HASTE] > BASELINE_DELAY)
    {
        int old_dur = you.duration[DUR_HASTE];

        you.duration[DUR_HASTE] -= delay;

        int threshold = 6 * BASELINE_DELAY;
        // message if we cross the threshold
        if (old_dur > threshold && you.duration[DUR_HASTE] <= threshold)
        {
            mprf(MSGCH_DURATION, "Your extra speed is starting to run out.");
            if (coinflip())
                you.duration[DUR_HASTE] -= BASELINE_DELAY;
        }
    }
    else if (you.duration[DUR_HASTE] <= BASELINE_DELAY)
    {
        if (!you.duration[DUR_BERSERK])
            mprf(MSGCH_DURATION, "You feel yourself slow down.");
        you.duration[DUR_HASTE] = 0;
    }
}

void dec_disease_player(int delay)
{
    if (you.disease)
    {
        int rr = 50;

        // Extra regeneration means faster recovery from disease.
        // But not if not actually regenerating!
        if (player_mutation_level(MUT_SLOW_HEALING) < 3
            && !(you.species == SP_VAMPIRE && you.hunger_state == HS_STARVING))
        {
            rr += _player_bonus_regen();
        }

        // Trog's Hand.
        if (you.duration[DUR_TROGS_HAND])
            rr += 100;

        // Kobolds get a bonus too.
        if (you.species == SP_KOBOLD)
            rr += 100;

        rr = div_rand_round(rr * delay, 50);

        you.disease -= rr;
        if (you.disease < 0)
            you.disease = 0;

        if (you.disease == 0)
            mprf(MSGCH_RECOVERY, "You feel your health improve.");
    }
}

static void _dec_elixir_hp(int delay)
{
    you.duration[DUR_ELIXIR_HEALTH] -= delay;
    if (you.duration[DUR_ELIXIR_HEALTH] < 0)
        you.duration[DUR_ELIXIR_HEALTH] = 0;

    int heal = (delay * you.hp_max / 10) / BASELINE_DELAY;
    if (!you.duration[DUR_DEATHS_DOOR])
        inc_hp(heal);
}

static void _dec_elixir_mp(int delay)
{
    you.duration[DUR_ELIXIR_MAGIC] -= delay;
    if (you.duration[DUR_ELIXIR_MAGIC] < 0)
        you.duration[DUR_ELIXIR_MAGIC] = 0;

    int heal = (delay * you.max_magic_points / 10) / BASELINE_DELAY;
    inc_mp(heal);
}

void dec_elixir_player(int delay)
{
    if (you.duration[DUR_ELIXIR_HEALTH])
        _dec_elixir_hp(delay);
    if (you.duration[DUR_ELIXIR_MAGIC])
        _dec_elixir_mp(delay);
}

bool flight_allowed(bool quiet)
{
    if (you.form == TRAN_TREE)
    {
        if (!quiet)
            mpr("Your roots keep you in place.");
        return false;
    }

    if (you.liquefied_ground())
    {
        if (!quiet)
            mpr("You can't fly while stuck in liquid ground.");
        return false;
    }

    if (you.duration[DUR_GRASPING_ROOTS])
    {
        if (!quiet)
            mpr("The grasping roots prevent you from becoming airborne.");
        return false;
    }

    return true;
}

void float_player()
{
    if (you.fishtail)
    {
        mpr("Your tail turns into legs as you fly out of the water.");
        merfolk_stop_swimming();
    }
    else if (you.tengu_flight())
        mpr("You swoop lightly up into the air.");
    else
        mpr("You fly up into the air.");

    if (you.species == SP_TENGU)
        you.redraw_evasion = true;
}

void fly_player(int pow, bool already_flying)
{
    if (!flight_allowed())
        return;

    bool standing = !you.airborne() && !already_flying;
    if (!already_flying)
        mprf(MSGCH_DURATION, "You feel %s buoyant.", standing ? "very" : "more");

    you.increase_duration(DUR_FLIGHT, 25 + random2(pow), 100);

    if (standing)
        float_player();
}

bool land_player(bool quiet)
{
    // there was another source keeping you aloft
    if (you.airborne())
        return false;

    if (!quiet)
        mpr("You float gracefully downwards.");
    if (you.species == SP_TENGU)
        you.redraw_evasion = true;
    you.attribute[ATTR_FLIGHT_UNCANCELLABLE] = 0;
    // Re-enter the terrain.
    move_player_to_grid(you.pos(), false);
    return true;
}

static void _end_water_hold()
{
    you.duration[DUR_WATER_HOLD] = 0;
    you.duration[DUR_WATER_HOLD_IMMUNITY] = 1;
    you.props.erase("water_holder");
}

void handle_player_drowning(int delay)
{
    if (you.duration[DUR_WATER_HOLD] == 1)
    {
        if (!you.res_water_drowning())
            mpr("You gasp with relief as air once again reaches your lungs.");
        _end_water_hold();
    }
    else
    {
        monster* mons = monster_by_mid(you.props["water_holder"].get_int());
        if (!mons || mons && !adjacent(mons->pos(), you.pos()))
        {
            if (you.res_water_drowning())
                mpr("The water engulfing you falls away.");
            else
                mpr("You gasp with relief as air once again reaches your lungs.");

            _end_water_hold();

        }
        else if (you.res_water_drowning())
        {
            // Reset so damage doesn't ramp up while able to breathe
            you.duration[DUR_WATER_HOLD] = 10;
        }
        else if (!you.res_water_drowning())
        {
            zin_recite_interrupt();

            you.duration[DUR_WATER_HOLD] += delay;
            int dam =
                div_rand_round((28 + stepdown((float)you.duration[DUR_WATER_HOLD], 28.0))
                                * delay,
                                BASELINE_DELAY * 10);
            ouch(dam, mons->mindex(), KILLED_BY_WATER);
            mprf(MSGCH_WARN, "Your lungs strain for air!");
        }
    }
}

int count_worn_ego(int which_ego)
{
    int result = 0;
    for (int slot = EQ_MIN_ARMOUR; slot <= EQ_MAX_ARMOUR; ++slot)
    {
        if (you.equip[slot] != -1 && !you.melded[slot]
            && get_armour_ego_type(you.inv[you.equip[slot]]) == which_ego)
        {
            result++;
        }
    }

    return result;
}

player::player()
    : kills(0), m_quiver(0)
{
    init();
}

player::player(const player &other)
    : kills(0), m_quiver(0)
{
    init();
    copy_from(other);
}

// Not called operator= because it is implemented in terms of the
// default operator=
void player::copy_from(const player &other)
{
    if (this == &other)
        return;

    KillMaster *saved_kills = kills;
    player_quiver* saved_quiver = m_quiver;

    // Rather than trying (and failing) to include explicit assignments
    // for every member at this point, we use the default operator=.
    *this = other;

    kills  = saved_kills;
    *kills = *(other.kills);
    m_quiver = saved_quiver;
    *m_quiver = *(other.m_quiver);
}

// player struct initialization
void player::init()
{
    // Permanent data:
    your_name.clear();
    species          = SP_UNKNOWN;
    species_name.clear();
    char_class       = JOB_UNKNOWN;
    class_name.clear();
    type             = MONS_PLAYER;
    mid              = MID_PLAYER;
    position.reset();

#ifdef WIZARD
    wizard = Options.wiz_mode == WIZ_YES;
#else
    wizard = false;
#endif
    birth_time       = time(0);

    // Long-term state:
    elapsed_time     = 0;
    elapsed_time_at_last_input = 0;

    hp               = 0;
    hp_max           = 0;
    hp_max_temp      = 0;
    hp_max_perm      = 0;

    magic_points     = 0;
    max_magic_points = 0;
    mp_max_temp      = 0;
    mp_max_perm      = 0;

    stat_loss.init(0);
    base_stats.init(0);
    stat_zero.init(0);

    hunger          = HUNGER_DEFAULT;
    hunger_state    = HS_SATIATED;
    disease         = 0;
    max_level       = 1;
    hit_points_regeneration   = 0;
    magic_points_regeneration = 0;
    experience       = 0;
    total_experience = 0;
    experience_level = 1;
    gold             = 0;
    zigs_completed   = 0;
    zig_max          = 0;

    equip.init(-1);
    melded.reset();
    unrand_reacts.reset();

    symbol          = MONS_PLAYER;
    form            = TRAN_NONE;

    for (int i = 0; i < ENDOFPACK; i++)
        inv[i].clear();
    runes.reset();
    obtainable_runes = 15;

    spells.init(SPELL_NO_SPELL);
    old_vehumet_gifts.clear();
    spell_no        = 0;
    vehumet_gifts.clear();
    char_direction  = GDT_DESCENDING;
    opened_zot      = false;
    royal_jelly_dead = false;
    transform_uncancellable = false;
    fishtail = false;

    pet_target      = MHITNOT;

    duration.init(0);
    rotting         = 0;
    berserk_penalty = 0;
    attribute.init(0);
    quiver.init(ENDOFPACK);

    last_timer_effect.init(0);
    next_timer_effect.init(20 * BASELINE_DELAY);

    is_undead       = US_ALIVE;

    friendly_pickup = 0;
    dead = false;
    lives = 0;
    deaths = 0;

#if TAG_MAJOR_VERSION == 34
    temperature = 1; // 1 is min; 15 is max.
    temperature_last = 1;
#endif

    xray_vision = false;

    init_skills();

    skill_menu_do = SKM_NONE;
    skill_menu_view = SKM_NONE;

    transfer_from_skill = SK_NONE;
    transfer_to_skill = SK_NONE;
    transfer_skill_points = 0;
    transfer_total_skill_points = 0;

    skill_cost_level = 1;
    exp_available = 0;
    zot_points = 0;

    item_description.init(255);
    unique_items.init(UNIQ_NOT_EXISTS);
    unique_creatures.reset();
    force_autopickup.init(0);

    if (kills)
        delete kills;
    kills = new KillMaster();

    where_are_you    = BRANCH_DUNGEON;
    depth            = 1;

    branch_stairs.init(0);

    religion         = GOD_NO_GOD;
    jiyva_second_name.clear();
    god_name.clear();
    piety            = 0;
    piety_hysteresis = 0;
    gift_timeout     = 0;
    penance.init(0);
    worshipped.init(0);
    num_current_gifts.init(0);
    num_total_gifts.init(0);
    one_time_ability_used.reset();
    piety_max.init(0);
    exp_docked       = 0;
    exp_docked_total = 0;

    mutation.init(0);
    innate_mutation.init(0);
    temp_mutation.init(0);
    demonic_traits.clear();

    magic_contamination = 0;

    had_book.reset();
    seen_spell.reset();
    seen_weapon.init(0);
    seen_armour.init(0);
    seen_misc.reset();

    octopus_king_rings = 0;

    normal_vision    = LOS_RADIUS;
    current_vision   = LOS_RADIUS;

    real_time        = 0;
    num_turns        = 0;
    exploration      = 0;

    last_view_update = 0;

    spell_letter_table.init(-1);
    ability_letter_table.init(ABIL_NON_ABILITY);

    uniq_map_tags.clear();
    uniq_map_names.clear();
    vault_list.clear();

    global_info = PlaceInfo();
    global_info.assert_validity();

    if (m_quiver)
        delete m_quiver;
    m_quiver = new player_quiver;

    props.clear();

    beholders.clear();
    fearmongers.clear();
    dactions.clear();
    level_stack.clear();
    type_ids.init(ID_UNKNOWN_TYPE);
    type_id_props.clear();

    zotdef_wave_name.clear();
    last_mid = 0;
    last_cast_spell = SPELL_NO_SPELL;

    // Non-saved UI state:
    prev_targ        = MHITNOT;
    prev_grd_targ.reset();
    prev_move.reset();

    travel_x         = 0;
    travel_y         = 0;
    travel_z         = level_id();

    running.clear();
    travel_ally_pace = false;
    received_weapon_warning = false;
    received_noskill_warning = false;
    wizmode_teleported_into_rock = false;
    ash_init_bondage(this);
    digging = false;

    delay_queue.clear();

    last_keypress_time = time(0);

    action_count.clear();

    branches_left.reset();

    // Volatile (same-turn) state:
    turn_is_over     = false;
    banished         = false;
    banished_by.clear();

    wield_change     = false;
    redraw_quiver    = false;
    redraw_status_flags = 0;
    redraw_hit_points   = false;
    redraw_magic_points = false;
#if TAG_MAJOR_VERSION == 34
    redraw_temperature  = false;
#endif
    redraw_stats.init(false);
    redraw_experience   = false;
    redraw_armour_class = false;
    redraw_evasion      = false;
    redraw_title        = false;

    flash_colour        = BLACK;
    flash_where         = nullptr;

    time_taken          = 0;
    shield_blocks       = 0;

    abyss_speed         = 0;
    for (int i = 0; i < NUM_SEEDS; i++)
        game_seeds[i] = random_int();

    old_hunger          = hunger;
    transit_stair       = DNGN_UNSEEN;
    entering_level      = false;

    reset_escaped_death();
    on_current_level    = true;
    walking             = 0;
    seen_portals        = 0;
    seen_invis          = false;
    frame_no            = 0;

    save                = 0;
    prev_save_version.clear();

    clear_constricted();
    constricting = 0;

    // Protected fields:
    for (int i = 0; i < NUM_BRANCHES; i++)
    {
        branch_info[i].branch = (branch_type)i;
        branch_info[i].assert_validity();
    }
}

void player::init_skills()
{
    auto_training = !(Options.default_manual_training);
    skills.init(0);
    train.init(false);
    train_alt.init(false);
    training.init(0);
    can_train.reset();
    skill_points.init(0);
    ct_skill_points.init(0);
    skill_order.init(MAX_SKILL_ORDER);
    exercises.clear();
    exercises_all.clear();
}

player_save_info& player_save_info::operator=(const player& rhs)
{
    name             = rhs.your_name;
    experience       = rhs.experience;
    experience_level = rhs.experience_level;
    wizard           = rhs.wizard;
    species          = rhs.species;
    species_name     = rhs.species_name;
    class_name       = rhs.class_name;
    religion         = rhs.religion;
    god_name         = rhs.god_name;
    jiyva_second_name= rhs.jiyva_second_name;

    // [ds] Perhaps we should move game type to player?
    saved_game_type  = crawl_state.type;

    return *this;
}

bool player_save_info::operator<(const player_save_info& rhs) const
{
    return experience < rhs.experience
           || (experience == rhs.experience && name < rhs.name);
}

string player_save_info::short_desc() const
{
    ostringstream desc;

    const string qualifier = game_state::game_type_name_for(saved_game_type);
    if (!qualifier.empty())
        desc << "[" << qualifier << "] ";

    desc << name << ", a level " << experience_level << ' '
         << species_name << ' ' << class_name;

    if (religion == GOD_JIYVA)
        desc << " of " << god_name << " " << jiyva_second_name;
    else if (religion != GOD_NO_GOD)
        desc << " of " << god_name;

#ifdef WIZARD
    if (wizard)
        desc << " (WIZ)";
#endif

    return desc.str();
}

player::~player()
{
    delete kills;
    delete m_quiver;
    if (CrawlIsCrashing && save)
    {
        save->abort();
        delete save;
        save = 0;
    }
    ASSERT(!save); // the save file should be closed or deleted
}

flight_type player::flight_mode() const
{
    // Might otherwise be airborne, but currently stuck to the ground
    if (you.duration[DUR_GRASPING_ROOTS] || you.form == TRAN_TREE)
        return FL_NONE;

    if (duration[DUR_FLIGHT]
#if TAG_MAJOR_VERSION == 34
        || you.species == SP_DJINNI
#endif
        || attribute[ATTR_PERM_FLIGHT]
        || form == TRAN_WISP
        || form == TRAN_DRAGON
        || form == TRAN_BAT)
    {
        return FL_LEVITATE;
    }

    return FL_NONE;
}

bool player::is_banished() const
{
    return banished;
}

bool player::in_water() const
{
    return ground_level() && !beogh_water_walk()
           && feat_is_water(grd(pos()));
}

bool player::in_lava() const
{
    return ground_level() && feat_is_lava(grd(pos()));
}

bool player::in_liquid() const
{
    return in_water() || in_lava() || liquefied_ground();
}

bool player::can_swim(bool permanently) const
{
    // Transforming could be fatal if it would cause unequipment of
    // stat-boosting boots or heavy armour.
    return (species == SP_MERFOLK || species == SP_OCTOPODE
            || body_size(PSIZE_BODY) >= SIZE_GIANT
            || !permanently)
                && form_can_swim();
}

int player::visible_igrd(const coord_def &where) const
{
    // shop hack, etc.
    if (where.x == 0)
        return NON_ITEM;

    if (grd(where) == DNGN_LAVA
        || (grd(where) == DNGN_DEEP_WATER
            && !species_likes_water(species)))
    {
        return NON_ITEM;
    }

    return igrd(where);
}

bool player::has_spell(spell_type spell) const
{
    for (int i = 0; i < MAX_KNOWN_SPELLS; i++)
    {
        if (spells[i] == spell)
            return true;
    }

    return false;
}

bool player::cannot_speak() const
{
    if (silenced(pos()))
        return true;

    if (cannot_move()) // we allow talking during sleep ;)
        return true;

    // No transform that prevents the player from speaking yet.
    // ... yet setting this would prevent saccing junk and similar activities
    // for no good reason.
    return false;
}

string player::shout_verb() const
{
    switch (form)
    {
    case TRAN_DRAGON:
        return "roar";
    case TRAN_SPIDER:
        return "hiss";
    case TRAN_BAT:
    case TRAN_PORCUPINE:
        return "squeak";
    case TRAN_PIG:
        return coinflip() ? "squeal" : "oink";
    case TRAN_FUNGUS:
        return "sporulate";
    case TRAN_TREE:
        return "creak";
    case TRAN_WISP:
        return "whoosh"; // any wonder why?

    default:
        if (species == SP_FELID)
            return coinflip() ? "meow" : "yowl";
        // depends on SCREAM mutation
        int level = player_mutation_level(MUT_SCREAM);
        if (level <= 1)
            return "shout";
        else if (level == 2)
            return "yell";
        else // level == 3
            return "scream";
    }
}

int player::shout_volume() const
{
    int noise = 12;

    switch (form)
    {
    case TRAN_DRAGON:
        noise = 18;
        break;
    case TRAN_SPIDER:
        noise = 8;
        break;
    case TRAN_BAT:
    case TRAN_PORCUPINE:
    case TRAN_FUNGUS:
    case TRAN_WISP:
        noise = 4;
        break;

    default:
        break;
    }

    if (player_mutation_level(MUT_SCREAM))
        noise += 2 * (player_mutation_level(MUT_SCREAM) - 1);

    return noise;
}

void player::god_conduct(conduct_type thing_done, int level)
{
    ::did_god_conduct(thing_done, level);
}

void player::banish(actor *agent, const string &who)
{
    ASSERT(!crawl_state.game_is_arena());
    if (brdepth[BRANCH_ABYSS] == -1)
        return;

    if (elapsed_time <= attribute[ATTR_BANISHMENT_IMMUNITY])
    {
        mpr("You resist the pull of the Abyss.");
        return;
    }

    banished    = true;
    banished_by = who;
}

// For semi-undead species (Vampire!) reduce food cost for spells and abilities
// to 50% (hungry, very hungry) or zero (near starving, starving).
int calc_hunger(int food_cost)
{
    if (you.is_undead == US_SEMI_UNDEAD && you.hunger_state < HS_SATIATED)
    {
        if (you.hunger_state <= HS_NEAR_STARVING)
            return 0;

        return food_cost/2;
    }
    return food_cost;
}

bool player::paralysed() const
{
    return duration[DUR_PARALYSIS];
}

bool player::cannot_move() const
{
    return paralysed() || petrified();
}

bool player::confused() const
{
    return duration[DUR_CONF];
}

bool player::caught() const
{
    return attribute[ATTR_HELD];
}

bool player::petrifying() const
{
    return duration[DUR_PETRIFYING];
}

bool player::petrified() const
{
    return duration[DUR_PETRIFIED];
}

bool player::liquefied_ground() const
{
    return liquefied(pos())
           && ground_level() && !is_insubstantial();
}

int player::shield_block_penalty() const
{
    return 5 * shield_blocks * shield_blocks;
}

int player::shield_bonus() const
{
    const int shield_class = player_shield_class();
    if (shield_class <= 0)
        return -100;

    return random2avg(shield_class * 2, 2) / 3 - 1;
}

int player::shield_bypass_ability(int tohit) const
{
    return 15 + tohit / 2;
}

void player::shield_block_succeeded(actor *foe)
{
    actor::shield_block_succeeded(foe);

    shield_blocks++;
    practise(EX_SHIELD_BLOCK);
}

int player::missile_deflection() const
{
    if (attribute[ATTR_DEFLECT_MISSILES]
/*        || you_worship(GOD_QAZLAL)
           && !player_under_penance(GOD_QAZLAL)
           && you.piety >= piety_breakpoint(4)*/)
    {
        return 2;
    }
    if (attribute[ATTR_REPEL_MISSILES]
        || player_mutation_level(MUT_DISTORTION_FIELD) == 3
        || scan_artefacts(ARTP_RMSL, true)
        || you_worship(GOD_QAZLAL)
           && !player_under_penance(GOD_QAZLAL)
           && you.piety >= piety_breakpoint(3))
    {
        return 1;
    }
    return 0;
}

void player::ablate_deflection()
{
    int power;
    if (attribute[ATTR_DEFLECT_MISSILES])
    {
        power = calc_spell_power(SPELL_DEFLECT_MISSILES, true);
        if (one_chance_in(2 + power / 8))
        {
            attribute[ATTR_DEFLECT_MISSILES] = 0;
            mprf(MSGCH_DURATION, "You feel less protected from missiles.");
        }
    }
    else if (attribute[ATTR_REPEL_MISSILES])
    {
        power = calc_spell_power(SPELL_REPEL_MISSILES, true);
        if (one_chance_in(2 + power / 8))
        {
            attribute[ATTR_REPEL_MISSILES] = 0;
            mprf(MSGCH_DURATION, "You feel less protected from missiles.");
        }
    }
}

int player::unadjusted_body_armour_penalty() const
{
    const item_def *body_armour = slot_item(EQ_BODY_ARMOUR, false);
    if (!body_armour)
        return 0;

    const int base_ev_penalty = -property(*body_armour, PARM_EVASION);
    return base_ev_penalty;
}

// The EV penalty to the player for their worn body armour.
int player::adjusted_body_armour_penalty(int scale, bool use_size) const
{
    const int base_ev_penalty = unadjusted_body_armour_penalty();
    if (!base_ev_penalty)
        return 0;

    if (use_size)
    {
        const int size = body_size(PSIZE_BODY);

        const int size_bonus_factor = (size - SIZE_MEDIUM) * scale / 4;

        return max(0, scale * base_ev_penalty
                      - size_bonus_factor * base_ev_penalty);
    }

    // New formula for effect of str on aevp: (2/5) * evp^2 / (str+3)
    return 2 * base_ev_penalty * base_ev_penalty
           * (450 - skill(SK_ARMOUR, 10))
           * scale
           / (5 * (strength() + 3))
           / 450;
}

// The EV penalty to the player for wearing their current shield.
int player::adjusted_shield_penalty(int scale) const
{
    const item_def *shield_l = slot_item(EQ_SHIELD, false);
    if (!shield_l)
        return 0;

    const int base_shield_penalty = -property(*shield_l, PARM_EVASION);
    return max(0, (base_shield_penalty * scale - skill(SK_SHIELDS, scale)
                  / _player_shield_racial_factor()));
}

int player::armour_tohit_penalty(bool random_factor, int scale) const
{
    return maybe_roll_dice(1, adjusted_body_armour_penalty(scale), random_factor);
}

int player::shield_tohit_penalty(bool random_factor, int scale) const
{
    return maybe_roll_dice(1, adjusted_shield_penalty(scale), random_factor);
}

int player::skill(skill_type sk, int scale, bool real, bool drained) const
{
    // wizard racechange, or upgraded old save
    if (is_useless_skill(sk))
        return 0;

    // skills[sk] might not be updated yet if this is in the middle of
    // skill training, so make sure to use the correct value.
    // This duplicates code in check_skill_level_change(), unfortunately.
    int actual_skill = skills[sk];
    while (1)
    {
        if (actual_skill < 27
            && skill_points[sk] >= skill_exp_needed(actual_skill + 1, sk))
        {
            ++actual_skill;
        }
        else if (skill_points[sk] < skill_exp_needed(actual_skill, sk))
        {
            actual_skill--;
            ASSERT(actual_skill >= 0);
        }
        else
            break;
    }

    int level = actual_skill * scale + get_skill_progress(sk, actual_skill, skill_points[sk], scale);
    if (real)
        return level;
    if (drained && you.attribute[ATTR_XP_DRAIN])
    {
        int drain_scale = max(0, (30 * 100 - you.attribute[ATTR_XP_DRAIN]) * scale);
        level = skill(sk, drain_scale, real, false);
        return max(0, (level - 30 * scale * you.attribute[ATTR_XP_DRAIN]) / (30 * 100));
    }
    if (duration[DUR_HEROISM] && sk <= SK_LAST_MUNDANE)
        level = min(level + 5 * scale, 27 * scale);
    if (penance[GOD_ASHENZARI])
        level = max(level - 4 * scale, level / 2);
    else if (religion == GOD_ASHENZARI && piety_rank() > 2)
    {
        if (skill_boost.count(sk)
            && skill_boost.find(sk)->second)
        {
            level = ash_skill_boost(sk, scale);
        }
    }

    return level;
}

int player_icemail_armour_class()
{
    if (!you.mutation[MUT_ICEMAIL])
        return 0;

    return you.duration[DUR_ICEMAIL_DEPLETED] ? 0 : ICEMAIL_MAX;
}

bool player_stoneskin()
{
#if TAG_MAJOR_VERSION == 34
    // Lava orcs ignore DUR_STONESKIN
    if (you.species == SP_LAVA_ORC)
    {
        // Most transformations conflict with stone skin.
        if (form_changed_physiology() && you.form != TRAN_STATUE)
            return false;

        return temperature_effect(LORC_STONESKIN);
    }
    else
#endif
    return you.duration[DUR_STONESKIN];
}

static int _stoneskin_bonus()
{
    if (!player_stoneskin())
        return 0;

    // Max +7.4 base
    int boost = 200;
#if TAG_MAJOR_VERSION == 34
    if (you.species == SP_LAVA_ORC)
        boost += 20 * you.experience_level;
    else
#endif
    boost += you.skill(SK_EARTH_MAGIC, 20);

    // Max additional +7.75 from statue form
    if (you.form == TRAN_STATUE)
    {
        boost += 100;
#if TAG_MAJOR_VERSION == 34
        if (you.species == SP_LAVA_ORC)
            boost += 25 * you.experience_level;
        else
#endif
        boost += you.skill(SK_EARTH_MAGIC, 25);
    }

    return boost;
}

int player::armour_class() const
{
    int AC = 0;

    for (int eq = EQ_MIN_ARMOUR; eq <= EQ_MAX_ARMOUR; ++eq)
    {
        if (eq == EQ_SHIELD)
            continue;

        if (!player_wearing_slot(eq))
            continue;

        const item_def& item   = inv[equip[eq]];
        const int ac_value     = property(item, PARM_AC) * 100;
        const int beogh_bonus  = _player_armour_beogh_bonus(item);

        // [ds] effectively: ac_value * (22 + Arm) / 22, where Arm =
        // Armour Skill + beogh_bonus / 2.
        AC += ac_value * (440 + skill(SK_ARMOUR, 20) + beogh_bonus * 10) / 440;
        AC += item.plus * 100;

        // The deformed don't fit into body armour very well.
        // (This includes nagas and centaurs.)
        if (eq == EQ_BODY_ARMOUR && (player_mutation_level(MUT_DEFORMED)
                                     || player_mutation_level(MUT_PSEUDOPODS)))
        {
            AC -= ac_value / 2;
        }
    }

    AC += wearing(EQ_RINGS_PLUS, RING_PROTECTION) * 100;

    if (wearing_ego(EQ_WEAPON, SPWPN_PROTECTION))
        AC += 500;

    if (wearing_ego(EQ_SHIELD, SPARM_PROTECTION))
        AC += 300;

    AC += scan_artefacts(ARTP_AC) * 100;

    if (duration[DUR_ICY_ARMOUR])
        AC += 400 + skill(SK_ICE_MAGIC, 100) / 3;    // max 13

    AC += _stoneskin_bonus();

    if (mutation[MUT_ICEMAIL])
        AC += 100 * player_icemail_armour_class();

    if (duration[DUR_QAZLAL_AC])
        AC += 300;

    if (you.attribute[ATTR_DIVINE_AC] && !player_under_penance(GOD_QAZLAL))
        AC += 300;

    if (you.duration[DUR_CORROSION])
        AC -= 500 * you.props["corrosion_amount"].get_int();

    if (!player_is_shapechanged()
        || (form == TRAN_DRAGON && player_genus(GENPC_DRACONIAN))
        || (form == TRAN_STATUE && species == SP_GARGOYLE))
    {
        // Being a lich doesn't preclude the benefits of hide/scales -- bwr
        //
        // Note: Even though necromutation is a high level spell, it does
        // allow the character full armour (so the bonus is low). -- bwr
        if (form == TRAN_LICH)
            AC += 600;

        if (player_genus(GENPC_DRACONIAN))
        {
            AC += 400 + 100 * (experience_level / 3);  // max 13
            if (species == SP_GREY_DRACONIAN) // no breath
                AC += 500;
            if (form == TRAN_DRAGON)
                AC += 1000;
        }
        else
        {
            switch (species)
            {
            case SP_NAGA:
                AC += 100 * experience_level / 3;              // max 9
                break;

            case SP_GARGOYLE:
                AC += 200 + 100 * experience_level * 2 / 5     // max 20
                          + 100 * (max(0, experience_level - 7) * 2 / 5);
                if (form == TRAN_STATUE)
                    AC += 1300 + skill(SK_EARTH_MAGIC, 50);
                break;

            default:
                break;
            }
        }
    }
    else
    {
        // transformations:
        switch (form)
        {
        case TRAN_NONE:
        case TRAN_APPENDAGE:
        case TRAN_BLADE_HANDS:
        case TRAN_LICH:  // can wear normal body armour (no bonus)
            break;

#if TAG_MAJOR_VERSION == 34
        case TRAN_JELLY:
#endif
        case TRAN_BAT:
        case TRAN_PIG:
        case TRAN_PORCUPINE:
        case TRAN_SHADOW: // no bonus
            break;

        case TRAN_SPIDER: // low level (small bonus), also gets EV
            AC += 200;
            break;

        case TRAN_ICE_BEAST:
            AC += 500 + skill(SK_ICE_MAGIC, 25) + 25;    // max 12

            if (duration[DUR_ICY_ARMOUR])
                AC += 100 + skill(SK_ICE_MAGIC, 25);     // max +7
            break;

        case TRAN_WISP:
            AC += 500 + 50 * experience_level;
            break;
        case TRAN_FUNGUS:
            AC += 1200;
            break;
        case TRAN_DRAGON: // Draconians handled above
            AC += 1600;
            break;

        case TRAN_STATUE: // main ability is armour (high bonus)
            AC += 1700 + skill(SK_EARTH_MAGIC, 50);// max 30
            // Stoneskin bonus already accounted for.
            break;

        case TRAN_TREE: // extreme bonus, no EV
            AC += 2000 + 50 * experience_level;
            break;
        }
    }

    // Scale mutations, etc.  Statues don't get an AC benefit from scales,
    // since the scales are made of the same stone as everything else.
    AC += player_mutation_level(MUT_TOUGH_SKIN)
          ? player_mutation_level(MUT_TOUGH_SKIN) * 100 : 0;                   // +1, +2, +3
    AC += player_mutation_level(MUT_SHAGGY_FUR)
          ? player_mutation_level(MUT_SHAGGY_FUR) * 100 : 0;                   // +1, +2, +3
    AC += player_mutation_level(MUT_GELATINOUS_BODY)
          ? (player_mutation_level(MUT_GELATINOUS_BODY) == 3 ? 200 : 100) : 0; // +1, +1, +2
    AC += _mut_level(MUT_IRIDESCENT_SCALES, MUTACT_FULL)
          ? 200 + _mut_level(MUT_IRIDESCENT_SCALES, MUTACT_FULL) * 200 : 0;    // +4, +6, +8
    AC += _mut_level(MUT_LARGE_BONE_PLATES, MUTACT_FULL)
          ? 100 + _mut_level(MUT_LARGE_BONE_PLATES, MUTACT_FULL) * 100 : 0;    // +2, +3, +4
    AC += _mut_level(MUT_ROUGH_BLACK_SCALES, MUTACT_FULL)
          ? 100 + _mut_level(MUT_ROUGH_BLACK_SCALES, MUTACT_FULL) * 300 : 0;   // +4, +7, +10
    AC += _mut_level(MUT_RUGGED_BROWN_SCALES, MUTACT_FULL) * 100;              // +1, +2, +3
    AC += _mut_level(MUT_ICY_BLUE_SCALES, MUTACT_FULL) * 100 +
          (_mut_level(MUT_ICY_BLUE_SCALES, MUTACT_FULL) > 1 ? 100 : 0);        // +1, +3, +4
    AC += _mut_level(MUT_MOLTEN_SCALES, MUTACT_FULL) * 100 +
          (_mut_level(MUT_MOLTEN_SCALES, MUTACT_FULL) > 1 ? 100 : 0);          // +1, +3, +4
    AC += _mut_level(MUT_SLIMY_GREEN_SCALES, MUTACT_FULL)
          ? 100 + _mut_level(MUT_SLIMY_GREEN_SCALES, MUTACT_FULL) * 100 : 0;   // +2, +3, +4
    AC += _mut_level(MUT_THIN_METALLIC_SCALES, MUTACT_FULL)
          ? 100 + _mut_level(MUT_THIN_METALLIC_SCALES, MUTACT_FULL) * 100 : 0; // +2, +3, +4
    AC += _mut_level(MUT_YELLOW_SCALES, MUTACT_FULL)
          ? 100 + _mut_level(MUT_YELLOW_SCALES, MUTACT_FULL) * 100 : 0;        // +2, +3, +4

    return AC / 100;
}
 /**
  * Guaranteed damage reduction.
  *
  * The percentage of the damage received that is guaranteed to be reduced
  * by the armour. As the AC roll is done before GDR is applied, GDR is only
  * useful when the AC roll is inferior to it. Therefore a higher GDR means
  * more damage reduced, but also more often.
  *
  * \f[ GDR = 14 \times (base\_AC - 2)^\frac{1}{2} \f]
  *
  * \return GDR as a percentage.
  **/
int player::gdr_perc() const
{
    switch (form)
    {
    case TRAN_DRAGON:
        return 34; // base AC 8
    case TRAN_STATUE:
        return species == SP_GARGOYLE ? 50
                                      : 39; // like plate (AC 10)
    case TRAN_TREE:
        return 48;
    default:
        break;
    }

    const item_def *body_armour = slot_item(EQ_BODY_ARMOUR, false);

    int body_base_AC = (species == SP_GARGOYLE ? 5 : 0);
    if (body_armour)
        body_base_AC += property(*body_armour, PARM_AC);

    // We take a sqrt here because damage prevented by GDR is
    // actually proportional to the square of the GDR percentage
    // (assuming you have enough AC).
    int gdr = 14 * sqrt(max(body_base_AC - 2, 0));

    return gdr;
}

int player::melee_evasion(const actor *act, ev_ignore_type evit) const
{
    return player_evasion(evit)
           - (is_constricted() ? 3 : 0)
           - ((!act || act->visible_to(this)
               || (evit & EV_IGNORE_HELPLESS)) ? 0 : 10)
           - (you_are_delayed()
              && !(evit & EV_IGNORE_HELPLESS)
              && !delay_is_run(current_delay_action())? 5 : 0);
}

bool player::heal(int amount, bool max_too)
{
    ASSERT(!max_too);
    ::inc_hp(amount);
    return true; /* TODO Check whether the player was healed. */
}

mon_holy_type player::holiness() const
{
    if (species == SP_GARGOYLE || form == TRAN_STATUE || form == TRAN_WISP
        || petrified())
    {
        return MH_NONLIVING;
    }

    if (is_undead)
        return MH_UNDEAD;

    return MH_NATURAL;
}

bool player::undead_or_demonic() const
{
    // This is only for TSO-related stuff, so demonspawn are included.
    return is_undead || species == SP_DEMONSPAWN;
}

bool player::is_holy(bool check_spells) const
{
    if (is_good_god(religion) && check_spells)
        return true;

    return false;
}

bool player::is_unholy(bool check_spells) const
{
    return species == SP_DEMONSPAWN;
}

bool player::is_evil(bool check_spells) const
{
    if (holiness() == MH_UNDEAD)
        return true;

    if (is_evil_god(religion) && check_spells)
        return true;

    return false;
}

// This is a stub. Check is used only for silver damage. Worship of chaotic
// gods should probably be checked in the non-existing player::is_unclean,
// which could be used for something Zin-related (such as a priestly monster).
bool player::is_chaotic() const
{
    return false;
}

bool player::is_artificial() const
{
    return species == SP_GARGOYLE || form == TRAN_STATUE || petrified();
}

bool player::is_unbreathing() const
{
    switch (form)
    {
    case TRAN_LICH:
    case TRAN_STATUE:
    case TRAN_FUNGUS:
    case TRAN_TREE:
    case TRAN_WISP:
        return true;
    default:
        break;
    }

    if (petrified())
        return true;

    return player_mutation_level(MUT_UNBREATHING);
}

bool player::is_insubstantial() const
{
    return form == TRAN_WISP;
}

int player::res_acid(bool calc_unid) const
{
    return player_res_acid(calc_unid);
}

int player::res_fire() const
{
    return player_res_fire();
}

int player::res_holy_fire() const
{
#if TAG_MAJOR_VERSION == 34
    if (species == SP_DJINNI)
        return 3;
#endif
    return actor::res_holy_fire();
}

int player::res_steam() const
{
    return player_res_steam();
}

int player::res_cold() const
{
    return player_res_cold();
}

int player::res_elec() const
{
    return player_res_electricity() * 2;
}

int player::res_water_drowning() const
{
    int rw = 0;

    if (is_unbreathing()
        || species == SP_MERFOLK && !form_changed_physiology()
        || species == SP_OCTOPODE && !form_changed_physiology()
        || form == TRAN_ICE_BEAST)
    {
        rw++;
    }

#if TAG_MAJOR_VERSION == 34
    // A fiery lich/hot statue suffers from quenching but not drowning, so
    // neutral resistance sounds ok.
    if (species == SP_DJINNI)
        rw--;
#endif

    return rw;
}

int player::res_asphyx() const
{
    // The unbreathing are immune to asphyxiation.
    if (is_unbreathing())
        return 1;

    return 0;
}

int player::res_poison(bool temp) const
{
    return player_res_poison(true, temp);
}

int player::res_rotting(bool temp) const
{
    if (temp
        && (petrified() || form == TRAN_STATUE || form == TRAN_WISP
            || form == TRAN_SHADOW))
    {
        return 3;
    }

    if (species == SP_GARGOYLE || species == SP_VINE_STALKER)
        return 3;

    if (mutation[MUT_FOUL_STENCH])
        return 1;

    switch (is_undead)
    {
    default:
    case US_ALIVE:
        return 0;

    case US_HUNGRY_DEAD:
        return 1; // rottable by Zin, not by necromancy

    case US_SEMI_UNDEAD:
        if (temp && hunger_state < HS_SATIATED)
            return 1;
        return 0; // no permanent resistance

    case US_UNDEAD:
        if (!temp && form == TRAN_LICH)
            return 0;
        return 3; // full immunity
    }
}

int player::res_sticky_flame() const
{
    return player_res_sticky_flame();
}

int player::res_holy_energy(const actor *attacker) const
{
    if (undead_or_demonic())
        return -2;

    if (is_evil())
        return -1;

    if (is_holy())
        return 1;

    return 0;
}

int player::res_negative_energy(bool intrinsic_only) const
{
    return player_prot_life(!intrinsic_only, true, !intrinsic_only);
}

int player::res_torment() const
{
    return player_res_torment();
}

int player::res_wind() const
{
    // Full control of the winds around you can negate a hostile tornado.
    return duration[DUR_TORNADO] ? 1 : 0;
}

int player::res_petrify(bool temp) const
{
    if (player_mutation_level(MUT_PETRIFICATION_RESISTANCE))
        return 1;

    if (temp && (form == TRAN_STATUE || form == TRAN_WISP))
        return 1;
    return 0;
}

int player::res_constrict() const
{
    if (is_insubstantial())
        return 3;
    if (form == TRAN_PORCUPINE
        || player_mutation_level(MUT_SPINY))
    {
        return 3;
    }
    return 0;
}

int player::res_magic() const
{
    return player_res_magic();
}

int player_res_magic(bool calc_unid, bool temp)
{
    int rm = 0;

    if (temp && you.form == TRAN_SHADOW)
        return MAG_IMMUNE;

    switch (you.species)
    {
    default:
        rm = you.experience_level * 3;
        break;
    case SP_HIGH_ELF:
    case SP_SLUDGE_ELF:
    case SP_DEEP_ELF:
    case SP_VAMPIRE:
    case SP_DEMIGOD:
    case SP_OGRE:
    case SP_FORMICID:
        rm = you.experience_level * 4;
        break;
    case SP_NAGA:
    case SP_MUMMY:
    case SP_VINE_STALKER:
        rm = you.experience_level * 5;
        break;
    case SP_PURPLE_DRACONIAN:
    case SP_DEEP_DWARF:
    case SP_FELID:
        rm = you.experience_level * 6;
        break;
    case SP_SPRIGGAN:
        rm = you.experience_level * 7;
        break;
    }

    // randarts
    rm += 40 * you.scan_artefacts(ARTP_MAGIC, calc_unid);

    // armour
    rm += 40 * you.wearing_ego(EQ_ALL_ARMOUR, SPARM_MAGIC_RESISTANCE, calc_unid);

    // rings of magic resistance
    rm += 40 * you.wearing(EQ_RINGS, RING_PROTECTION_FROM_MAGIC, calc_unid);

    // Mutations
    rm += 40 * player_mutation_level(MUT_MAGIC_RESISTANCE);

    // transformations
    if (you.form == TRAN_LICH && temp)
        rm += 40;

    // Trog's Hand
    if (you.duration[DUR_TROGS_HAND] && temp)
        rm += 80;

    // Enchantment effect
    if (you.duration[DUR_LOWERED_MR] && temp)
        rm /= 2;

    if (rm < 0)
        rm = 0;

    return rm;
}

bool player::no_tele(bool calc_unid, bool permit_id, bool blinking) const
{
    if (duration[DUR_DIMENSION_ANCHOR])
        return true;

    if (crawl_state.game_is_sprint() && !blinking)
        return true;

    if (form == TRAN_TREE)
        return true;

    return has_notele_item(calc_unid)
           || stasis_blocks_effect(calc_unid, NULL)
           || crawl_state.game_is_zotdef() && orb_haloed(pos());
}

bool player::fights_well_unarmed(int heavy_armour_penalty)
{
    return x_chance_in_y(skill(SK_UNARMED_COMBAT, 10), 200)
        && x_chance_in_y(2, 1 + heavy_armour_penalty);
}

bool player::cancellable_flight() const
{
    return duration[DUR_FLIGHT] && !permanent_flight()
           && !attribute[ATTR_FLIGHT_UNCANCELLABLE];
}

bool player::permanent_flight() const
{
    return attribute[ATTR_PERM_FLIGHT]
#if TAG_MAJOR_VERSION == 34
        || species == SP_DJINNI
#endif
        ;
}

bool player::racial_permanent_flight() const
{
    return species == SP_TENGU && experience_level >= 14
#if TAG_MAJOR_VERSION == 34
        || species == SP_DJINNI
#endif
        || species == SP_BLACK_DRACONIAN && experience_level >= 14
        || species == SP_GARGOYLE && experience_level >= 14;
}

bool player::tengu_flight() const
{
    // Only Tengu get perks for flying.
    return species == SP_TENGU && flight_mode();
}

bool player::nightvision() const
{
    return is_undead
           || (religion == GOD_DITHMENOS && piety >= piety_breakpoint(0))
           || (religion == GOD_YREDELEMNUL && piety >= piety_breakpoint(2));
}

reach_type player::reach_range() const
{
    const item_def *wpn = weapon();
    if (wpn)
        return weapon_reach(*wpn);
    return REACH_NONE;
}

monster_type player::mons_species(bool zombie_base) const
{
    return player_species_to_mons_species(species);
}

bool player::poison(actor *agent, int amount, bool force)
{
    return ::poison_player(amount, agent? agent->name(DESC_A, true) : "", "",
                           force);
}

void player::expose_to_element(beam_type element, int _strength,
                               bool damage_inventory, bool slow_cold_blood)
{
    ::expose_player_to_element(element, _strength, damage_inventory,
                               slow_cold_blood);
}

void player::blink(bool allow_partial_control)
{
    random_blink(allow_partial_control);
}

void player::teleport(bool now, bool wizard_tele)
{
    ASSERT(!crawl_state.game_is_arena());

    if (now)
        you_teleport_now(true, wizard_tele);
    else
        you_teleport();
}

int player::hurt(const actor *agent, int amount, beam_type flavour,
                 bool cleanup_dead, bool attacker_effects)
{
    // We ignore cleanup_dead here.
    if (!agent)
    {
        // FIXME: This can happen if a deferred_damage_fineff does damage
        // to a player from a dead monster.  We should probably not do that,
        // but it could be tricky to fix, so for now let's at least avoid
        // a crash even if it does mean funny death messages.
        ouch(amount, NON_MONSTER, KILLED_BY_MONSTER, "",
             false, "posthumous revenge", attacker_effects);
    }
    else if (agent->is_monster())
    {
        const monster* mon = agent->as_monster();
        ouch(amount, mon->mindex(),
             flavour == BEAM_WATER ? KILLED_BY_WATER : KILLED_BY_MONSTER,
             "", mon->visible_to(this), NULL, attacker_effects);
    }
    else
    {
        // Should never happen!
        die("player::hurt() called for self-damage");
    }

    if ((flavour == BEAM_NUKE || flavour == BEAM_DISINTEGRATION) && can_bleed())
        blood_spray(pos(), type, amount / 5);

    return amount;
}

void player::drain_stat(stat_type s, int amount, actor *attacker)
{
    if (attacker == NULL)
        lose_stat(s, amount, false, "");
    else if (attacker->is_monster())
        lose_stat(s, amount, attacker->as_monster(), false);
    else if (attacker->is_player())
        lose_stat(s, amount, false, "suicide");
    else
        lose_stat(s, amount, false, "");
}

bool player::rot(actor *who, int amount, int immediate, bool quiet)
{
    ASSERT(!crawl_state.game_is_arena());

    if (amount <= 0 && immediate <= 0)
        return false;

    if (res_rotting() || duration[DUR_DEATHS_DOOR])
    {
        mpr("You feel terrible.");
        return false;
    }

    if (duration[DUR_DIVINE_STAMINA] > 0)
    {
        mpr("Your divine stamina protects you from decay!");
        return false;
    }

    if (immediate > 0)
        rot_hp(immediate);

    // Either this, or the actual rotting message should probably
    // be changed so that they're easier to tell apart. -- bwr
    if (!quiet)
    {
        mprf(MSGCH_WARN, "You feel your flesh %s away!",
             (rotting > 0 || immediate) ? "rotting" : "start to rot");
    }

    rotting += amount;

    learned_something_new(HINT_YOU_ROTTING);

    if (one_chance_in(4))
        sicken(50 + random2(100));

    return true;
}

bool player::drain_exp(actor *who, bool quiet, int pow)
{
    return ::drain_exp(!quiet, pow);
}

void player::confuse(actor *who, int str)
{
    confuse_player(str);
}

/*
 * Paralyse the player for str turns.
 *
 *  Duration is capped at 13.
 *
 * @param who Pointer to the actor who paralysed the player.
 * @param str The number of turns the paralysis will last.
 * @param source Description of the source of the paralysis.
 */
void player::paralyse(actor *who, int str, string source)
{
    ASSERT(!crawl_state.game_is_arena());

    // The shock is too mild to do damage.
    if (stasis_blocks_effect(true, "%s gives you a mild electric shock."))
        return;

    // The who check has an effect in a few cases, most notably making
    // Death's Door + Borg's paralysis unblockable.
    if (who && (duration[DUR_PARALYSIS] || duration[DUR_PARALYSIS_IMMUNITY]))
    {
        mpr("You shrug off the repeated paralysis!");
        return;
    }

    int &paralysis(duration[DUR_PARALYSIS]);

    if (source.empty() && who)
        source = who->name(DESC_A);

    if (!paralysis && !source.empty())
    {
        take_note(Note(NOTE_PARALYSIS, str, 0, source.c_str()));
        props["paralysed_by"] = source;
    }

    mprf("You %s the ability to move!",
         paralysis ? "still don't have" : "suddenly lose");

    str *= BASELINE_DELAY;
    if (str > paralysis && (paralysis < 3 || one_chance_in(paralysis)))
        paralysis = str;

    if (paralysis > 13 * BASELINE_DELAY)
        paralysis = 13 * BASELINE_DELAY;

    stop_constricting_all();
    end_searing_ray();
}

void player::petrify(actor *who, bool force)
{
    ASSERT(!crawl_state.game_is_arena());

    if (res_petrify() && !force)
    {
        canned_msg(MSG_YOU_UNAFFECTED);
        return;
    }

    if (duration[DUR_DIVINE_STAMINA] > 0)
    {
        mpr("Your divine stamina protects you from petrification!");
        return;
    }

    if (petrifying())
    {
        mpr("Your limbs have turned to stone.");
        duration[DUR_PETRIFYING] = 1;
        return;
    }

    if (petrified())
        return;

    duration[DUR_PETRIFYING] = 3 * BASELINE_DELAY;

    redraw_evasion = true;
    mprf(MSGCH_WARN, "You are slowing down.");
}

bool player::fully_petrify(actor *foe, bool quiet)
{
    duration[DUR_PETRIFIED] = 6 * BASELINE_DELAY
                        + random2(4 * BASELINE_DELAY);
    redraw_evasion = true;
    mpr("You have turned to stone.");

    end_searing_ray();

    return true;
}

void player::slow_down(actor *foe, int str)
{
    ::slow_player(str);
}


int player::has_claws(bool allow_tran) const
{
    if (allow_tran)
    {
        // these transformations bring claws with them
        if (form == TRAN_DRAGON)
            return 3;

        // blade hands override claws
        if (form == TRAN_BLADE_HANDS)
            return 0;

        // Most forms suppress natural claws.
        if (!form_keeps_mutations())
            return 0;
    }

    if (const int c = species_has_claws(species))
        return c;

    return player_mutation_level(MUT_CLAWS, allow_tran);
}

bool player::has_usable_claws(bool allow_tran) const
{
    return !player_wearing_slot(EQ_GLOVES) && has_claws(allow_tran);
}

int player::has_talons(bool allow_tran) const
{
    // XXX: Do merfolk in water belong under allow_tran?
    if (fishtail)
        return 0;

    return player_mutation_level(MUT_TALONS, allow_tran);
}

bool player::has_usable_talons(bool allow_tran) const
{
    return !player_wearing_slot(EQ_BOOTS) && has_talons(allow_tran);
}

int player::has_fangs(bool allow_tran) const
{
    if (allow_tran)
    {
        // these transformations bring fangs with them
        if (form == TRAN_DRAGON)
            return 3;
    }

    return player_mutation_level(MUT_FANGS, allow_tran);
}

int player::has_usable_fangs(bool allow_tran) const
{
    return has_fangs(allow_tran);
}

int player::has_tail(bool allow_tran) const
{
    if (allow_tran)
    {
        // these transformations bring a tail with them
        if (form == TRAN_DRAGON)
            return 1;

        // Most transformations suppress a tail.
        if (!form_keeps_mutations())
            return 0;
    }

    // XXX: Do merfolk in water belong under allow_tran?
    if (player_genus(GENPC_DRACONIAN)
        || fishtail
        || player_mutation_level(MUT_STINGER, allow_tran))
    {
        return 1;
    }

    return 0;
}

int player::has_usable_tail(bool allow_tran) const
{
    // TSO worshippers don't use their stinger in order
    // to avoid poisoning.
    if (religion == GOD_SHINING_ONE
        && player_mutation_level(MUT_STINGER, allow_tran) > 0)
    {
        return 0;
    }

    return has_tail(allow_tran);
}

// Whether the player has a usable offhand for the
// purpose of punching.
bool player::has_usable_offhand() const
{
    if (player_wearing_slot(EQ_SHIELD))
        return false;

    const item_def* wp = slot_item(EQ_WEAPON);
    return !wp || hands_reqd(*wp) != HANDS_TWO;
}

bool player::has_usable_tentacle() const
{
    return usable_tentacles();
}

int player::usable_tentacles() const
{
    int numtentacle = has_usable_tentacles();

    if (numtentacle == 0)
        return false;

    int free_tentacles = numtentacle - num_constricting();

    if (shield())
        free_tentacles -= 2;

    const item_def* wp = slot_item(EQ_WEAPON);
    if (wp)
    {
        hands_reqd_type hands_req = hands_reqd(*wp);
        free_tentacles -= 2 * hands_req + 2;
    }

    return free_tentacles;
}

int player::has_pseudopods(bool allow_tran) const
{
    return player_mutation_level(MUT_PSEUDOPODS, allow_tran);
}

int player::has_usable_pseudopods(bool allow_tran) const
{
    return has_pseudopods(allow_tran);
}

int player::has_tentacles(bool allow_tran) const
{
    if (allow_tran)
    {
        // Most transformations suppress tentacles.
        if (!form_keeps_mutations())
            return 0;
    }

    if (species == SP_OCTOPODE)
        return 8;

    return 0;
}

int player::has_usable_tentacles(bool allow_tran) const
{
    return has_tentacles(allow_tran);
}

bool player::sicken(int amount, bool allow_hint, bool quiet)
{
    ASSERT(!crawl_state.game_is_arena());

    if (res_rotting() || amount <= 0)
        return false;

    if (duration[DUR_DIVINE_STAMINA] > 0)
    {
        mpr("Your divine stamina protects you from disease!");
        return false;
    }

    if (!quiet)
        mpr("You feel ill.");

    disease += amount * BASELINE_DELAY;
    if (disease > 210 * BASELINE_DELAY)
        disease = 210 * BASELINE_DELAY;

    if (allow_hint)
        learned_something_new(HINT_YOU_SICK);
    return true;
}

bool player::can_see_invisible(bool calc_unid, bool items) const
{
    if (crawl_state.game_is_arena())
        return true;

    if (items)
    {
        if (wearing(EQ_RINGS, RING_SEE_INVISIBLE, calc_unid)
            // armour: (checks head armour only)
            || wearing_ego(EQ_HELMET, SPARM_SEE_INVISIBLE)
            // randart gear
            || scan_artefacts(ARTP_EYESIGHT, calc_unid) > 0)
        {
            return true;
        }
    }

    // Possible to have both with a temp mutation.
    if (player_mutation_level(MUT_ACUTE_VISION)
        && !player_mutation_level(MUT_BLURRY_VISION))
    {
        return true;
    }

    // antennae give sInvis at 3
    if (player_mutation_level(MUT_ANTENNAE) == 3)
        return true;

    if (player_mutation_level(MUT_EYEBALLS) == 3)
        return true;

    if (religion == GOD_ASHENZARI && piety >= piety_breakpoint(2)
        && !player_under_penance())
    {
        return true;
    }

    return false;
}

bool player::can_see_invisible() const
{
    return can_see_invisible(true, true);
}

bool player::invisible() const
{
    return (duration[DUR_INVIS] || you.form == TRAN_SHADOW)
           && !backlit();
}

bool player::visible_to(const actor *looker) const
{
    if (crawl_state.game_is_arena())
        return false;

    if (this == looker)
        return can_see_invisible() || !invisible();

    const monster* mon = looker->as_monster();
    return mon->friendly()
        || (mons_sense_invis(mon) && distance2(pos(), mon->pos()) <= dist_range(4))
        || (!mon->has_ench(ENCH_BLIND)
            && (!invisible() || mon->can_see_invisible()));
}

bool player::backlit(bool check_haloed, bool self_halo) const
{
    if (get_contamination_level() > 1 || duration[DUR_CORONA]
        || duration[DUR_LIQUID_FLAMES] || duration[DUR_QUAD_DAMAGE])
    {
        return true;
    }
    if (check_haloed)
    {
        return !umbraed() && haloed()
               && (self_halo || halo_radius2() == -1);
    }
    return false;
}

bool player::umbra(bool check_haloed, bool self_halo) const
{
    if (backlit())
        return false;

    if (check_haloed)
    {
        return umbraed() && !haloed()
               && (self_halo || umbra_radius2() == -1);
    }
    return false;
}

bool player::glows_naturally() const
{
    return false;
}

// This is the imperative version.
void player::backlight()
{
    if (!duration[DUR_INVIS] && you.form != TRAN_SHADOW)
    {
        if (duration[DUR_CORONA] || glows_naturally())
            mpr("You glow brighter.");
        else
            mpr("You are outlined in light.");

        increase_duration(DUR_CORONA, random_range(15, 35), 250);
    }
    else
    {
        mpr("You feel strangely conspicuous.");

        increase_duration(DUR_CORONA, random_range(3, 5), 250);
    }
}

bool player::has_lifeforce() const
{
    const mon_holy_type holi = holiness();

    return holi == MH_NATURAL || holi == MH_PLANT;
}

bool player::can_mutate() const
{
    return true;
}

bool player::can_safely_mutate() const
{
    if (!can_mutate())
        return false;

    return !is_undead
           || is_undead == US_SEMI_UNDEAD;
}

// Is the player too undead to bleed, rage, and polymorph?
bool player::is_lifeless_undead() const
{
    if (is_undead == US_SEMI_UNDEAD)
        return hunger_state <= HS_SATIATED;
    else
        return is_undead != US_ALIVE;
}

bool player::can_polymorph() const
{
    return !(transform_uncancellable || is_lifeless_undead());
}

bool player::can_bleed(bool allow_tran) const
{
    if (allow_tran)
    {
        // These transformations don't bleed. Lichform is handled as undead.
        if (form == TRAN_STATUE || form == TRAN_ICE_BEAST
            || form == TRAN_SPIDER || form == TRAN_TREE
            || form == TRAN_FUNGUS || form == TRAN_PORCUPINE
            || form == TRAN_SHADOW)
        {
            return false;
        }
    }

    if (is_lifeless_undead()
#if TAG_MAJOR_VERSION == 34
        || you.species == SP_DJINNI
#endif
        || holiness() == MH_NONLIVING)
    {   // demonspawn and demigods have a mere drop of taint
        return false;
    }

    return true;
}

bool player::is_stationary() const
{
    return you.form == TRAN_TREE;
}

bool player::malmutate(const string &reason)
{
    ASSERT(!crawl_state.game_is_arena());

    if (!can_mutate())
        return false;

    const mutation_type mut_quality = one_chance_in(5) ? RANDOM_MUTATION
                                                       : RANDOM_BAD_MUTATION;
    if (mutate(mut_quality, reason))
    {
        learned_something_new(HINT_YOU_MUTATED);
        return true;
    }
    return false;
}

bool player::polymorph(int pow)
{
    ASSERT(!crawl_state.game_is_arena());

    if (!can_polymorph())
        return false;

    transformation_type f = TRAN_NONE;

    // Be unreliable over lava.  This is not that important as usually when
    // it matters you'll have temp flight and thus that pig will fly (and
    // when flight times out, we'll have roasted bacon).
    for (int tries = 0; tries < 3; tries++)
    {
        // Whole-body transformations only; mere appendage doesn't seem fitting.
        f = random_choose_weighted(
            100, TRAN_BAT,
            100, TRAN_FUNGUS,
            100, TRAN_PIG,
            100, TRAN_TREE,
            100, TRAN_PORCUPINE,
            100, TRAN_WISP,
             20, TRAN_SPIDER,
             20, TRAN_ICE_BEAST,
              5, TRAN_STATUE,
              1, TRAN_DRAGON,
              0);
        // need to do a dry run first, as Zin's protection has a random factor
        if (transform(pow, f, false, true))
            break;
        f = TRAN_NONE;
    }

    if (f && transform(pow, f))
    {
        transform_uncancellable = true;
        return true;
    }
    return false;
}

bool player::is_icy() const
{
    return form == TRAN_ICE_BEAST;
}

bool player::is_fiery() const
{
    return false;
}

bool player::is_skeletal() const
{
    return false;
}

void player::shiftto(const coord_def &c)
{
    crawl_view.shift_player_to(c);
    set_position(c);
    clear_far_constrictions();
}

void player::reset_prev_move()
{
    prev_move.reset();
}

bool player::asleep() const
{
    return duration[DUR_SLEEP];
}

bool player::cannot_act() const
{
    return asleep() || cannot_move();
}

bool player::can_throw_large_rocks() const
{
    return species_can_throw_large_rocks(species);
}

bool player::can_smell() const
{
    return species != SP_MUMMY;
}

void player::hibernate(int)
{
    ASSERT(!crawl_state.game_is_arena());

    if (!can_hibernate() || duration[DUR_SLEEP_IMMUNITY])
    {
        canned_msg(MSG_YOU_UNAFFECTED);
        return;
    }

    stop_constricting_all();
    end_searing_ray();
    mpr("You fall asleep.");

    stop_delay();
    flash_view(DARKGREY);

    // Do this *after* redrawing the view, or viewwindow() will no-op.
    set_duration(DUR_SLEEP, 3 + random2avg(5, 2));
}

void player::put_to_sleep(actor*, int power)
{
    ASSERT(!crawl_state.game_is_arena());

    if (!can_sleep() || duration[DUR_SLEEP_IMMUNITY])
    {
        canned_msg(MSG_YOU_UNAFFECTED);
        return;
    }

    mpr("You fall asleep.");

    stop_constricting_all();
    end_searing_ray();
    stop_delay();
    flash_view(DARKGREY);

    // As above, do this after redraw.
    set_duration(DUR_SLEEP, 5 + random2avg(power/10, 5));
}

void player::awake()
{
    ASSERT(!crawl_state.game_is_arena());

    duration[DUR_SLEEP] = 0;
    duration[DUR_SLEEP_IMMUNITY] = 1;
    mpr("You wake up.");
    flash_view(BLACK);
}

void player::check_awaken(int disturbance)
{
    if (asleep() && x_chance_in_y(disturbance + 1, 50))
        awake();
}

int player::beam_resists(bolt &beam, int hurted, bool doEffects, string source)
{
    return check_your_resists(hurted, beam.flavour, source, &beam, doEffects);
}

void player::set_place_info(PlaceInfo place_info)
{
    place_info.assert_validity();

    if (place_info.is_global())
        global_info = place_info;
    else
        branch_info[place_info.branch] = place_info;
}

vector<PlaceInfo> player::get_all_place_info(bool visited_only,
                                             bool dungeon_only) const
{
    vector<PlaceInfo> list;

    for (int i = 0; i < NUM_BRANCHES; i++)
    {
        if (visited_only && branch_info[i].num_visits == 0
            || dungeon_only && !is_connected_branch((branch_type)i))
        {
            continue;
        }
        list.push_back(branch_info[i]);
    }

    return list;
}

// Used for falling into traps and other bad effects, but is a slightly
// different effect from the player invokable ability.
bool player::do_shaft()
{
    if (!is_valid_shaft_level())
        return false;

    // Handle instances of do_shaft() being invoked magically when
    // the player isn't standing over a shaft.
    if (get_trap_type(pos()) != TRAP_SHAFT)
    {
        switch (grd(pos()))
        {
        case DNGN_FLOOR:
        case DNGN_OPEN_DOOR:
        // what's the point of this list?
        case DNGN_TRAP_MECHANICAL:
        case DNGN_TRAP_TELEPORT:
        case DNGN_TRAP_ALARM:
        case DNGN_TRAP_ZOT:
        case DNGN_TRAP_SHAFT:
        case DNGN_UNDISCOVERED_TRAP:
        case DNGN_ENTER_SHOP:
            if (!ground_level() || body_weight() == 0)
                return true;
            break;

        default:
            return false;
        }

    }

    down_stairs(DNGN_TRAP_SHAFT);

    return true;
}

bool player::can_do_shaft_ability(bool quiet) const
{
    if (you.attribute[ATTR_HELD])
    {
        if (!quiet)
            mprf("You can't shaft yourself while %s.", held_status());
        return false;
    }

    switch (grd(pos()))
    {
    case DNGN_FLOOR:
    case DNGN_OPEN_DOOR:
        if (!is_valid_shaft_level())
        {
            if (!quiet)
                mpr("You can't shaft yourself on this level.");
            return false;
        }
        break;

    default:
        if (!quiet)
            mpr("You can't shaft yourself on this terrain.");
        return false;
    }

    return true;
}

// Like do_shaft, but forced by the player.
// It has a slightly different set of rules.
bool player::do_shaft_ability()
{
    if (can_do_shaft_ability(true))
    {
        mpr("A shaft appears beneath you!");
        down_stairs(DNGN_TRAP_SHAFT, true);
        return true;
    }
    else
    {
        canned_msg(MSG_NOTHING_HAPPENS);
        redraw_screen();
        return false;
    }
}

bool player::did_escape_death() const
{
    return escaped_death_cause != NUM_KILLBY;
}

void player::reset_escaped_death()
{
    escaped_death_cause = NUM_KILLBY;
    escaped_death_aux   = "";
}

void player::add_gold(int delta)
{
    set_gold(gold + delta);
}

void player::del_gold(int delta)
{
    set_gold(gold - delta);
}

void player::set_gold(int amount)
{
    ASSERT(amount >= 0);

    if (amount != gold)
    {
        const int old_gold = gold;
        gold = amount;
        shopping_list.gold_changed(old_gold, gold);
    }
}

void player::increase_duration(duration_type dur, int turns, int cap,
                               const char* msg)
{
    if (msg)
        mpr(msg);
    cap *= BASELINE_DELAY;

    duration[dur] += turns * BASELINE_DELAY;
    if (cap && duration[dur] > cap)
        duration[dur] = cap;
}

void player::set_duration(duration_type dur, int turns,
                          int cap, const char * msg)
{
    duration[dur] = 0;
    increase_duration(dur, turns, cap, msg);
}

void player::goto_place(const level_id &lid)
{
    where_are_you = static_cast<branch_type>(lid.branch);
    depth = lid.depth;
    ASSERT_RANGE(depth, 1, brdepth[where_are_you] + 1);
}

bool player::attempt_escape(int attempts)
{
    monster *themonst;

    if (!is_constricted())
        return true;

    themonst = monster_by_mid(constricted_by);
    ASSERT(themonst);
    escape_attempts += attempts;

    // player breaks free if (4+n)d(8+str/4) >= 5d(8+HD/4)
    if (roll_dice(4 + escape_attempts, 8 + div_rand_round(strength(), 4))
        >= roll_dice(5, 8 + div_rand_round(themonst->hit_dice, 4)))
    {
        mprf("You escape %s's grasp.", themonst->name(DESC_THE, true).c_str());

        // Stun the monster to prevent it from constricting again right away.
        themonst->speed_increment -= 5;

        stop_being_constricted(true);

        return true;
    }
    else
    {
        mprf("Your attempt to break free from %s fails, but you feel that "
             "another attempt might succeed.",
             themonst->name(DESC_THE, true).c_str());
        turn_is_over = true;
        return false;
    }
}

void player::sentinel_mark(bool trap)
{
    if (duration[DUR_SENTINEL_MARK])
    {
        mpr("The mark upon you grows brighter.");
        increase_duration(DUR_SENTINEL_MARK, random_range(20, 40), 180);
    }
    else
    {
        mprf(MSGCH_WARN, "A sentinel's mark forms upon you.");
        increase_duration(DUR_SENTINEL_MARK, trap ? random_range(25, 40)
                                                  : random_range(35, 60),
                          250);
    }
}

bool player::made_nervous_by(const coord_def &p)
{
    if (form != TRAN_FUNGUS)
        return false;
    monster* mons = monster_at(p);
    if (mons && !mons_is_firewood(mons))
        return false;
    for (monster_near_iterator mi(&you); mi; ++mi)
    {
        if (!mons_is_wandering(*mi)
            && !mi->asleep()
            && !mi->confused()
            && !mi->cannot_act()
            && !mons_is_firewood(*mi)
            && !mi->wont_attack()
            && !mi->neutral())
        {
            return true;
        }
    }
    return false;
}

void player::weaken(actor *attacker, int pow)
{
    if (!duration[DUR_WEAK])
        mprf(MSGCH_WARN, "You feel your attacks grow feeble.");
    else
        mprf(MSGCH_WARN, "You feel as though you will be weak longer.");

    increase_duration(DUR_WEAK, pow + random2(pow + 3), 50);
}

/*
 * Check if the player is about to die from flight/form expiration.
 *
 * Check whether the player is on a cell which would be deadly if not for some
 * temporary condition, and if such condition is expiring. In that case, we
 * give a strong warning to the player. The actual message printing is done
 * by the caller.
 *
 * @param dur the duration to check for dangerous expiration.
 * @param p the coordinates of the cell to check. Defaults to player position.
 * @return whether the player is in immediate danger.
 */
bool need_expiration_warning(duration_type dur, dungeon_feature_type feat)
{
    if (!is_feat_dangerous(feat, true) || !dur_expiring(dur))
        return false;

    if (dur == DUR_FLIGHT)
        return true;
    else if (dur == DUR_TRANSFORMATION
             && (!you.airborne() || form_can_fly()))
    {
        return true;
    }
    return false;
}

bool need_expiration_warning(duration_type dur, coord_def p)
{
    return need_expiration_warning(dur, env.grid(p));
}

bool need_expiration_warning(dungeon_feature_type feat)
{
    return need_expiration_warning(DUR_FLIGHT, feat)
           || need_expiration_warning(DUR_TRANSFORMATION, feat);
}

bool need_expiration_warning(coord_def p)
{
    return need_expiration_warning(env.grid(p));
}

static string _constriction_description()
{
    string cinfo = "";
    vector<string> c_name;

    const int num_free_tentacles = you.usable_tentacles();
    if (num_free_tentacles)
    {
        cinfo += make_stringf("You have %d tentacle%s available for constriction.",
                              num_free_tentacles,
                              num_free_tentacles > 1 ? "s" : "");
    }
    // name of what this monster is constricted by, if any
    if (you.is_constricted())
    {
        if (!cinfo.empty())
            cinfo += "\n";

        cinfo += make_stringf("You are being %s by %s.",
                      you.held == HELD_MONSTER ? "held" : "constricted",
                      monster_by_mid(you.constricted_by)->name(DESC_A).c_str());
    }

    if (you.constricting && !you.constricting->empty())
    {
        actor::constricting_t::const_iterator i;
        for (i = you.constricting->begin(); i != you.constricting->end(); ++i)
        {
            monster *whom = monster_by_mid(i->first);
            ASSERT(whom);
            c_name.push_back(whom->name(DESC_A));
        }

        if (!cinfo.empty())
            cinfo += "\n";

        cinfo += "You are constricting ";
        cinfo += comma_separated_line(c_name.begin(), c_name.end());
        cinfo += ".";
    }

    return cinfo;
}

void count_action(caction_type type, int subtype)
{
    pair<caction_type, int> pair(type, subtype);
    if (!you.action_count.count(pair))
        you.action_count[pair].init(0);
    you.action_count[pair][you.experience_level - 1]++;
}

/**
 *   The player's radius of monster detection.
 *   @returns  the radius in which a player can detect monsters.
**/
int player_monster_detect_radius()
{
    int radius = player_mutation_level(MUT_ANTENNAE) * 2;

    if (player_equip_unrand(UNRAND_BOOTS_ASSASSIN))
        radius = max(radius, 4);
    if (you_worship(GOD_ASHENZARI) && !player_under_penance())
        radius = max(radius, you.piety / 20);
    return min(radius, LOS_RADIUS);
}

/**
 * Return true if the player has the Orb of Zot.
 * @returns True if the player has the Orb, false otherwise.
 */
bool player_has_orb()
{
    return you.char_direction == GDT_ASCENDING;
}

bool player::form_uses_xl() const
{
    // No body parts that translate in any way to something fisticuffs could
    // matter to, the attack mode is different.  Plus, it's weird to have
    // users of one particular [non-]weapon be effective for this
    // unintentional form while others can just run or die.  I believe this
    // should apply to more forms, too.  [1KB]
    return you.form == TRAN_WISP || you.form == TRAN_FUNGUS;
}

bool player::can_device_heal()
{
    return mutation[MUT_NO_DEVICE_HEAL] < 3;
}

#if TAG_MAJOR_VERSION == 34
// Lava orcs!
int temperature()
{
    return (int) you.temperature;
}

int temperature_last()
{
    return (int) you.temperature_last;
}

void temperature_check()
{
    // Whether to ignore caps on incrementing temperature
    bool ignore_cap = you.duration[DUR_BERSERK];

    // These numbers seem to work pretty well, but they're definitely experimental:
    int tension = get_tension(GOD_NO_GOD); // Raw tension

    // It would generally be better to handle this at the tension level and have temperature much more closely tied to tension.

    // For testing, but super handy for that!
    // mprf("Tension value: %d", tension);

    // Increment temp to full if you're in lava.
    if (feat_is_lava(env.grid(you.pos())) && you.ground_level())
    {
        // If you're already very hot, no message,
        // but otherwise it lets you know you're being
        // brought up to max temp.
        if (temperature() <= TEMP_FIRE)
            mpr("The lava instantly superheats you.");
        you.temperature = TEMP_MAX;
        ignore_cap = true;
        // Otherwise, your temperature naturally decays.
    }
    else
        temperature_decay();

    // Follow this up with 1 additional decrement each turn until
    // you're not hot enough to boil water.
    if (feat_is_water(env.grid(you.pos())) && you.ground_level()
        && temperature_effect(LORC_PASSIVE_HEAT))
    {
        temperature_decrement(1);

        for (adjacent_iterator ai(you.pos()); ai; ++ai)
        {
            const coord_def p(*ai);
            if (in_bounds(p)
                && env.cgrid(p) == EMPTY_CLOUD
                && !cell_is_solid(p)
                && one_chance_in(5))
            {
                place_cloud(CLOUD_STEAM, *ai, 2 + random2(5), &you);
            }
        }
    }

    // Next, add temperature from tension. Can override temperature loss from water!
    temperature_increment(tension);

    // Cap net temperature change to 1 per turn if no exceptions.
    float tempchange = you.temperature - you.temperature_last;
    if (!ignore_cap && tempchange > 1)
        you.temperature = you.temperature_last + 1;
    else if (tempchange < -1)
        you.temperature = you.temperature_last - 1;

    // Handle any effects that change with temperature.
    temperature_changed(tempchange);

    // Save your new temp as your new 'old' temperature.
    you.temperature_last = you.temperature;
}

void temperature_increment(float degree)
{
    // No warming up while you're exhausted!
    if (you.duration[DUR_EXHAUSTED])
        return;

    you.temperature += sqrt(degree);
    if (temperature() >= TEMP_MAX)
        you.temperature = TEMP_MAX;
}

void temperature_decrement(float degree)
{
    // No cooling off while you're angry!
    if (you.duration[DUR_BERSERK])
        return;

    you.temperature -= degree;
    if (temperature() <= TEMP_MIN)
        you.temperature = TEMP_MIN;
}

void temperature_changed(float change)
{
    // Arbitrary - how big does a swing in a turn have to be?
    float pos_threshold = .25;
    float neg_threshold = -1 * pos_threshold;

    // For INCREMENTS:

    // Check these no-nos every turn.
    if (you.temperature >= TEMP_WARM)
    {
        // Handles condensation shield, ozo's armour, icemail.
        expose_player_to_element(BEAM_FIRE, 0);

        // Handled separately because normally heat doesn't affect this.
        if (you.form == TRAN_ICE_BEAST || you.form == TRAN_STATUE)
            untransform(true, false);
    }

    // Just reached the temp that kills off stoneskin.
    if (change > pos_threshold && temperature_tier(TEMP_WARM))
    {
        mprf(MSGCH_DURATION, "Your stony skin melts.");
        you.redraw_armour_class = true;
    }

    // Passive heat stuff.
    if (change > pos_threshold && temperature_tier(TEMP_FIRE))
        mprf(MSGCH_DURATION, "You're getting fired up.");

    // Heat aura stuff.
    if (change > pos_threshold && temperature_tier(TEMP_MAX))
    {
        mprf(MSGCH_DURATION, "You blaze with the fury of an erupting volcano!");
        invalidate_agrid(true);
    }

    // For DECREMENTS (reverse order):
    if (change < neg_threshold && temperature_tier(TEMP_MAX))
        mprf(MSGCH_DURATION, "The intensity of your heat diminishes.");

    if (change < neg_threshold && temperature_tier(TEMP_FIRE))
        mprf(MSGCH_DURATION, "You're cooling off.");

    // Cooled down enough for stoneskin to kick in again.
    if (change < neg_threshold && temperature_tier(TEMP_WARM))
    {
        mprf(MSGCH_DURATION, "Your skin cools and hardens.");
        you.redraw_armour_class = true;
    }

    // If we're in this function, temperature changed, anyways.
    you.redraw_temperature = true;

#ifdef USE_TILE
    init_player_doll();
#endif

    // Just do this every turn to be safe. Can be fixed later if there
    // any performance issues.
    invalidate_agrid(true);
}

void temperature_decay()
{
    temperature_decrement(you.temperature / 10);
}

// Just a helper function to save space. Returns true if a
// threshold was crossed.
bool temperature_tier (int which)
{
    if (temperature() > which && temperature_last() <= which)
        return true;
    else if (temperature() < which && temperature_last() >= which)
        return true;
    else
        return false;
}

bool temperature_effect(int which)
{
    switch (which)
    {
        case LORC_FIRE_RES_I:
            return true; // 1-15
        case LORC_STONESKIN:
            return temperature() < TEMP_WARM; // 1-8
//      case nothing, right now:
//            return (you.temperature >= TEMP_COOL && you.temperature < TEMP_WARM); // 5-8
        case LORC_LAVA_BOOST:
            return temperature() >= TEMP_WARM && temperature() < TEMP_HOT; // 9-10
        case LORC_FIRE_RES_II:
            return temperature() >= TEMP_WARM; // 9-15
        case LORC_FIRE_RES_III:
        case LORC_FIRE_BOOST:
        case LORC_COLD_VULN:
            return temperature() >= TEMP_HOT; // 11-15
        case LORC_PASSIVE_HEAT:
            return temperature() >= TEMP_FIRE; // 13-15
        case LORC_HEAT_AURA:
            if (you_worship(GOD_BEOGH))
                return false;
            // Deliberate fall-through.
        case LORC_NO_SCROLLS:
            return temperature() >= TEMP_MAX; // 15

        default:
            return false;
    }
}

int temperature_colour(int temp)
{
    return (temp > TEMP_FIRE) ? LIGHTRED  :
           (temp > TEMP_HOT)  ? RED       :
           (temp > TEMP_WARM) ? YELLOW    :
           (temp > TEMP_ROOM) ? WHITE     :
           (temp > TEMP_COOL) ? LIGHTCYAN :
           (temp > TEMP_COLD) ? LIGHTBLUE : BLUE;
}

string temperature_string(int temp)
{
    return (temp > TEMP_FIRE) ? "lightred"  :
           (temp > TEMP_HOT)  ? "red"       :
           (temp > TEMP_WARM) ? "yellow"    :
           (temp > TEMP_ROOM) ? "white"     :
           (temp > TEMP_COOL) ? "lightcyan" :
           (temp > TEMP_COLD) ? "lightblue" : "blue";
}

string temperature_text(int temp)
{
    switch (temp)
    {
        case TEMP_MIN:
            return "rF+";
        case TEMP_COOL:
            return "";
        case TEMP_WARM:
            return "rF++; lava magic boost; Stoneskin melts";
        case TEMP_HOT:
            return "rF+++; rC-; fire magic boost";
        case TEMP_FIRE:
            return "Burn attackers";
        case TEMP_MAX:
            return "Burn surroundings; cannot read scrolls";
        default:
            return "";
    }
}
#endif<|MERGE_RESOLUTION|>--- conflicted
+++ resolved
@@ -2695,85 +2695,6 @@
            || you.scan_artefacts(ARTP_SUSTAB);
 }
 
-<<<<<<< HEAD
-=======
-int carrying_capacity(burden_state_type bs)
-{
-    // Use untransformed body weight, to prevent transformations
-    // causing frequent large changes in carrying capacity.
-    int cap = 2 * you.body_weight(true) + you.strength() * 250 + 1000;
-    // We are nice to the lighter species in that strength adds absolutely
-    // instead of relatively to body weight. --dpeg
-
-    if (you.stat_zero[STAT_STR])
-        cap /= 2;
-
-    if (bs == BS_UNENCUMBERED)
-        return cap * 5 / 6;
-    else if (bs == BS_ENCUMBERED)
-        return cap * 11 / 12;
-    else
-        return cap;
-}
-
-int burden_change()
-{
-    const burden_state_type old_burdenstate = you.burden_state;
-
-    // XXX: the 600 here is the weight of the Orb.
-    // TODO: make this use a dummy item or similar?
-    you.burden = player_has_orb() ? 600 : 0;
-
-    for (int bu = 0; bu < ENDOFPACK; bu++)
-    {
-        if (you.inv[bu].quantity < 1)
-            continue;
-
-        you.burden += item_mass(you.inv[bu]) * you.inv[bu].quantity;
-    }
-
-    you.burden_state = BS_UNENCUMBERED;
-    set_redraw_status(REDRAW_BURDEN);
-    you.redraw_evasion = true;
-
-    // changed the burdened levels to match the change to max_carried
-    if (you.burden <= carrying_capacity(BS_UNENCUMBERED))
-    {
-        you.burden_state = BS_UNENCUMBERED;
-
-        // this message may have to change, just testing {dlb}
-        if (old_burdenstate != you.burden_state)
-            mpr("Your possessions no longer seem quite so burdensome.");
-    }
-    else if (you.burden <= carrying_capacity(BS_ENCUMBERED))
-    {
-        you.burden_state = BS_ENCUMBERED;
-
-        if (old_burdenstate != you.burden_state)
-        {
-            mpr("You are being weighed down by all of your possessions.");
-            learned_something_new(HINT_HEAVY_LOAD);
-        }
-    }
-    else
-    {
-        you.burden_state = BS_OVERLOADED;
-
-        if (old_burdenstate != you.burden_state)
-        {
-            mpr("You are being crushed by all of your possessions.");
-            learned_something_new(HINT_HEAVY_LOAD);
-        }
-    }
-
-    // Stop travel if we get burdened (as from potions of might wearing off).
-    if (you.burden_state > old_burdenstate)
-        interrupt_activity(AI_BURDEN_CHANGE);
-
-    return you.burden;
-}
-
->>>>>>> ecfd64cf
 void forget_map(bool rot)
 {
     ASSERT(!crawl_state.game_is_arena());
