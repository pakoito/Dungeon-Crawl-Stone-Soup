--- conflicted
+++ resolved
@@ -3643,9 +3643,8 @@
         }
         break;
 
-<<<<<<< HEAD
     case CLOUD_HOLY_FLAMES:
-        simple_monster_message(monster, " is engulfed in blessed fire!");
+        cloud.announce_actor_engulfed(monster)
 
         if (monster->is_holy())
             resist = 3;
@@ -3661,7 +3660,7 @@
         dprf("Pain: %d, resist: %d", hurted, resist);
 
         hurted -= random2(1 + monster->ac);
-=======
+
     case CLOUD_CHAOS:
         if (coinflip())
         {
@@ -3669,7 +3668,6 @@
             chaos_affect_actor(monster);
             wake = true;
         }
->>>>>>> 3cbb1e7f
         break;
 
     default:                // 'harmless' clouds -- colored smoke, etc {dlb}.
